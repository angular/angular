--- conflicted
+++ resolved
@@ -1,11 +1,6 @@
 package(default_visibility = ["//modules/benchmarks:__subpackages__"])
 
-<<<<<<< HEAD
-load("//tools:defaults.bzl", "ng_module", "ng_rollup_bundle", "ts_library")
-load("@npm_bazel_typescript//:index.bzl", "ts_devserver")
-=======
 load("//tools:defaults.bzl", "ng_module", "ng_rollup_bundle", "ts_devserver", "ts_library")
->>>>>>> ae0253f3
 load("//modules/benchmarks:benchmark_test.bzl", "benchmark_test")
 
 ng_module(
@@ -38,11 +33,7 @@
 
 ng_rollup_bundle(
     name = "bundle",
-<<<<<<< HEAD
-    entry_point = ":index.ts",
-=======
     entry_point = ":index_aot.ts",
->>>>>>> ae0253f3
     deps = [
         ":application_lib",
         "@npm//rxjs",
