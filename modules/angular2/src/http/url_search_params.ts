--- conflicted
+++ resolved
@@ -11,17 +11,10 @@
   if (rawParams.length > 0) {
     var params: string[] = StringWrapper.split(rawParams, new RegExp('&'));
     ListWrapper.forEach(params, (param: string) => {
-<<<<<<< HEAD
-      var split: List<string> = StringWrapper.split(param, new RegExp('='));
-      var key = ListWrapper.get(split, 0);
-      var val = ListWrapper.get(split, 1);
-      var list: List<string> = isPresent(map.get(key)) ? map.get(key) : [];
-=======
       var split: string[] = StringWrapper.split(param, new RegExp('='));
       var key = split[0];
       var val = split[1];
       var list = isPresent(map.get(key)) ? map.get(key) : [];
->>>>>>> ad1bd5fc
       list.push(val);
       map.set(key, list);
     });
@@ -68,7 +61,7 @@
 
   set(param: string, val: string) {
     var mapParam = this.paramsMap.get(param);
-    var list: List<string> = isPresent(mapParam) ? mapParam : [];
+    var list: string[] = isPresent(mapParam) ? mapParam : [];
     ListWrapper.clear(list);
     list.push(val);
     this.paramsMap.set(param, list);
@@ -83,7 +76,7 @@
   setAll(searchParams: URLSearchParams) {
     MapWrapper.forEach(searchParams.paramsMap, (value, param) => {
       var mapParam = this.paramsMap.get(param);
-      var list: List<string> = isPresent(mapParam) ? mapParam : [];
+      var list: string[] = isPresent(mapParam) ? mapParam : [];
       ListWrapper.clear(list);
       list.push(value[0]);
       this.paramsMap.set(param, list);
@@ -92,7 +85,7 @@
 
   append(param: string, val: string): void {
     var mapParam = this.paramsMap.get(param);
-    var list: List<string> = isPresent(mapParam) ? mapParam : [];
+    var list: string[] = isPresent(mapParam) ? mapParam : [];
     list.push(val);
     this.paramsMap.set(param, list);
   }
@@ -107,7 +100,7 @@
   appendAll(searchParams: URLSearchParams) {
     MapWrapper.forEach(searchParams.paramsMap, (value, param) => {
       var mapParam = this.paramsMap.get(param);
-      var list: List<string> = isPresent(mapParam) ? mapParam : [];
+      var list: string[] = isPresent(mapParam) ? mapParam : [];
       for (var i = 0; i < value.length; ++i) {
         list.push(value[i]);
       }
@@ -126,7 +119,7 @@
   replaceAll(searchParams: URLSearchParams) {
     MapWrapper.forEach(searchParams.paramsMap, (value, param) => {
       var mapParam = this.paramsMap.get(param);
-      var list: List<string> = isPresent(mapParam) ? mapParam : [];
+      var list: string[] = isPresent(mapParam) ? mapParam : [];
       ListWrapper.clear(list);
       for (var i = 0; i < value.length; ++i) {
         list.push(value[i]);
