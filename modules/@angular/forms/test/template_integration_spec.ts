/**
 * @license
 * Copyright Google Inc. All Rights Reserved.
 *
 * Use of this source code is governed by an MIT-style license that can be
 * found in the LICENSE file at https://angular.io/license
 */

import {Component, Directive, Input, Type, forwardRef} from '@angular/core';
import {ComponentFixture, TestBed, async, fakeAsync, tick} from '@angular/core/testing';
import {AbstractControl, ControlValueAccessor, FormsModule, NG_ASYNC_VALIDATORS, NG_VALUE_ACCESSOR, NgForm, Validator} from '@angular/forms';
import {By} from '@angular/platform-browser/src/dom/debug/by';
import {getDOM} from '@angular/platform-browser/src/dom/dom_adapter';
import {dispatchEvent} from '@angular/platform-browser/testing/browser_util';

export function main() {
  describe('template-driven forms integration tests', () => {

    function initTest<T>(component: Type<T>, ...directives: Type<any>[]): ComponentFixture<T> {
      TestBed.configureTestingModule(
          {declarations: [component, ...directives], imports: [FormsModule]});
      return TestBed.createComponent(component);
    }

    describe('basic functionality', () => {
      it('should support ngModel for standalone fields', fakeAsync(() => {
           const fixture = initTest(StandaloneNgModel);
           fixture.componentInstance.name = 'oldValue';

           fixture.detectChanges();
           tick();

           // model -> view
           const input = fixture.debugElement.query(By.css('input')).nativeElement;
           expect(input.value).toEqual('oldValue');

           input.value = 'updatedValue';
           dispatchEvent(input, 'input');
           tick();

           // view -> model
           expect(fixture.componentInstance.name).toEqual('updatedValue');
         }));

      it('should support ngModel registration with a parent form', fakeAsync(() => {
           const fixture = initTest(NgModelForm);
           fixture.componentInstance.name = 'Nancy';

           fixture.detectChanges();
           tick();

           const form = fixture.debugElement.children[0].injector.get(NgForm);
           expect(form.value).toEqual({name: 'Nancy'});
           expect(form.valid).toBe(false);
         }));

      it('should add novalidate by default to form element', fakeAsync(() => {
           const fixture = initTest(NgModelForm);

           fixture.detectChanges();
           tick();

           const form = fixture.debugElement.query(By.css('form'));
           expect(form.nativeElement.getAttribute('novalidate')).toEqual('');
         }));

      it('should support ngModelGroup', fakeAsync(() => {
           const fixture = initTest(NgModelGroupForm);
           fixture.componentInstance.first = 'Nancy';
           fixture.componentInstance.last = 'Drew';
           fixture.componentInstance.email = 'some email';

           fixture.detectChanges();
           tick();

           // model -> view
           const inputs = fixture.debugElement.queryAll(By.css('input'));
           expect(inputs[0].nativeElement.value).toEqual('Nancy');
           expect(inputs[1].nativeElement.value).toEqual('Drew');

           inputs[0].nativeElement.value = 'Carson';
           dispatchEvent(inputs[0].nativeElement, 'input');
           tick();

           // view -> model
           const form = fixture.debugElement.children[0].injector.get(NgForm);
           expect(form.value).toEqual({name: {first: 'Carson', last: 'Drew'}, email: 'some email'});
         }));

      it('should add controls and control groups to form control model', fakeAsync(() => {
           const fixture = initTest(NgModelGroupForm);
           fixture.componentInstance.first = 'Nancy';
           fixture.componentInstance.last = 'Drew';
           fixture.componentInstance.email = 'some email';

           fixture.detectChanges();
           tick();

           const form = fixture.debugElement.children[0].injector.get(NgForm);
           expect(form.control.get('name').value).toEqual({first: 'Nancy', last: 'Drew'});
           expect(form.control.get('name.first').value).toEqual('Nancy');
           expect(form.control.get('email').value).toEqual('some email');
         }));

      it('should remove controls and control groups from form control model', fakeAsync(() => {
           const fixture = initTest(NgModelNgIfForm);
           fixture.componentInstance.emailShowing = true;
           fixture.componentInstance.first = 'Nancy';
           fixture.componentInstance.email = 'some email';
           fixture.detectChanges();
           tick();

           const form = fixture.debugElement.children[0].injector.get(NgForm);
           expect(form.control.get('email').value).toEqual('some email');
           expect(form.value).toEqual({name: {first: 'Nancy'}, email: 'some email'});

           // should remove individual control successfully
           fixture.componentInstance.emailShowing = false;
           fixture.detectChanges();
           tick();

           expect(form.control.get('email')).toBe(null);
           expect(form.value).toEqual({name: {first: 'Nancy'}});

           expect(form.control.get('name').value).toEqual({first: 'Nancy'});
           expect(form.control.get('name.first').value).toEqual('Nancy');

           // should remove form group successfully
           fixture.componentInstance.groupShowing = false;
           fixture.detectChanges();
           tick();

           expect(form.control.get('name')).toBe(null);
           expect(form.control.get('name.first')).toBe(null);
           expect(form.value).toEqual({});
         }));

      it('should set status classes with ngModel', async(() => {
           const fixture = initTest(NgModelForm);
           fixture.componentInstance.name = 'aa';
           fixture.detectChanges();
           fixture.whenStable().then(() => {
             fixture.detectChanges();

             const input = fixture.debugElement.query(By.css('input')).nativeElement;
             expect(sortedClassList(input)).toEqual(['ng-invalid', 'ng-pristine', 'ng-untouched']);

             dispatchEvent(input, 'blur');
             fixture.detectChanges();

             expect(sortedClassList(input)).toEqual(['ng-invalid', 'ng-pristine', 'ng-touched']);

             input.value = 'updatedValue';
             dispatchEvent(input, 'input');
             fixture.detectChanges();
             expect(sortedClassList(input)).toEqual(['ng-dirty', 'ng-touched', 'ng-valid']);
           });
         }));

      it('should set status classes with ngModel and async validators', fakeAsync(() => {
<<<<<<< HEAD
           const fixture = TestBed.createComponent(NgModelAsyncValidation);
           fixture.detectChanges();
=======

           const fixture = initTest(NgModelAsyncValidation, NgAsyncValidator);
           fixture.whenStable().then(() => {
             fixture.detectChanges();
>>>>>>> 35f9a1c2

           const input = fixture.debugElement.query(By.css('input')).nativeElement;
           expect(sortedClassList(input)).toEqual(['ng-pending', 'ng-pristine', 'ng-untouched']);

           dispatchEvent(input, 'blur');
           tick();
           fixture.detectChanges();

           expect(sortedClassList(input)).toEqual(['ng-pending', 'ng-pristine', 'ng-touched']);

           input.value = 'updatedValue';
           dispatchEvent(input, 'input');
           tick(10);
           fixture.detectChanges();

           expect(sortedClassList(input)).toEqual(['ng-dirty', 'ng-touched', 'ng-valid']);
         }));

      it('should set status classes with ngModelGroup and ngForm', async(() => {
           const fixture = initTest(NgModelGroupForm);
           fixture.componentInstance.first = '';
           fixture.detectChanges();

           const form = fixture.debugElement.query(By.css('form')).nativeElement;
           const modelGroup = fixture.debugElement.query(By.css('[ngModelGroup]')).nativeElement;
           const input = fixture.debugElement.query(By.css('input')).nativeElement;

           // ngModelGroup creates its control asynchronously
           fixture.whenStable().then(() => {
             fixture.detectChanges();
             expect(sortedClassList(modelGroup)).toEqual([
               'ng-invalid', 'ng-pristine', 'ng-untouched'
             ]);

             expect(sortedClassList(form)).toEqual(['ng-invalid', 'ng-pristine', 'ng-untouched']);

             dispatchEvent(input, 'blur');
             fixture.detectChanges();

             expect(sortedClassList(modelGroup)).toEqual([
               'ng-invalid', 'ng-pristine', 'ng-touched'
             ]);
             expect(sortedClassList(form)).toEqual(['ng-invalid', 'ng-pristine', 'ng-touched']);

             input.value = 'updatedValue';
             dispatchEvent(input, 'input');
             fixture.detectChanges();

             expect(sortedClassList(modelGroup)).toEqual(['ng-dirty', 'ng-touched', 'ng-valid']);
             expect(sortedClassList(form)).toEqual(['ng-dirty', 'ng-touched', 'ng-valid']);
           });
         }));

      it('should not create a template-driven form when ngNoForm is used', () => {
        const fixture = initTest(NgNoFormComp);
        fixture.detectChanges();
        expect(fixture.debugElement.children[0].providerTokens.length).toEqual(0);
      });

      it('should not add novalidate when ngNoForm is used', () => {
        const fixture = initTest(NgNoFormComp);
        fixture.detectChanges();
        const form = fixture.debugElement.query(By.css('form'));
        expect(form.nativeElement.hasAttribute('novalidate')).toBeFalsy();
      });
    });

    describe('name and ngModelOptions', () => {
      it('should throw if ngModel has a parent form but no name attr or standalone label', () => {
        const fixture = initTest(InvalidNgModelNoName);
        expect(() => fixture.detectChanges())
            .toThrowError(new RegExp(`name attribute must be set`));
      });

      it('should not throw if ngModel has a parent form, no name attr, and a standalone label',
         () => {
           const fixture = initTest(NgModelOptionsStandalone);
           expect(() => fixture.detectChanges()).not.toThrow();
         });

      it('should not register standalone ngModels with parent form', fakeAsync(() => {
           const fixture = initTest(NgModelOptionsStandalone);
           fixture.componentInstance.one = 'some data';
           fixture.componentInstance.two = 'should not show';
           fixture.detectChanges();
           tick();

           const form = fixture.debugElement.children[0].injector.get(NgForm);
           const inputs = fixture.debugElement.queryAll(By.css('input'));
           tick();

           expect(form.value).toEqual({one: 'some data'});
           expect(inputs[1].nativeElement.value).toEqual('should not show');
         }));

      it('should override name attribute with ngModelOptions name if provided', fakeAsync(() => {
           const fixture = initTest(NgModelForm);
           fixture.componentInstance.options = {name: 'override'};
           fixture.componentInstance.name = 'some data';
           fixture.detectChanges();
           tick();

           const form = fixture.debugElement.children[0].injector.get(NgForm);
           expect(form.value).toEqual({override: 'some data'});
         }));
    });

    describe('submit and reset events', () => {
      it('should emit ngSubmit event with the original submit event on submit', fakeAsync(() => {
           const fixture = initTest(NgModelForm);
           fixture.componentInstance.event = null;

           const form = fixture.debugElement.query(By.css('form'));
           dispatchEvent(form.nativeElement, 'submit');
           tick();

           expect(fixture.componentInstance.event.type).toEqual('submit');
         }));

      it('should mark NgForm as submitted on submit event', fakeAsync(() => {
           const fixture = initTest(NgModelForm);

           tick();
           const form = fixture.debugElement.children[0].injector.get(NgForm);
           expect(form.submitted).toBe(false);

           const formEl = fixture.debugElement.query(By.css('form')).nativeElement;
           dispatchEvent(formEl, 'submit');
           tick();

           expect(form.submitted).toBe(true);
         }));

      it('should reset the form to empty when reset event is fired', fakeAsync(() => {
           const fixture = initTest(NgModelForm);
           fixture.componentInstance.name = 'should be cleared';
           fixture.detectChanges();
           tick();

           const form = fixture.debugElement.children[0].injector.get(NgForm);
           const formEl = fixture.debugElement.query(By.css('form'));
           const input = fixture.debugElement.query(By.css('input'));

           expect(input.nativeElement.value).toBe('should be cleared');       // view value
           expect(fixture.componentInstance.name).toBe('should be cleared');  // ngModel value
           expect(form.value.name).toEqual('should be cleared');              // control value

           dispatchEvent(formEl.nativeElement, 'reset');
           fixture.detectChanges();
           tick();

           expect(input.nativeElement.value).toBe('');         // view value
           expect(fixture.componentInstance.name).toBe(null);  // ngModel value
           expect(form.value.name).toEqual(null);              // control value
         }));

      it('should reset the form submit state when reset button is clicked', fakeAsync(() => {
           const fixture = initTest(NgModelForm);
           const form = fixture.debugElement.children[0].injector.get(NgForm);
           const formEl = fixture.debugElement.query(By.css('form'));

           dispatchEvent(formEl.nativeElement, 'submit');
           fixture.detectChanges();
           tick();
           expect(form.submitted).toBe(true);

           dispatchEvent(formEl.nativeElement, 'reset');
           fixture.detectChanges();
           tick();
           expect(form.submitted).toBe(false);
         }));
    });

    describe('valueChange and statusChange events', () => {
      it('should emit valueChanges and statusChanges on init', fakeAsync(() => {
           const fixture = initTest(NgModelForm);
           const form = fixture.debugElement.children[0].injector.get(NgForm);
           fixture.componentInstance.name = 'aa';
           fixture.detectChanges();

           expect(form.valid).toEqual(true);
           expect(form.value).toEqual({});

           let formValidity: string;
           let formValue: Object;

           form.statusChanges.subscribe((status: string) => formValidity = status);
           form.valueChanges.subscribe((value: string) => formValue = value);

           tick();

           expect(formValidity).toEqual('INVALID');
           expect(formValue).toEqual({name: 'aa'});
         }));

      it('should mark controls dirty before emitting the value change event', fakeAsync(() => {
           const fixture = initTest(NgModelForm);
           const form = fixture.debugElement.children[0].injector.get(NgForm).form;

           fixture.detectChanges();
           tick();

           form.get('name').valueChanges.subscribe(
               () => { expect(form.get('name').dirty).toBe(true); });

           const inputEl = fixture.debugElement.query(By.css('input')).nativeElement;
           inputEl.value = 'newValue';

           dispatchEvent(inputEl, 'input');
         }));

      it('should mark controls pristine before emitting the value change event when resetting ',
         fakeAsync(() => {
           const fixture = initTest(NgModelForm);
           fixture.detectChanges();
           tick();

           const form = fixture.debugElement.children[0].injector.get(NgForm).form;
           const formEl = fixture.debugElement.query(By.css('form')).nativeElement;
           const inputEl = fixture.debugElement.query(By.css('input')).nativeElement;

           inputEl.value = 'newValue';
           dispatchEvent(inputEl, 'input');

           expect(form.get('name').pristine).toBe(false);

           form.get('name').valueChanges.subscribe(
               () => { expect(form.get('name').pristine).toBe(true); });

           dispatchEvent(formEl, 'reset');
         }));
    });

    describe('disabled controls', () => {
      it('should not consider disabled controls in value or validation', fakeAsync(() => {
           const fixture = initTest(NgModelGroupForm);
           fixture.componentInstance.isDisabled = false;
           fixture.componentInstance.first = '';
           fixture.componentInstance.last = 'Drew';
           fixture.componentInstance.email = 'some email';
           fixture.detectChanges();
           tick();

           const form = fixture.debugElement.children[0].injector.get(NgForm);
           expect(form.value).toEqual({name: {first: '', last: 'Drew'}, email: 'some email'});
           expect(form.valid).toBe(false);
           expect(form.control.get('name.first').disabled).toBe(false);

           fixture.componentInstance.isDisabled = true;
           fixture.detectChanges();
           tick();

           expect(form.value).toEqual({name: {last: 'Drew'}, email: 'some email'});
           expect(form.valid).toBe(true);
           expect(form.control.get('name.first').disabled).toBe(true);
         }));

      it('should add disabled attribute in the UI if disable() is called programmatically',
         fakeAsync(() => {
           const fixture = initTest(NgModelGroupForm);
           fixture.componentInstance.isDisabled = false;
           fixture.componentInstance.first = 'Nancy';
           fixture.detectChanges();
           tick();

           const form = fixture.debugElement.children[0].injector.get(NgForm);
           form.control.get('name.first').disable();
           fixture.detectChanges();
           tick();

           const input = fixture.debugElement.query(By.css(`[name="first"]`));
           expect(input.nativeElement.disabled).toBe(true);
         }));

      it('should disable a custom control if disabled attr is added', async(() => {
           const fixture = initTest(NgModelCustomWrapper, NgModelCustomComp);
           fixture.componentInstance.name = 'Nancy';
           fixture.componentInstance.isDisabled = true;
           fixture.detectChanges();
           fixture.whenStable().then(() => {
             fixture.detectChanges();
             fixture.whenStable().then(() => {
               const form = fixture.debugElement.children[0].injector.get(NgForm);
               expect(form.control.get('name').disabled).toBe(true);

               const customInput = fixture.debugElement.query(By.css('[name="custom"]'));
               expect(customInput.nativeElement.disabled).toEqual(true);
             });
           });
         }));

      it('should disable a control with unbound disabled attr', fakeAsync(() => {
           TestBed.overrideComponent(NgModelForm, {
             set: {
               template: `
            <form>
             <input name="name" [(ngModel)]="name" disabled>
            </form>
          `,
             }
           });
           const fixture = initTest(NgModelForm);
           fixture.detectChanges();
           tick();
           const form = fixture.debugElement.children[0].injector.get(NgForm);
           expect(form.control.get('name').disabled).toBe(true);

           const input = fixture.debugElement.query(By.css('input'));
           expect(input.nativeElement.disabled).toEqual(true);

           form.control.enable();
           fixture.detectChanges();
           tick();
           expect(input.nativeElement.disabled).toEqual(false);
         }));

      it('should disable radio controls properly with programmatic call', fakeAsync(() => {
           const fixture = initTest(NgModelRadioForm);
           fixture.componentInstance.food = 'fish';
           fixture.detectChanges();
           tick();

           const form = fixture.debugElement.children[0].injector.get(NgForm);
           form.control.get('food').disable();
           tick();

           const inputs = fixture.debugElement.queryAll(By.css('input'));
           expect(inputs[0].nativeElement.disabled).toBe(true);
           expect(inputs[1].nativeElement.disabled).toBe(true);
           expect(inputs[2].nativeElement.disabled).toBe(false);
           expect(inputs[3].nativeElement.disabled).toBe(false);

           form.control.disable();
           tick();

           expect(inputs[0].nativeElement.disabled).toBe(true);
           expect(inputs[1].nativeElement.disabled).toBe(true);
           expect(inputs[2].nativeElement.disabled).toBe(true);
           expect(inputs[3].nativeElement.disabled).toBe(true);

           form.control.enable();
           tick();

           expect(inputs[0].nativeElement.disabled).toBe(false);
           expect(inputs[1].nativeElement.disabled).toBe(false);
           expect(inputs[2].nativeElement.disabled).toBe(false);
           expect(inputs[3].nativeElement.disabled).toBe(false);
         }));

    });

    describe('range control', () => {
      it('should support <type=range>', fakeAsync(() => {
           const fixture = initTest(NgModelRangeForm);
           // model -> view
           fixture.componentInstance.val = 4;
           fixture.detectChanges();
           tick();
           const input = fixture.debugElement.query(By.css('input'));
           expect(input.nativeElement.value).toBe('4');
           fixture.detectChanges();
           tick();
           const newVal = '4';
           input.triggerEventHandler('input', {target: {value: newVal}});
           tick();
           // view -> model
           fixture.detectChanges();
           expect(typeof(fixture.componentInstance.val)).toBe('number');
         }));
    });

    describe('radio controls', () => {
      it('should support <type=radio>', fakeAsync(() => {
           const fixture = initTest(NgModelRadioForm);
           fixture.componentInstance.food = 'fish';
           fixture.detectChanges();
           tick();

           // model -> view
           const inputs = fixture.debugElement.queryAll(By.css('input'));
           expect(inputs[0].nativeElement.checked).toEqual(false);
           expect(inputs[1].nativeElement.checked).toEqual(true);

           dispatchEvent(inputs[0].nativeElement, 'change');
           tick();

           // view -> model
           expect(fixture.componentInstance.food).toEqual('chicken');
           expect(inputs[1].nativeElement.checked).toEqual(false);
         }));

      it('should support multiple named <type=radio> groups', fakeAsync(() => {
           const fixture = initTest(NgModelRadioForm);
           fixture.componentInstance.food = 'fish';
           fixture.componentInstance.drink = 'sprite';
           fixture.detectChanges();
           tick();

           const inputs = fixture.debugElement.queryAll(By.css('input'));
           expect(inputs[0].nativeElement.checked).toEqual(false);
           expect(inputs[1].nativeElement.checked).toEqual(true);
           expect(inputs[2].nativeElement.checked).toEqual(false);
           expect(inputs[3].nativeElement.checked).toEqual(true);

           dispatchEvent(inputs[0].nativeElement, 'change');
           tick();

           expect(fixture.componentInstance.food).toEqual('chicken');
           expect(fixture.componentInstance.drink).toEqual('sprite');
           expect(inputs[1].nativeElement.checked).toEqual(false);
           expect(inputs[2].nativeElement.checked).toEqual(false);
           expect(inputs[3].nativeElement.checked).toEqual(true);
         }));

      it('should support initial undefined value', fakeAsync(() => {
           const fixture = initTest(NgModelRadioForm);
           fixture.detectChanges();
           tick();

           const inputs = fixture.debugElement.queryAll(By.css('input'));
           expect(inputs[0].nativeElement.checked).toEqual(false);
           expect(inputs[1].nativeElement.checked).toEqual(false);
           expect(inputs[2].nativeElement.checked).toEqual(false);
           expect(inputs[3].nativeElement.checked).toEqual(false);
         }));

      it('should support resetting properly', fakeAsync(() => {
           const fixture = initTest(NgModelRadioForm);
           fixture.componentInstance.food = 'chicken';
           fixture.detectChanges();
           tick();

           const form = fixture.debugElement.query(By.css('form'));
           dispatchEvent(form.nativeElement, 'reset');
           fixture.detectChanges();
           tick();

           const inputs = fixture.debugElement.queryAll(By.css('input'));
           expect(inputs[0].nativeElement.checked).toEqual(false);
           expect(inputs[1].nativeElement.checked).toEqual(false);
         }));

      it('should support setting value to null and undefined', fakeAsync(() => {
           const fixture = initTest(NgModelRadioForm);
           fixture.componentInstance.food = 'chicken';
           fixture.detectChanges();
           tick();

           fixture.componentInstance.food = null;
           fixture.detectChanges();
           tick();

           const inputs = fixture.debugElement.queryAll(By.css('input'));
           expect(inputs[0].nativeElement.checked).toEqual(false);
           expect(inputs[1].nativeElement.checked).toEqual(false);

           fixture.componentInstance.food = 'chicken';
           fixture.detectChanges();
           tick();

           fixture.componentInstance.food = undefined;
           fixture.detectChanges();
           tick();
           expect(inputs[0].nativeElement.checked).toEqual(false);
           expect(inputs[1].nativeElement.checked).toEqual(false);
         }));

    });

    describe('select controls', () => {
      it('with option values that are objects', fakeAsync(() => {
           const fixture = initTest(NgModelSelectForm);
           const comp = fixture.componentInstance;
           comp.cities = [{'name': 'SF'}, {'name': 'NYC'}, {'name': 'Buffalo'}];
           comp.selectedCity = comp.cities[1];
           fixture.detectChanges();
           tick();

           const select = fixture.debugElement.query(By.css('select'));
           const nycOption = fixture.debugElement.queryAll(By.css('option'))[1];

           // model -> view
           expect(select.nativeElement.value).toEqual('1: Object');
           expect(nycOption.nativeElement.selected).toBe(true);

           select.nativeElement.value = '2: Object';
           dispatchEvent(select.nativeElement, 'change');
           fixture.detectChanges();
           tick();

           // view -> model
           expect(comp.selectedCity['name']).toEqual('Buffalo');
         }));

      it('when new options are added', fakeAsync(() => {
           const fixture = initTest(NgModelSelectForm);
           const comp = fixture.componentInstance;
           comp.cities = [{'name': 'SF'}, {'name': 'NYC'}];
           comp.selectedCity = comp.cities[1];
           fixture.detectChanges();
           tick();

           comp.cities.push({'name': 'Buffalo'});
           comp.selectedCity = comp.cities[2];
           fixture.detectChanges();
           tick();

           const select = fixture.debugElement.query(By.css('select'));
           const buffalo = fixture.debugElement.queryAll(By.css('option'))[2];
           expect(select.nativeElement.value).toEqual('2: Object');
           expect(buffalo.nativeElement.selected).toBe(true);
         }));

      it('when options are removed', fakeAsync(() => {
           const fixture = initTest(NgModelSelectForm);
           const comp = fixture.componentInstance;
           comp.cities = [{'name': 'SF'}, {'name': 'NYC'}];
           comp.selectedCity = comp.cities[1];
           fixture.detectChanges();
           tick();

           const select = fixture.debugElement.query(By.css('select'));
           expect(select.nativeElement.value).toEqual('1: Object');

           comp.cities.pop();
           fixture.detectChanges();
           tick();

           expect(select.nativeElement.value).not.toEqual('1: Object');
         }));

      it('when option values have same content, but different identities', fakeAsync(() => {
           const fixture = initTest(NgModelSelectForm);
           const comp = fixture.componentInstance;
           comp.cities = [{'name': 'SF'}, {'name': 'NYC'}, {'name': 'NYC'}];
           comp.selectedCity = comp.cities[0];
           fixture.detectChanges();
           tick();

           comp.selectedCity = comp.cities[2];
           fixture.detectChanges();
           tick();

           const select = fixture.debugElement.query(By.css('select'));
           const secondNYC = fixture.debugElement.queryAll(By.css('option'))[2];
           expect(select.nativeElement.value).toEqual('2: Object');
           expect(secondNYC.nativeElement.selected).toBe(true);
         }));

      it('should work with null option', fakeAsync(() => {
           const fixture = initTest(NgModelSelectWithNullForm);
           const comp = fixture.componentInstance;
           comp.cities = [{'name': 'SF'}, {'name': 'NYC'}];
           comp.selectedCity = null;
           fixture.detectChanges();
           tick();

           const select = fixture.debugElement.query(By.css('select'));

           select.nativeElement.value = '2: Object';
           dispatchEvent(select.nativeElement, 'change');
           fixture.detectChanges();
           tick();
           expect(comp.selectedCity['name']).toEqual('NYC');

           select.nativeElement.value = '0: null';
           dispatchEvent(select.nativeElement, 'change');
           fixture.detectChanges();
           tick();
           expect(comp.selectedCity).toEqual(null);
         }));
    });

    describe('select multiple controls', () => {
      let fixture: ComponentFixture<NgModelSelectMultipleForm>;
      let comp: NgModelSelectMultipleForm;

      beforeEach(() => {
        fixture = initTest(NgModelSelectMultipleForm);
        comp = fixture.componentInstance;
        comp.cities = [{'name': 'SF'}, {'name': 'NYC'}, {'name': 'Buffalo'}];
      });

      const detectChangesAndTick = (): void => {
        fixture.detectChanges();
        tick();
      };

      const setSelectedCities = (selectedCities: any): void => {
        comp.selectedCities = selectedCities;
        detectChangesAndTick();
      };

      const selectOptionViaUI = (valueString: string): void => {
        const select = fixture.debugElement.query(By.css('select'));
        select.nativeElement.value = valueString;
        dispatchEvent(select.nativeElement, 'change');
        detectChangesAndTick();
      };

      const assertOptionElementSelectedState = (selectedStates: boolean[]): void => {
        const options = fixture.debugElement.queryAll(By.css('option'));
        if (options.length !== selectedStates.length) {
          throw 'the selected state values to assert does not match the number of options';
        }
        for (let i = 0; i < selectedStates.length; i++) {
          expect(options[i].nativeElement.selected).toBe(selectedStates[i]);
        }
      };

      it('should reflect state of model after option selected and new options subsequently added',
         fakeAsync(() => {
           setSelectedCities([]);

           selectOptionViaUI('1: Object');
           assertOptionElementSelectedState([false, true, false]);

           comp.cities.push({'name': 'Chicago'});
           detectChangesAndTick();

           assertOptionElementSelectedState([false, true, false, false]);
         }));

      it('should reflect state of model after option selected and then other options removed',
         fakeAsync(() => {
           setSelectedCities([]);

           selectOptionViaUI('1: Object');
           assertOptionElementSelectedState([false, true, false]);

           comp.cities.pop();
           detectChangesAndTick();

           assertOptionElementSelectedState([false, true]);
         }));
    });

    describe('custom value accessors', () => {
      it('should support standard writing to view and model', async(() => {
           const fixture = initTest(NgModelCustomWrapper, NgModelCustomComp);
           fixture.componentInstance.name = 'Nancy';
           fixture.detectChanges();
           fixture.whenStable().then(() => {
             fixture.detectChanges();
             fixture.whenStable().then(() => {
               // model -> view
               const customInput = fixture.debugElement.query(By.css('[name="custom"]'));
               expect(customInput.nativeElement.value).toEqual('Nancy');

               customInput.nativeElement.value = 'Carson';
               dispatchEvent(customInput.nativeElement, 'input');
               fixture.detectChanges();

               // view -> model
               expect(fixture.componentInstance.name).toEqual('Carson');
             });
           });
         }));

    });

    describe('validation directives', () => {

      it('required validator should validate checkbox', fakeAsync(() => {
           const fixture = initTest(NgModelCheckboxRequiredValidator);
           fixture.detectChanges();
           tick();

           const control =
               fixture.debugElement.children[0].injector.get(NgForm).control.get('checkbox');

           const input = fixture.debugElement.query(By.css('input'));
           expect(input.nativeElement.checked).toBe(false);
           expect(control.hasError('required')).toBe(false);

           fixture.componentInstance.required = true;
           fixture.detectChanges();
           tick();

           expect(input.nativeElement.checked).toBe(false);
           expect(control.hasError('required')).toBe(true);

           input.nativeElement.checked = true;
           dispatchEvent(input.nativeElement, 'change');
           fixture.detectChanges();
           tick();

           expect(input.nativeElement.checked).toBe(true);
           expect(control.hasError('required')).toBe(false);

           input.nativeElement.checked = false;
           dispatchEvent(input.nativeElement, 'change');
           fixture.detectChanges();
           tick();

           expect(input.nativeElement.checked).toBe(false);
           expect(control.hasError('required')).toBe(true);
         }));

      it('should support dir validators using bindings', fakeAsync(() => {
           const fixture = initTest(NgModelValidationBindings);
           fixture.componentInstance.required = true;
           fixture.componentInstance.minLen = 3;
           fixture.componentInstance.maxLen = 3;
           fixture.componentInstance.pattern = '.{3,}';
           fixture.detectChanges();
           tick();

           const required = fixture.debugElement.query(By.css('[name=required]'));
           const minLength = fixture.debugElement.query(By.css('[name=minlength]'));
           const maxLength = fixture.debugElement.query(By.css('[name=maxlength]'));
           const pattern = fixture.debugElement.query(By.css('[name=pattern]'));

           required.nativeElement.value = '';
           minLength.nativeElement.value = '1';
           maxLength.nativeElement.value = '1234';
           pattern.nativeElement.value = '12';

           dispatchEvent(required.nativeElement, 'input');
           dispatchEvent(minLength.nativeElement, 'input');
           dispatchEvent(maxLength.nativeElement, 'input');
           dispatchEvent(pattern.nativeElement, 'input');
           fixture.detectChanges();

           const form = fixture.debugElement.children[0].injector.get(NgForm);
           expect(form.control.hasError('required', ['required'])).toEqual(true);
           expect(form.control.hasError('minlength', ['minlength'])).toEqual(true);
           expect(form.control.hasError('maxlength', ['maxlength'])).toEqual(true);
           expect(form.control.hasError('pattern', ['pattern'])).toEqual(true);

           required.nativeElement.value = '1';
           minLength.nativeElement.value = '123';
           maxLength.nativeElement.value = '123';
           pattern.nativeElement.value = '123';

           dispatchEvent(required.nativeElement, 'input');
           dispatchEvent(minLength.nativeElement, 'input');
           dispatchEvent(maxLength.nativeElement, 'input');
           dispatchEvent(pattern.nativeElement, 'input');

           expect(form.valid).toEqual(true);
         }));

      it('should support optional fields with string pattern validator', fakeAsync(() => {
           const fixture = initTest(NgModelMultipleValidators);
           fixture.componentInstance.required = false;
           fixture.componentInstance.pattern = '[a-z]+';
           fixture.detectChanges();
           tick();

           const form = fixture.debugElement.children[0].injector.get(NgForm);
           const input = fixture.debugElement.query(By.css('input'));

           input.nativeElement.value = '';
           dispatchEvent(input.nativeElement, 'input');
           fixture.detectChanges();
           expect(form.valid).toBeTruthy();

           input.nativeElement.value = '1';
           dispatchEvent(input.nativeElement, 'input');
           fixture.detectChanges();
           expect(form.valid).toBeFalsy();
           expect(form.control.hasError('pattern', ['tovalidate'])).toBeTruthy();
         }));

      it('should support optional fields with RegExp pattern validator', fakeAsync(() => {
           const fixture = initTest(NgModelMultipleValidators);
           fixture.componentInstance.required = false;
           fixture.componentInstance.pattern = /^[a-z]+$/;
           fixture.detectChanges();
           tick();

           const form = fixture.debugElement.children[0].injector.get(NgForm);
           const input = fixture.debugElement.query(By.css('input'));

           input.nativeElement.value = '';
           dispatchEvent(input.nativeElement, 'input');
           fixture.detectChanges();
           expect(form.valid).toBeTruthy();

           input.nativeElement.value = '1';
           dispatchEvent(input.nativeElement, 'input');
           fixture.detectChanges();
           expect(form.valid).toBeFalsy();
           expect(form.control.hasError('pattern', ['tovalidate'])).toBeTruthy();
         }));

      it('should support optional fields with minlength validator', fakeAsync(() => {
           const fixture = initTest(NgModelMultipleValidators);
           fixture.componentInstance.required = false;
           fixture.componentInstance.minLen = 2;
           fixture.detectChanges();
           tick();

           const form = fixture.debugElement.children[0].injector.get(NgForm);
           const input = fixture.debugElement.query(By.css('input'));

           input.nativeElement.value = '';
           dispatchEvent(input.nativeElement, 'input');
           fixture.detectChanges();
           expect(form.valid).toBeTruthy();

           input.nativeElement.value = '1';
           dispatchEvent(input.nativeElement, 'input');
           fixture.detectChanges();
           expect(form.valid).toBeFalsy();
           expect(form.control.hasError('minlength', ['tovalidate'])).toBeTruthy();
         }));

      it('changes on bound properties should change the validation state of the form',
         fakeAsync(() => {
           const fixture = initTest(NgModelValidationBindings);
           fixture.detectChanges();
           tick();

           const required = fixture.debugElement.query(By.css('[name=required]'));
           const minLength = fixture.debugElement.query(By.css('[name=minlength]'));
           const maxLength = fixture.debugElement.query(By.css('[name=maxlength]'));
           const pattern = fixture.debugElement.query(By.css('[name=pattern]'));

           required.nativeElement.value = '';
           minLength.nativeElement.value = '1';
           maxLength.nativeElement.value = '1234';
           pattern.nativeElement.value = '12';

           dispatchEvent(required.nativeElement, 'input');
           dispatchEvent(minLength.nativeElement, 'input');
           dispatchEvent(maxLength.nativeElement, 'input');
           dispatchEvent(pattern.nativeElement, 'input');

           const form = fixture.debugElement.children[0].injector.get(NgForm);
           expect(form.control.hasError('required', ['required'])).toEqual(false);
           expect(form.control.hasError('minlength', ['minlength'])).toEqual(false);
           expect(form.control.hasError('maxlength', ['maxlength'])).toEqual(false);
           expect(form.control.hasError('pattern', ['pattern'])).toEqual(false);
           expect(form.valid).toEqual(true);

           fixture.componentInstance.required = true;
           fixture.componentInstance.minLen = 3;
           fixture.componentInstance.maxLen = 3;
           fixture.componentInstance.pattern = '.{3,}';
           fixture.detectChanges();

           dispatchEvent(required.nativeElement, 'input');
           dispatchEvent(minLength.nativeElement, 'input');
           dispatchEvent(maxLength.nativeElement, 'input');
           dispatchEvent(pattern.nativeElement, 'input');

           expect(form.control.hasError('required', ['required'])).toEqual(true);
           expect(form.control.hasError('minlength', ['minlength'])).toEqual(true);
           expect(form.control.hasError('maxlength', ['maxlength'])).toEqual(true);
           expect(form.control.hasError('pattern', ['pattern'])).toEqual(true);
           expect(form.valid).toEqual(false);

           expect(required.nativeElement.getAttribute('required')).toEqual('');
           expect(fixture.componentInstance.minLen.toString())
               .toEqual(minLength.nativeElement.getAttribute('minlength'));
           expect(fixture.componentInstance.maxLen.toString())
               .toEqual(maxLength.nativeElement.getAttribute('maxlength'));
           expect(fixture.componentInstance.pattern.toString())
               .toEqual(pattern.nativeElement.getAttribute('pattern'));

           fixture.componentInstance.required = false;
           fixture.componentInstance.minLen = null;
           fixture.componentInstance.maxLen = null;
           fixture.componentInstance.pattern = null;
           fixture.detectChanges();

           expect(form.control.hasError('required', ['required'])).toEqual(false);
           expect(form.control.hasError('minlength', ['minlength'])).toEqual(false);
           expect(form.control.hasError('maxlength', ['maxlength'])).toEqual(false);
           expect(form.control.hasError('pattern', ['pattern'])).toEqual(false);
           expect(form.valid).toEqual(true);

           expect(required.nativeElement.getAttribute('required')).toEqual(null);
           expect(required.nativeElement.getAttribute('minlength')).toEqual(null);
           expect(required.nativeElement.getAttribute('maxlength')).toEqual(null);
           expect(required.nativeElement.getAttribute('pattern')).toEqual(null);
         }));

    });

    describe('ngModel corner cases', () => {
      it('should update the view when the model is set back to what used to be in the view',
         fakeAsync(() => {
           const fixture = initTest(StandaloneNgModel);
           fixture.componentInstance.name = '';
           fixture.detectChanges();
           tick();

           const input = fixture.debugElement.query(By.css('input')).nativeElement;
           input.value = 'aa';
           input.selectionStart = 1;
           dispatchEvent(input, 'input');

           fixture.detectChanges();
           tick();
           expect(fixture.componentInstance.name).toEqual('aa');

           // Programmatically update the input value to be "bb".
           fixture.componentInstance.name = 'bb';
           fixture.detectChanges();
           tick();
           expect(input.value).toEqual('bb');

           // Programatically set it back to "aa".
           fixture.componentInstance.name = 'aa';
           fixture.detectChanges();
           tick();
           expect(input.value).toEqual('aa');
         }));

      it('should not crash when validity is checked from a binding', fakeAsync(() => {
           const fixture = initTest(NgModelValidBinding);
           tick();
           expect(() => fixture.detectChanges()).not.toThrowError();
         }));
    });

  });
}

@Component({
  selector: 'standalone-ng-model',
  template: `
    <input type="text" [(ngModel)]="name">
  `
})
class StandaloneNgModel {
  name: string;
}

@Component({
  selector: 'ng-model-form',
  template: `
    <form (ngSubmit)="event=$event" (reset)="onReset()">
      <input name="name" [(ngModel)]="name" minlength="10" [ngModelOptions]="options">
    </form>
  `
})
class NgModelForm {
  name: string;
  event: Event;
  options = {};

  onReset() {}
}

@Component({
  selector: 'ng-model-group-form',
  template: `
    <form>
      <div ngModelGroup="name">
        <input name="first" [(ngModel)]="first" required [disabled]="isDisabled">
        <input name="last" [(ngModel)]="last">
      </div>
      <input name="email" [(ngModel)]="email">
    </form>
  `
})
class NgModelGroupForm {
  first: string;
  last: string;
  email: string;
  isDisabled: boolean;
}

@Component({
  selector: 'ng-model-valid-binding',
  template: `
    <form>
      <div ngModelGroup="name" #group="ngModelGroup">
        <input name="first" [(ngModel)]="first" required>
        {{ group.valid }}
      </div>
    </form>
  `
})
class NgModelValidBinding {
  first: string;
}


@Component({
  selector: 'ng-model-ngif-form',
  template: `
    <form>
      <div ngModelGroup="name" *ngIf="groupShowing">
        <input name="first" [(ngModel)]="first">
      </div>
      <input name="email" [(ngModel)]="email" *ngIf="emailShowing">
    </form>
  `
})
class NgModelNgIfForm {
  first: string;
  groupShowing = true;
  emailShowing = true;
  email: string;
}

@Component({
  selector: 'ng-no-form',
  template: `
    <form ngNoForm>
      <input name="name">
    </form>
  `
})
class NgNoFormComp {
}

@Component({
  selector: 'invalid-ng-model-noname',
  template: `
    <form>
      <input [(ngModel)]="name">
    </form>
  `
})
class InvalidNgModelNoName {
}

@Component({
  selector: 'ng-model-options-standalone',
  template: `
    <form>
      <input name="one" [(ngModel)]="one">
      <input [(ngModel)]="two" [ngModelOptions]="{standalone: true}">
    </form>
  `
})
class NgModelOptionsStandalone {
  one: string;
  two: string;
}

@Component({selector: 'ng-model-range-form', template: '<input type="range" [(ngModel)]="val">'})
class NgModelRangeForm {
  val: any;
}

@Component({
  selector: 'ng-model-radio-form',
  template: `
    <form>
      <input type="radio" name="food" [(ngModel)]="food" value="chicken">
      <input type="radio" name="food"  [(ngModel)]="food" value="fish">

      <input type="radio" name="drink" [(ngModel)]="drink" value="cola">
      <input type="radio" name="drink" [(ngModel)]="drink" value="sprite">
    </form>
  `
})
class NgModelRadioForm {
  food: string;
  drink: string;
}

@Component({
  selector: 'ng-model-select-form',
  template: `
    <select [(ngModel)]="selectedCity">
      <option *ngFor="let c of cities" [ngValue]="c"> {{c.name}} </option>
    </select>
  `
})
class NgModelSelectForm {
  selectedCity: {[k: string]: string} = {};
  cities: any[] = [];
}

@Component({
  selector: 'ng-model-select-null-form',
  template: `
    <select [(ngModel)]="selectedCity">
      <option *ngFor="let c of cities" [ngValue]="c"> {{c.name}} </option>
      <option [ngValue]="null">Unspecified</option>
    </select>
  `
})
class NgModelSelectWithNullForm {
  selectedCity: {[k: string]: string} = {};
  cities: any[] = [];
}

@Component({
  selector: 'ng-model-select-multiple-form',
  template: `
    <select multiple [(ngModel)]="selectedCities">
      <option *ngFor="let c of cities" [ngValue]="c"> {{c.name}} </option>
    </select>
  `
})
class NgModelSelectMultipleForm {
  selectedCities: any[];
  cities: any[] = [];
}

@Component({
  selector: 'ng-model-custom-comp',
  template: `
    <input name="custom" [(ngModel)]="model" (ngModelChange)="changeFn($event)" [disabled]="isDisabled">
  `,
  providers: [{provide: NG_VALUE_ACCESSOR, multi: true, useExisting: NgModelCustomComp}]
})
class NgModelCustomComp implements ControlValueAccessor {
  model: string;
  @Input('disabled') isDisabled: boolean = false;
  changeFn: (value: any) => void;

  writeValue(value: any) { this.model = value; }

  registerOnChange(fn: (value: any) => void) { this.changeFn = fn; }

  registerOnTouched() {}

  setDisabledState(isDisabled: boolean) { this.isDisabled = isDisabled; }
}

@Component({
  selector: 'ng-model-custom-wrapper',
  template: `
    <form>
       <ng-model-custom-comp name="name" [(ngModel)]="name" [disabled]="isDisabled"></ng-model-custom-comp>
    </form>
  `
})
class NgModelCustomWrapper {
  name: string;
  isDisabled = false;
}

@Component({
  selector: 'ng-model-validation-bindings',
  template: `
    <form>
      <input name="required" ngModel  [required]="required">
      <input name="minlength" ngModel  [minlength]="minLen">
      <input name="maxlength" ngModel [maxlength]="maxLen">
      <input name="pattern" ngModel  [pattern]="pattern">
    </form>
  `
})
class NgModelValidationBindings {
  required: boolean;
  minLen: number;
  maxLen: number;
  pattern: string;
}

@Component({
  selector: 'ng-model-multiple-validators',
  template: `
    <form>
      <input name="tovalidate" ngModel  [required]="required" [minlength]="minLen" [pattern]="pattern">
    </form>
  `
})
class NgModelMultipleValidators {
  required: boolean;
  minLen: number;
  pattern: string|RegExp;
}

@Component({
  selector: 'ng-model-checkbox-validator',
  template:
      `<form><input type="checkbox" [(ngModel)]="accepted" [required]="required" name="checkbox"></form>`
})
class NgModelCheckboxRequiredValidator {
  accepted: boolean = false;
  required: boolean = false;
}

@Directive({
  selector: '[ng-async-validator]',
  providers: [
    {provide: NG_ASYNC_VALIDATORS, useExisting: forwardRef(() => NgAsyncValidator), multi: true}
  ]
})
class NgAsyncValidator implements Validator {
  validate(c: AbstractControl) {
    return new Promise((resolve, reject) => { setTimeout(() => { resolve(null); }, 10); });
  }
}

@Component({
  selector: 'ng-model-async-validation',
  template: `<input name="async" ngModel ng-async-validator>`
})
class NgModelAsyncValidation {
}

function sortedClassList(el: HTMLElement) {
  const l = getDOM().classList(el);
  l.sort();
  return l;
}<|MERGE_RESOLUTION|>--- conflicted
+++ resolved
@@ -158,15 +158,8 @@
          }));
 
       it('should set status classes with ngModel and async validators', fakeAsync(() => {
-<<<<<<< HEAD
-           const fixture = TestBed.createComponent(NgModelAsyncValidation);
-           fixture.detectChanges();
-=======
-
            const fixture = initTest(NgModelAsyncValidation, NgAsyncValidator);
-           fixture.whenStable().then(() => {
-             fixture.detectChanges();
->>>>>>> 35f9a1c2
+           fixture.detectChanges();
 
            const input = fixture.debugElement.query(By.css('input')).nativeElement;
            expect(sortedClassList(input)).toEqual(['ng-pending', 'ng-pristine', 'ng-untouched']);
