/**
 * @license
 * Copyright Google Inc. All Rights Reserved.
 *
 * Use of this source code is governed by an MIT-style license that can be
 * found in the LICENSE file at https://angular.io/license
 */

<<<<<<< HEAD
import {COMPILER_OPTIONS, Compiler, CompilerFactory, CompilerOptions, Inject, InjectionToken, Optional, PLATFORM_INITIALIZER, PlatformRef, Provider, ReflectiveInjector, TRANSLATIONS, TRANSLATIONS_FORMAT, Type, ViewEncapsulation, createPlatformFactory, isDevMode, platformCore} from '@angular/core';
=======
import {COMPILER_OPTIONS, Compiler, CompilerFactory, CompilerOptions, Inject, InjectionToken, MissingTranslationStrategy, Optional, PLATFORM_INITIALIZER, PlatformRef, Provider, ReflectiveInjector, TRANSLATIONS, TRANSLATIONS_FORMAT, Type, ViewEncapsulation, createPlatformFactory, isDevMode, platformCore} from '@angular/core';
>>>>>>> d3f174a5

import {AnimationParser} from '../animation/animation_parser';
import {CompilerConfig, USE_VIEW_ENGINE} from '../config';
import {DirectiveNormalizer} from '../directive_normalizer';
import {DirectiveResolver} from '../directive_resolver';
import {DirectiveWrapperCompiler} from '../directive_wrapper_compiler';
import {Lexer} from '../expression_parser/lexer';
import {Parser} from '../expression_parser/parser';
import * as i18n from '../i18n/index';
import {CompilerInjectable} from '../injectable';
import {CompileMetadataResolver} from '../metadata_resolver';
import {HtmlParser} from '../ml_parser/html_parser';
import {NgModuleCompiler} from '../ng_module_compiler';
import {NgModuleResolver} from '../ng_module_resolver';
import {PipeResolver} from '../pipe_resolver';
import {Console, ReflectionCapabilities, Reflector, ReflectorReader, reflector} from '../private_import_core';
import {ResourceLoader} from '../resource_loader';
import {DomElementSchemaRegistry} from '../schema/dom_element_schema_registry';
import {ElementSchemaRegistry} from '../schema/element_schema_registry';
import {StyleCompiler} from '../style_compiler';
import {SummaryResolver} from '../summary_resolver';
import {TemplateParser} from '../template_parser/template_parser';
import {DEFAULT_PACKAGE_URL_PROVIDER, UrlResolver} from '../url_resolver';
import {ViewCompiler} from '../view_compiler/view_compiler';
import {ViewCompilerNext} from '../view_compiler_next/view_compiler';

import {JitCompiler} from './compiler';

const _NO_RESOURCE_LOADER: ResourceLoader = {
  get(url: string): Promise<string>{
      throw new Error(
          `No ResourceLoader implementation has been provided. Can't read the url "${url}"`);}
};

const baseHtmlParser = new InjectionToken('HtmlParser');
<<<<<<< HEAD
=======

function viewCompilerFactory(
    useViewEngine: boolean, cc: CompilerConfig, sr: ElementSchemaRegistry) {
  return useViewEngine ? new ViewCompilerNext(cc, sr) : new ViewCompiler(cc, sr);
}
>>>>>>> d3f174a5

/**
 * A set of providers that provide `JitCompiler` and its dependencies to use for
 * template compilation.
 */
export const COMPILER_PROVIDERS: Array<any|Type<any>|{[k: string]: any}|any[]> = [
  {provide: Reflector, useValue: reflector},
  {provide: ReflectorReader, useExisting: Reflector},
  {provide: ResourceLoader, useValue: _NO_RESOURCE_LOADER},
  SummaryResolver,
  Console,
  Lexer,
  Parser,
  {
    provide: baseHtmlParser,
    useClass: HtmlParser,
  },
  {
    provide: i18n.I18NHtmlParser,
    useFactory: (parser: HtmlParser, translations: string, format: string, config: CompilerConfig,
                 console: Console) =>
                    new i18n.I18NHtmlParser(
                        parser, translations, format, config.missingTranslation, console),
    deps: [
      baseHtmlParser,
      [new Optional(), new Inject(TRANSLATIONS)],
      [new Optional(), new Inject(TRANSLATIONS_FORMAT)],
      [CompilerConfig],
      [Console],
    ]
  },
  {
    provide: HtmlParser,
    useExisting: i18n.I18NHtmlParser,
  },
  TemplateParser,
  DirectiveNormalizer,
  CompileMetadataResolver,
  DEFAULT_PACKAGE_URL_PROVIDER,
  StyleCompiler,
  {provide: USE_VIEW_ENGINE, useValue: false},
  {
    provide: ViewCompiler,
    useFactory: viewCompilerFactory,
    deps: [USE_VIEW_ENGINE, CompilerConfig, ElementSchemaRegistry]
  },
  NgModuleCompiler,
  DirectiveWrapperCompiler,
  {provide: CompilerConfig, useValue: new CompilerConfig()},
  JitCompiler,
  {provide: Compiler, useExisting: JitCompiler},
  DomElementSchemaRegistry,
  {provide: ElementSchemaRegistry, useExisting: DomElementSchemaRegistry},
  UrlResolver,
  DirectiveResolver,
  PipeResolver,
  NgModuleResolver,
  AnimationParser,
];


@CompilerInjectable()
export class JitCompilerFactory implements CompilerFactory {
  private _defaultOptions: CompilerOptions[];
  constructor(@Inject(COMPILER_OPTIONS) defaultOptions: CompilerOptions[]) {
    this._defaultOptions = [<CompilerOptions>{
                             useDebug: isDevMode(),
                             useJit: true,
                             defaultEncapsulation: ViewEncapsulation.Emulated,
                             missingTranslation: MissingTranslationStrategy.Warning,
                           }].concat(defaultOptions);
  }
  createCompiler(options: CompilerOptions[] = []): Compiler {
    const opts = _mergeOptions(this._defaultOptions.concat(options));
    const injector = ReflectiveInjector.resolveAndCreate([
      COMPILER_PROVIDERS, {
        provide: CompilerConfig,
        useFactory: () => {
          return new CompilerConfig({
            // let explicit values from the compiler options overwrite options
            // from the app providers. E.g. important for the testing platform.
            genDebugInfo: opts.useDebug,
            // let explicit values from the compiler options overwrite options
            // from the app providers
            useJit: opts.useJit,
            // let explicit values from the compiler options overwrite options
            // from the app providers
            defaultEncapsulation: opts.defaultEncapsulation,
            logBindingUpdate: opts.useDebug,
            missingTranslation: opts.missingTranslation,
          });
        },
        deps: []
      },
      opts.providers
    ]);
    return injector.get(Compiler);
  }
}

function _initReflector() {
  reflector.reflectionCapabilities = new ReflectionCapabilities();
}

/**
 * A platform that included corePlatform and the compiler.
 *
 * @experimental
 */
export const platformCoreDynamic = createPlatformFactory(platformCore, 'coreDynamic', [
  {provide: COMPILER_OPTIONS, useValue: {}, multi: true},
  {provide: CompilerFactory, useClass: JitCompilerFactory},
  {provide: PLATFORM_INITIALIZER, useValue: _initReflector, multi: true},
]);

function _mergeOptions(optionsArr: CompilerOptions[]): CompilerOptions {
  return {
    useDebug: _lastDefined(optionsArr.map(options => options.useDebug)),
    useJit: _lastDefined(optionsArr.map(options => options.useJit)),
    defaultEncapsulation: _lastDefined(optionsArr.map(options => options.defaultEncapsulation)),
    providers: _mergeArrays(optionsArr.map(options => options.providers)),
    missingTranslation: _lastDefined(optionsArr.map(options => options.missingTranslation)),
  };
}

function _lastDefined<T>(args: T[]): T {
  for (let i = args.length - 1; i >= 0; i--) {
    if (args[i] !== undefined) {
      return args[i];
    }
  }
  return undefined;
}

function _mergeArrays(parts: any[][]): any[] {
  const result: any[] = [];
  parts.forEach((part) => part && result.push(...part));
  return result;
}<|MERGE_RESOLUTION|>--- conflicted
+++ resolved
@@ -6,11 +6,7 @@
  * found in the LICENSE file at https://angular.io/license
  */
 
-<<<<<<< HEAD
-import {COMPILER_OPTIONS, Compiler, CompilerFactory, CompilerOptions, Inject, InjectionToken, Optional, PLATFORM_INITIALIZER, PlatformRef, Provider, ReflectiveInjector, TRANSLATIONS, TRANSLATIONS_FORMAT, Type, ViewEncapsulation, createPlatformFactory, isDevMode, platformCore} from '@angular/core';
-=======
 import {COMPILER_OPTIONS, Compiler, CompilerFactory, CompilerOptions, Inject, InjectionToken, MissingTranslationStrategy, Optional, PLATFORM_INITIALIZER, PlatformRef, Provider, ReflectiveInjector, TRANSLATIONS, TRANSLATIONS_FORMAT, Type, ViewEncapsulation, createPlatformFactory, isDevMode, platformCore} from '@angular/core';
->>>>>>> d3f174a5
 
 import {AnimationParser} from '../animation/animation_parser';
 import {CompilerConfig, USE_VIEW_ENGINE} from '../config';
@@ -46,14 +42,11 @@
 };
 
 const baseHtmlParser = new InjectionToken('HtmlParser');
-<<<<<<< HEAD
-=======
 
 function viewCompilerFactory(
     useViewEngine: boolean, cc: CompilerConfig, sr: ElementSchemaRegistry) {
   return useViewEngine ? new ViewCompilerNext(cc, sr) : new ViewCompiler(cc, sr);
 }
->>>>>>> d3f174a5
 
 /**
  * A set of providers that provide `JitCompiler` and its dependencies to use for
