--- conflicted
+++ resolved
@@ -139,7 +139,20 @@
     }).not.toThrow();
   });
 
-<<<<<<< HEAD
+  it('should add an ng-link-active class on the current link', inject(function ($rootRouter) {
+    $rootRouter.config([
+      { path: '/', component: 'oneCmp', name: 'One' }
+    ]);
+
+    compile('<a ng-link="[\'/One\']">one</a> | <div ng-outlet></div>');
+    $rootScope.$digest();
+
+    $rootRouter.navigateByUrl('/');
+    $rootScope.$digest();
+
+    expect(elt.find('a').attr('class')).toBe('ng-link-active');
+  }));
+
   describe('html5mode disabled', function () {
     beforeEach(function () {
       $locationProvider.html5mode(false);
@@ -157,21 +170,6 @@
       expect(elt.find('a').attr('href')).toBe('#/b');
     });
   });
-=======
-  it('should add an ng-link-active class on the current link', inject(function ($rootRouter) {
-    $rootRouter.config([
-      { path: '/', component: 'oneCmp', name: 'One' }
-    ]);
-
-    compile('<a ng-link="[\'/One\']">one</a> | <div ng-outlet></div>');
-    $rootScope.$digest();
-
-    $rootRouter.navigateByUrl('/');
-    $rootScope.$digest();
-
-    expect(elt.find('a').attr('class')).toBe('ng-link-active');
-  }));
->>>>>>> ef9e40e8
 
 
   function registerComponent(name, template, config) {
