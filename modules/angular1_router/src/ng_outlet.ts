///<reference path="../typings/angularjs/angular.d.ts"/>

/*
 * decorates $compileProvider so that we have access to routing metadata
 */
function compilerProviderDecorator($compileProvider,
                                   $$directiveIntrospectorProvider: DirectiveIntrospectorProvider) {
  let directive = $compileProvider.directive;
  $compileProvider.directive = function(name: string, factory: Function) {
    $$directiveIntrospectorProvider.register(name, factory);
    return directive.apply(this, arguments);
  };
}

/*
 * private service that holds route mappings for each controller
 */
class DirectiveIntrospectorProvider {
  private directiveBuffer: any[] = [];
  private directiveFactoriesByName: {[name: string]: Function} = {};
  private onDirectiveRegistered: (name: string, factory: Function) => any = null;

  register(name: string, factory: Function) {
    if (angular.isArray(factory)) {
      factory = factory[factory.length - 1];
    }
    this.directiveFactoriesByName[name] = factory;
    if (this.onDirectiveRegistered) {
      this.onDirectiveRegistered(name, factory);
    } else {
      this.directiveBuffer.push({name: name, factory: factory});
    }
  }

  $get() {
    let fn: any = newOnControllerRegistered => {
      this.onDirectiveRegistered = newOnControllerRegistered;
      while (this.directiveBuffer.length > 0) {
        let directive = this.directiveBuffer.pop();
        this.onDirectiveRegistered(directive.name, directive.factory);
      }
    };

    fn.getTypeByName = name => this.directiveFactoriesByName[name];

    return fn;
  }
}

/**
 * @name ngOutlet
 *
 * @description
 * An ngOutlet is where resolved content goes.
 *
 * ## Use
 *
 * ```html
 * <div ng-outlet="name"></div>
 * ```
 *
 * The value for the `ngOutlet` attribute is optional.
 */
function ngOutletDirective($animate, $q: ng.IQService, $rootRouter) {
  let rootRouter = $rootRouter;

  return {
    restrict: 'AE',
    transclude: 'element',
    terminal: true,
    priority: 400,
    require: ['?^^ngOutlet', 'ngOutlet'],
    link: outletLink,
    controller: class {},
    controllerAs: '$$ngOutlet'
  };

  function outletLink(scope, element, attrs, ctrls, $transclude) {
    class Outlet {
      constructor(private controller, private router) {}

      private currentController;
      private currentInstruction;
      private currentScope;
      private currentElement;
      private previousLeaveAnimation;

      private cleanupLastView() {
        if (this.previousLeaveAnimation) {
          $animate.cancel(this.previousLeaveAnimation);
          this.previousLeaveAnimation = null;
        }

        if (this.currentScope) {
          this.currentScope.$destroy();
          this.currentScope = null;
        }
        if (this.currentElement) {
          this.previousLeaveAnimation = $animate.leave(this.currentElement);
          this.previousLeaveAnimation.then(() => this.previousLeaveAnimation = null);
          this.currentElement = null;
        }
      }

      reuse(instruction) {
        let next = $q.when(true);
        let previousInstruction = this.currentInstruction;
        this.currentInstruction = instruction;
        if (this.currentController && this.currentController.$routerOnReuse) {
          next = $q.when(
              this.currentController.$routerOnReuse(this.currentInstruction, previousInstruction));
        }

        return next;
      }

      routerCanReuse(nextInstruction) {
        let result;
        if (!this.currentInstruction ||
            this.currentInstruction.componentType !== nextInstruction.componentType) {
          result = false;
        } else if (this.currentController && this.currentController.$routerCanReuse) {
          result = this.currentController.$routerCanReuse(nextInstruction, this.currentInstruction);
        } else {
          result = nextInstruction === this.currentInstruction ||
                   angular.equals(nextInstruction.params, this.currentInstruction.params);
        }
        return $q.when(result);
      }

      routerCanDeactivate(instruction) {
        if (this.currentController && this.currentController.$routerCanDeactivate) {
          return $q.when(
              this.currentController.$routerCanDeactivate(instruction, this.currentInstruction));
        }
        return $q.when(true);
      }

      deactivate(instruction) {
        if (this.currentController && this.currentController.$routerOnDeactivate) {
          return $q.when(
              this.currentController.$routerOnDeactivate(instruction, this.currentInstruction));
        }
        return $q.when();
      }

      activate(instruction) {
        this.previousInstruction = this.currentInstruction;
        this.currentInstruction = instruction;

        let componentName = this.controller.$$componentName = instruction.componentType;

        if (typeof componentName !== 'string') {
          throw new Error('Component is not a string for ' + instruction.urlPath);
        }

        this.controller.$$template = '<' + dashCase(componentName) + ' $router="::$$router"></' +
                                     dashCase(componentName) + '>';
        this.controller.$$router = this.router.childRouter(instruction.componentType);
        this.controller.$$outlet = this;

        let newScope = scope.$new();
        newScope.$$router = this.controller.$$router;
        this.deferredActivation = $q.defer();

        let clone = $transclude(newScope, clone => {
          $animate.enter(clone, null, this.currentElement || element);
          this.cleanupLastView();
        });

        this.currentElement = clone;
        this.currentScope = newScope;
        return this.deferredActivation.promise;
      }
    }

    let parentCtrl = ctrls[0], myCtrl = ctrls[1],
        router = (parentCtrl && parentCtrl.$$router) || rootRouter;

    myCtrl.$$currentComponent = null;

    router.registerPrimaryOutlet(new Outlet(myCtrl, router));
  }
}
/**
 * This directive is responsible for compiling the contents of ng-outlet
 */
function ngOutletFillContentDirective($compile) {
  return {
    restrict: 'EA',
    priority: -400,
    require: 'ngOutlet',
    link: (scope, element, attrs, ctrl) => {
      let template = ctrl.$$template;
      element.html(template);
      $compile(element.contents())(scope);
    }
  };
}



function routerTriggerDirective($q) {
  return {
    require: '^ngOutlet',
    priority: -1000,
    link: function(scope, element, attr, ngOutletCtrl) {
      var promise = $q.when();
      var outlet = ngOutletCtrl.$$outlet;
      var currentComponent = outlet.currentController =
          element.controller(ngOutletCtrl.$$componentName);
      if (currentComponent.$routerOnActivate) {
        promise = $q.when(currentComponent.$routerOnActivate(outlet.currentInstruction,
                                                             outlet.previousInstruction));
      }
      promise.then(outlet.deferredActivation.resolve, outlet.deferredActivation.reject);
    }
  };
}


/**
 * @name ngLink
 * @description
 * Lets you link to different parts of the app, and automatically generates hrefs.
 *
 * ## Use
 * The directive uses a simple syntax: `ng-link="componentName({ param: paramValue })"`
 *
 * ### Example
 *
 * ```js
 * angular.module('myApp', ['ngComponentRouter'])
 *   .controller('AppController', ['$rootRouter', function($rootRouter) {
 *     $rootRouter.config({ path: '/user/:id', component: 'user' });
 *     this.user = { name: 'Brian', id: 123 };
 *   });
 * ```
 *
 * ```html
 * <div ng-controller="AppController as app">
 *   <a ng-link="user({id: app.user.id})">{{app.user.name}}</a>
 * </div>
 * ```
 */
function ngLinkDirective($rootRouter, $parse) {
  return {require: '?^^ngOutlet', restrict: 'A', link: ngLinkDirectiveLinkFn};

  function ngLinkDirectiveLinkFn(scope, element, attrs, ctrl) {
    let router = (ctrl && ctrl.$$router) || $rootRouter;
    if (!router) {
      return;
    }

    let navigationInstruction = null;
    let link = attrs.ngLink || '';

    function getLink(params) {
<<<<<<< HEAD
      navigationInstruction = router.generate(params);
      const navigationHref = navigationInstruction.toLinkUrl();
      return $rootRouter._location.prepareExternalUrl(navigationHref);
=======
      instruction = router.generate(params);

      scope.$watch(function() { return router.isRouteActive(instruction); },
                   function(active) {
                     if (active) {
                       element.addClass('ng-link-active');
                     } else {
                       element.removeClass('ng-link-active');
                     }
                   });

      return './' + angular.stringifyInstruction(instruction);
>>>>>>> ef9e40e8
    }

    let routeParamsGetter = $parse(link);
    // we can avoid adding a watcher if it's a literal
    if (routeParamsGetter.constant) {
      let params = routeParamsGetter();
      element.attr('href', getLink(params));
    } else {
      scope.$watch(() => routeParamsGetter(scope), params => element.attr('href', getLink(params)),
                   true);
    }

    element.on('click', event => {
      if (event.which !== 1 || !navigationInstruction) {
        return;
      }

      $rootRouter.navigateByInstruction(navigationInstruction);
      event.preventDefault();
    });
  }
}

function dashCase(str: string): string {
  return str.replace(/[A-Z]/g, match => '-' + match.toLowerCase());
}

/*
 * A module for adding new a routing system Angular 1.
 */
angular.module('ngComponentRouter', [])
    .directive('ngOutlet', ['$animate', '$q', '$rootRouter', ngOutletDirective])
    .directive('ngOutlet', ['$compile', ngOutletFillContentDirective])
    .directive('ngLink', ['$rootRouter', '$parse', ngLinkDirective])
    .directive('$router', ['$q', routerTriggerDirective]);

/*
 * A module for inspecting controller constructors
 */
angular.module('ng')
    .provider('$$directiveIntrospector', DirectiveIntrospectorProvider)
    .config(['$compileProvider', '$$directiveIntrospectorProvider', compilerProviderDecorator]);<|MERGE_RESOLUTION|>--- conflicted
+++ resolved
@@ -256,14 +256,9 @@
     let link = attrs.ngLink || '';
 
     function getLink(params) {
-<<<<<<< HEAD
       navigationInstruction = router.generate(params);
-      const navigationHref = navigationInstruction.toLinkUrl();
-      return $rootRouter._location.prepareExternalUrl(navigationHref);
-=======
-      instruction = router.generate(params);
-
-      scope.$watch(function() { return router.isRouteActive(instruction); },
+
+      scope.$watch(function() { return router.isRouteActive(navigationInstruction); },
                    function(active) {
                      if (active) {
                        element.addClass('ng-link-active');
@@ -272,8 +267,8 @@
                      }
                    });
 
-      return './' + angular.stringifyInstruction(instruction);
->>>>>>> ef9e40e8
+      const navigationHref = navigationInstruction.toLinkUrl();
+      return $rootRouter._location.prepareExternalUrl(navigationHref);
     }
 
     let routeParamsGetter = $parse(link);
