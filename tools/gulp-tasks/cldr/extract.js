--- conflicted
+++ resolved
@@ -102,21 +102,14 @@
     generateLocaleCurrencies(localeData, baseCurrencies)
   ], true)
   // We remove "undefined" added by spreading arrays when there is no value
-<<<<<<< HEAD
-    .replace(/undefined/g, '');
-=======
     .replace(/undefined/g, 'u');
->>>>>>> 77ff72f9
 
   // adding plural function after, because we don't want it as a string
   data = data.substring(0, data.lastIndexOf(']')) + `, plural]`;
 
   return `${HEADER}
-<<<<<<< HEAD
-=======
 const u = undefined;
 
->>>>>>> 77ff72f9
 ${getPluralFunction(locale)}
 
 export default ${data};
@@ -207,8 +200,6 @@
     }
     if (symbolsArray.length > 0) {
       currencies[key] = symbolsArray;
-<<<<<<< HEAD
-=======
     }
   });
   return currencies;
@@ -238,45 +229,12 @@
     // if locale data are different, set the value
     if ((baseCurrencies[code] || []).toString() !== symbolsArray.toString()) {
       currencies[code] = symbolsArray;
->>>>>>> 77ff72f9
     }
   });
   return currencies;
 }
 
 /**
-<<<<<<< HEAD
- * To minimize the file even more, we only output the differences compared to the base currency
- */
-function generateLocaleCurrencies(localeData, baseCurrencies) {
-  const currenciesData = localeData.main('numbers/currencies');
-  const currencies = {};
-  Object.keys(currenciesData).forEach(code => {
-    let symbolsArray = [];
-    const symbol = currenciesData[code].symbol;
-    const symbolNarrow = currenciesData[code]['symbol-alt-narrow'];
-    if (symbol && symbol !== code) {
-      symbolsArray.push(symbol);
-    }
-    if (symbolNarrow && symbolNarrow !== symbol) {
-      if (symbolsArray.length > 0) {
-        symbolsArray.push(symbolNarrow);
-      } else {
-        symbolsArray = [, symbolNarrow];
-      }
-    }
-
-    // if locale data are different, set the value
-    if ((baseCurrencies[code] || []).toString() !== symbolsArray.toString()) {
-      currencies[code] = symbolsArray;
-    }
-  });
-  return currencies;
-}
-
-/**
-=======
->>>>>>> 77ff72f9
  * Generate a file that contains the list of currencies and their symbols
  */
 function generateCurrenciesFile() {
