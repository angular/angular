export declare abstract class AbstractControl {
    asyncValidator: AsyncValidatorFn | null;
    readonly dirty: boolean;
    readonly disabled: boolean;
    readonly enabled: boolean;
    readonly errors: ValidationErrors | null;
    readonly invalid: boolean;
    readonly parent: FormGroup | FormArray;
    readonly pending: boolean;
    readonly pristine: boolean;
    readonly root: AbstractControl;
    readonly status: string;
    readonly statusChanges: Observable<any>;
    readonly touched: boolean;
    readonly untouched: boolean;
    readonly updateOn: FormHooks;
    readonly valid: boolean;
    validator: ValidatorFn | null;
    readonly value: any;
    readonly valueChanges: Observable<any>;
    constructor(validator: ValidatorFn | null, asyncValidator: AsyncValidatorFn | null);
    clearAsyncValidators(): void;
    clearValidators(): void;
    disable(opts?: {
        onlySelf?: boolean;
        emitEvent?: boolean;
    }): void;
    enable(opts?: {
        onlySelf?: boolean;
        emitEvent?: boolean;
    }): void;
    get(path: Array<string | number> | string): AbstractControl | null;
    getError(errorCode: string, path?: string[]): any;
    hasError(errorCode: string, path?: string[]): boolean;
    markAsDirty(opts?: {
        onlySelf?: boolean;
    }): void;
    markAsPending(opts?: {
        onlySelf?: boolean;
        emitEvent?: boolean;
    }): void;
    markAsPristine(opts?: {
        onlySelf?: boolean;
    }): void;
    markAsTouched(opts?: {
        onlySelf?: boolean;
    }): void;
    markAsUntouched(opts?: {
        onlySelf?: boolean;
    }): void;
    abstract patchValue(value: any, options?: Object): void;
    abstract reset(value?: any, options?: Object): void;
    setAsyncValidators(newValidator: AsyncValidatorFn | AsyncValidatorFn[] | null): void;
    setErrors(errors: ValidationErrors | null, opts?: {
        emitEvent?: boolean;
    }): void;
    setParent(parent: FormGroup | FormArray): void;
    setValidators(newValidator: ValidatorFn | ValidatorFn[] | null): void;
    abstract setValue(value: any, options?: Object): void;
    updateValueAndValidity(opts?: {
        onlySelf?: boolean;
        emitEvent?: boolean;
    }): void;
}

export declare abstract class AbstractControlDirective {
    readonly abstract control: AbstractControl | null;
    readonly dirty: boolean | null;
    readonly disabled: boolean | null;
    readonly enabled: boolean | null;
    readonly errors: ValidationErrors | null;
    readonly invalid: boolean | null;
    readonly path: string[] | null;
    readonly pending: boolean | null;
    readonly pristine: boolean | null;
    readonly status: string | null;
    readonly statusChanges: Observable<any> | null;
    readonly touched: boolean | null;
    readonly untouched: boolean | null;
    readonly valid: boolean | null;
    readonly value: any;
    readonly valueChanges: Observable<any> | null;
    getError(errorCode: string, path?: string[]): any;
    hasError(errorCode: string, path?: string[]): boolean;
    reset(value?: any): void;
}

/** @experimental */
export interface AbstractControlOptions {
    asyncValidators?: AsyncValidatorFn | AsyncValidatorFn[] | null;
    updateOn?: 'change' | 'blur' | 'submit';
    validators?: ValidatorFn | ValidatorFn[] | null;
}

<<<<<<< HEAD
/** @stable */
=======
>>>>>>> 77ff72f9
export declare class AbstractFormGroupDirective extends ControlContainer implements OnInit, OnDestroy {
    readonly asyncValidator: AsyncValidatorFn | null;
    readonly control: FormGroup;
    readonly formDirective: Form | null;
    readonly path: string[];
    readonly validator: ValidatorFn | null;
    ngOnDestroy(): void;
    ngOnInit(): void;
}

/** @experimental */
export interface AsyncValidator extends Validator {
    validate(c: AbstractControl): Promise<ValidationErrors | null> | Observable<ValidationErrors | null>;
}

export interface AsyncValidatorFn {
    (c: AbstractControl): Promise<ValidationErrors | null> | Observable<ValidationErrors | null>;
}

export declare class CheckboxControlValueAccessor implements ControlValueAccessor {
    onChange: (_: any) => void;
    onTouched: () => void;
    constructor(_renderer: Renderer2, _elementRef: ElementRef);
    registerOnChange(fn: (_: any) => {}): void;
    registerOnTouched(fn: () => {}): void;
    setDisabledState(isDisabled: boolean): void;
    writeValue(value: any): void;
}

/** @experimental */
export declare class CheckboxRequiredValidator extends RequiredValidator {
    validate(c: AbstractControl): ValidationErrors | null;
}

/** @experimental */
export declare const COMPOSITION_BUFFER_MODE: InjectionToken<boolean>;

export declare abstract class ControlContainer extends AbstractControlDirective {
    readonly formDirective: Form | null;
    name: string;
    readonly path: string[] | null;
}

export interface ControlValueAccessor {
    registerOnChange(fn: any): void;
    registerOnTouched(fn: any): void;
    setDisabledState?(isDisabled: boolean): void;
    writeValue(obj: any): void;
}

export declare class DefaultValueAccessor implements ControlValueAccessor {
    onChange: (_: any) => void;
    onTouched: () => void;
    constructor(_renderer: Renderer2, _elementRef: ElementRef, _compositionMode: boolean);
    registerOnChange(fn: (_: any) => void): void;
    registerOnTouched(fn: () => void): void;
    setDisabledState(isDisabled: boolean): void;
    writeValue(value: any): void;
}

/** @experimental */
export declare class EmailValidator implements Validator {
    email: boolean | string;
    registerOnValidatorChange(fn: () => void): void;
    validate(c: AbstractControl): ValidationErrors | null;
}

export interface Form {
    addControl(dir: NgControl): void;
    addFormGroup(dir: AbstractFormGroupDirective): void;
    getControl(dir: NgControl): FormControl;
    getFormGroup(dir: AbstractFormGroupDirective): FormGroup;
    removeControl(dir: NgControl): void;
    removeFormGroup(dir: AbstractFormGroupDirective): void;
    updateModel(dir: NgControl, value: any): void;
}

export declare class FormArray extends AbstractControl {
    controls: AbstractControl[];
    readonly length: number;
    constructor(controls: AbstractControl[], validatorOrOpts?: ValidatorFn | ValidatorFn[] | AbstractControlOptions | null, asyncValidator?: AsyncValidatorFn | AsyncValidatorFn[] | null);
    at(index: number): AbstractControl;
    getRawValue(): any[];
    insert(index: number, control: AbstractControl): void;
    patchValue(value: any[], options?: {
        onlySelf?: boolean;
        emitEvent?: boolean;
    }): void;
    push(control: AbstractControl): void;
    removeAt(index: number): void;
    reset(value?: any, options?: {
        onlySelf?: boolean;
        emitEvent?: boolean;
    }): void;
    setControl(index: number, control: AbstractControl): void;
    setValue(value: any[], options?: {
        onlySelf?: boolean;
        emitEvent?: boolean;
    }): void;
}

export declare class FormArrayName extends ControlContainer implements OnInit, OnDestroy {
    readonly asyncValidator: AsyncValidatorFn | null;
    readonly control: FormArray;
    readonly formDirective: FormGroupDirective | null;
    name: string;
    readonly path: string[];
    readonly validator: ValidatorFn | null;
    constructor(parent: ControlContainer, validators: any[], asyncValidators: any[]);
    ngOnDestroy(): void;
    ngOnInit(): void;
}

export declare class FormBuilder {
    array(controlsConfig: any[], validator?: ValidatorFn | ValidatorFn[] | null, asyncValidator?: AsyncValidatorFn | AsyncValidatorFn[] | null): FormArray;
    control(formState: any, validator?: ValidatorFn | ValidatorFn[] | null, asyncValidator?: AsyncValidatorFn | AsyncValidatorFn[] | null): FormControl;
    group(controlsConfig: {
        [key: string]: any;
    }, extra?: {
        [key: string]: any;
    } | null): FormGroup;
}

export declare class FormControl extends AbstractControl {
    constructor(formState?: any, validatorOrOpts?: ValidatorFn | ValidatorFn[] | AbstractControlOptions | null, asyncValidator?: AsyncValidatorFn | AsyncValidatorFn[] | null);
    patchValue(value: any, options?: {
        onlySelf?: boolean;
        emitEvent?: boolean;
        emitModelToViewChange?: boolean;
        emitViewToModelChange?: boolean;
    }): void;
    registerOnChange(fn: Function): void;
    registerOnDisabledChange(fn: (isDisabled: boolean) => void): void;
    reset(formState?: any, options?: {
        onlySelf?: boolean;
        emitEvent?: boolean;
    }): void;
    setValue(value: any, options?: {
        onlySelf?: boolean;
        emitEvent?: boolean;
        emitModelToViewChange?: boolean;
        emitViewToModelChange?: boolean;
    }): void;
}

export declare class FormControlDirective extends NgControl implements OnChanges {
    readonly asyncValidator: AsyncValidatorFn | null;
    readonly control: FormControl;
    form: FormControl;
    isDisabled: boolean;
    /** @deprecated */ model: any;
    readonly path: string[];
    /** @deprecated */ update: EventEmitter<{}>;
    readonly validator: ValidatorFn | null;
    viewModel: any;
    constructor(validators: Array<Validator | ValidatorFn>, asyncValidators: Array<AsyncValidator | AsyncValidatorFn>, valueAccessors: ControlValueAccessor[], _ngModelWarningConfig: string | null);
    ngOnChanges(changes: SimpleChanges): void;
    viewToModelUpdate(newValue: any): void;
}

export declare class FormControlName extends NgControl implements OnChanges, OnDestroy {
    readonly asyncValidator: AsyncValidatorFn;
    readonly control: FormControl;
    readonly formDirective: any;
    isDisabled: boolean;
    /** @deprecated */ model: any;
    name: string;
    readonly path: string[];
    /** @deprecated */ update: EventEmitter<{}>;
    readonly validator: ValidatorFn | null;
    constructor(parent: ControlContainer, validators: Array<Validator | ValidatorFn>, asyncValidators: Array<AsyncValidator | AsyncValidatorFn>, valueAccessors: ControlValueAccessor[], _ngModelWarningConfig: string | null);
    ngOnChanges(changes: SimpleChanges): void;
    ngOnDestroy(): void;
    viewToModelUpdate(newValue: any): void;
}

export declare class FormGroup extends AbstractControl {
    controls: {
        [key: string]: AbstractControl;
    };
    constructor(controls: {
        [key: string]: AbstractControl;
    }, validatorOrOpts?: ValidatorFn | ValidatorFn[] | AbstractControlOptions | null, asyncValidator?: AsyncValidatorFn | AsyncValidatorFn[] | null);
    addControl(name: string, control: AbstractControl): void;
    contains(controlName: string): boolean;
    getRawValue(): any;
    patchValue(value: {
        [key: string]: any;
    }, options?: {
        onlySelf?: boolean;
        emitEvent?: boolean;
    }): void;
    registerControl(name: string, control: AbstractControl): AbstractControl;
    removeControl(name: string): void;
    reset(value?: any, options?: {
        onlySelf?: boolean;
        emitEvent?: boolean;
    }): void;
    setControl(name: string, control: AbstractControl): void;
    setValue(value: {
        [key: string]: any;
    }, options?: {
        onlySelf?: boolean;
        emitEvent?: boolean;
    }): void;
}

export declare class FormGroupDirective extends ControlContainer implements Form, OnChanges {
    readonly control: FormGroup;
    directives: FormControlName[];
    form: FormGroup;
    readonly formDirective: Form;
    ngSubmit: EventEmitter<{}>;
    readonly path: string[];
    readonly submitted: boolean;
    constructor(_validators: any[], _asyncValidators: any[]);
    addControl(dir: FormControlName): FormControl;
    addFormArray(dir: FormArrayName): void;
    addFormGroup(dir: FormGroupName): void;
    getControl(dir: FormControlName): FormControl;
    getFormArray(dir: FormArrayName): FormArray;
    getFormGroup(dir: FormGroupName): FormGroup;
    ngOnChanges(changes: SimpleChanges): void;
    onReset(): void;
    onSubmit($event: Event): boolean;
    removeControl(dir: FormControlName): void;
    removeFormArray(dir: FormArrayName): void;
    removeFormGroup(dir: FormGroupName): void;
    resetForm(value?: any): void;
    updateModel(dir: FormControlName, value: any): void;
}

export declare class FormGroupName extends AbstractFormGroupDirective implements OnInit, OnDestroy {
    name: string;
    constructor(parent: ControlContainer, validators: any[], asyncValidators: any[]);
}

export declare class FormsModule {
}

export declare class MaxLengthValidator implements Validator, OnChanges {
    maxlength: string;
    ngOnChanges(changes: SimpleChanges): void;
    registerOnValidatorChange(fn: () => void): void;
    validate(c: AbstractControl): ValidationErrors | null;
}

export declare class MinLengthValidator implements Validator, OnChanges {
    minlength: string;
    ngOnChanges(changes: SimpleChanges): void;
    registerOnValidatorChange(fn: () => void): void;
    validate(c: AbstractControl): ValidationErrors | null;
}

export declare const NG_ASYNC_VALIDATORS: InjectionToken<(Function | Validator)[]>;

export declare const NG_VALIDATORS: InjectionToken<(Function | Validator)[]>;

export declare const NG_VALUE_ACCESSOR: InjectionToken<ControlValueAccessor>;

export declare abstract class NgControl extends AbstractControlDirective {
    readonly asyncValidator: AsyncValidatorFn | null;
    name: string | null;
    readonly validator: ValidatorFn | null;
    valueAccessor: ControlValueAccessor | null;
    abstract viewToModelUpdate(newValue: any): void;
}

export declare class NgControlStatus extends AbstractControlStatus {
    constructor(cd: NgControl);
}

export declare class NgControlStatusGroup extends AbstractControlStatus {
    constructor(cd: ControlContainer);
}

export declare class NgForm extends ControlContainer implements Form, AfterViewInit {
    readonly control: FormGroup;
    readonly controls: {
        [key: string]: AbstractControl;
    };
    form: FormGroup;
    readonly formDirective: Form;
    ngSubmit: EventEmitter<{}>;
    options: {
        updateOn?: FormHooks;
    };
    readonly path: string[];
    readonly submitted: boolean;
    constructor(validators: any[], asyncValidators: any[]);
    addControl(dir: NgModel): void;
    addFormGroup(dir: NgModelGroup): void;
    getControl(dir: NgModel): FormControl;
    getFormGroup(dir: NgModelGroup): FormGroup;
    ngAfterViewInit(): void;
    onReset(): void;
    onSubmit($event: Event): boolean;
    removeControl(dir: NgModel): void;
    removeFormGroup(dir: NgModelGroup): void;
    resetForm(value?: any): void;
    setValue(value: {
        [key: string]: any;
    }): void;
    updateModel(dir: NgControl, value: any): void;
}

export declare class NgModel extends NgControl implements OnChanges, OnDestroy {
    readonly asyncValidator: AsyncValidatorFn | null;
    readonly control: FormControl;
    readonly formDirective: any;
    isDisabled: boolean;
    model: any;
    name: string;
    options: {
        name?: string;
        standalone?: boolean;
        updateOn?: FormHooks;
    };
    readonly path: string[];
    update: EventEmitter<{}>;
    readonly validator: ValidatorFn | null;
    viewModel: any;
    constructor(parent: ControlContainer, validators: Array<Validator | ValidatorFn>, asyncValidators: Array<AsyncValidator | AsyncValidatorFn>, valueAccessors: ControlValueAccessor[]);
    ngOnChanges(changes: SimpleChanges): void;
    ngOnDestroy(): void;
    viewToModelUpdate(newValue: any): void;
}

export declare class NgModelGroup extends AbstractFormGroupDirective implements OnInit, OnDestroy {
    name: string;
    constructor(parent: ControlContainer, validators: any[], asyncValidators: any[]);
}

export declare class NgSelectOption implements OnDestroy {
    id: string;
    ngValue: any;
    value: any;
    constructor(_element: ElementRef, _renderer: Renderer2, _select: SelectControlValueAccessor);
    ngOnDestroy(): void;
}

export declare class PatternValidator implements Validator, OnChanges {
    pattern: string | RegExp;
    ngOnChanges(changes: SimpleChanges): void;
    registerOnValidatorChange(fn: () => void): void;
    validate(c: AbstractControl): ValidationErrors | null;
}

export declare class RadioControlValueAccessor implements ControlValueAccessor, OnDestroy, OnInit {
    formControlName: string;
    name: string;
    onChange: () => void;
    onTouched: () => void;
    value: any;
    constructor(_renderer: Renderer2, _elementRef: ElementRef, _registry: RadioControlRegistry, _injector: Injector);
    fireUncheck(value: any): void;
    ngOnDestroy(): void;
    ngOnInit(): void;
    registerOnChange(fn: (_: any) => {}): void;
    registerOnTouched(fn: () => {}): void;
    setDisabledState(isDisabled: boolean): void;
    writeValue(value: any): void;
}

export declare class ReactiveFormsModule {
    static withConfig(opts: { warnOnNgModelWithFormControl: 'never' | 'once' | 'always';
    }): ModuleWithProviders;
}

export declare class RequiredValidator implements Validator {
    required: boolean | string;
    registerOnValidatorChange(fn: () => void): void;
    validate(c: AbstractControl): ValidationErrors | null;
}

export declare class SelectControlValueAccessor implements ControlValueAccessor {
    compareWith: (o1: any, o2: any) => boolean;
    onChange: (_: any) => void;
    onTouched: () => void;
    value: any;
    constructor(_renderer: Renderer2, _elementRef: ElementRef);
    registerOnChange(fn: (value: any) => any): void;
    registerOnTouched(fn: () => any): void;
    setDisabledState(isDisabled: boolean): void;
    writeValue(value: any): void;
}

export declare class SelectMultipleControlValueAccessor implements ControlValueAccessor {
    compareWith: (o1: any, o2: any) => boolean;
    onChange: (_: any) => void;
    onTouched: () => void;
    value: any;
    constructor(_renderer: Renderer2, _elementRef: ElementRef);
    registerOnChange(fn: (value: any) => any): void;
    registerOnTouched(fn: () => any): void;
    setDisabledState(isDisabled: boolean): void;
    writeValue(value: any): void;
}

/** @experimental */
export declare type ValidationErrors = {
    [key: string]: any;
};

export interface Validator {
    registerOnValidatorChange?(fn: () => void): void;
    validate(c: AbstractControl): ValidationErrors | null;
}

export interface ValidatorFn {
    (c: AbstractControl): ValidationErrors | null;
}

export declare class Validators {
    static compose(validators: (ValidatorFn | null | undefined)[]): ValidatorFn | null;
    static compose(validators: null): null;
    static composeAsync(validators: (AsyncValidatorFn | null)[]): AsyncValidatorFn | null;
    static email(control: AbstractControl): ValidationErrors | null;
    static max(max: number): ValidatorFn;
    static maxLength(maxLength: number): ValidatorFn;
    static min(min: number): ValidatorFn;
    static minLength(minLength: number): ValidatorFn;
    static nullValidator(c: AbstractControl): ValidationErrors | null;
    static pattern(pattern: string | RegExp): ValidatorFn;
    static required(control: AbstractControl): ValidationErrors | null;
    static requiredTrue(control: AbstractControl): ValidationErrors | null;
}

export declare const VERSION: Version;<|MERGE_RESOLUTION|>--- conflicted
+++ resolved
@@ -92,10 +92,6 @@
     validators?: ValidatorFn | ValidatorFn[] | null;
 }
 
-<<<<<<< HEAD
-/** @stable */
-=======
->>>>>>> 77ff72f9
 export declare class AbstractFormGroupDirective extends ControlContainer implements OnInit, OnDestroy {
     readonly asyncValidator: AsyncValidatorFn | null;
     readonly control: FormGroup;
