--- conflicted
+++ resolved
@@ -12,10 +12,6 @@
 export declare class CommonModule {
 }
 
-<<<<<<< HEAD
-/** @stable */
-=======
->>>>>>> 77ff72f9
 export declare class CurrencyPipe implements PipeTransform {
     constructor(_locale: string);
     transform(value: any, currencyCode?: string, display?: 'code' | 'symbol' | 'symbol-narrow' | string | boolean, digitsInfo?: string, locale?: string): string | null;
@@ -57,25 +53,12 @@
 
 export declare const DOCUMENT: InjectionToken<Document>;
 
-<<<<<<< HEAD
-/** @stable */
 export declare function formatCurrency(value: number, locale: string, currency: string, currencyCode?: string, digitsInfo?: string): string;
 
-/** @stable */
 export declare function formatDate(value: string | number | Date, format: string, locale: string, timezone?: string): string;
 
-/** @stable */
 export declare function formatNumber(value: number, locale: string, digitsInfo?: string): string;
 
-/** @stable */
-=======
-export declare function formatCurrency(value: number, locale: string, currency: string, currencyCode?: string, digitsInfo?: string): string;
-
-export declare function formatDate(value: string | number | Date, format: string, locale: string, timezone?: string): string;
-
-export declare function formatNumber(value: number, locale: string, digitsInfo?: string): string;
-
->>>>>>> 77ff72f9
 export declare function formatPercent(value: number, locale: string, digitsInfo?: string): string;
 
 /** @experimental */
@@ -149,10 +132,6 @@
 /** @experimental */
 export declare function getNumberOfCurrencyDigits(code: string): number;
 
-<<<<<<< HEAD
-/** @stable */
-=======
->>>>>>> 77ff72f9
 export declare class HashLocationStrategy extends LocationStrategy {
     constructor(_platformLocation: PlatformLocation, _baseHref?: string);
     back(): void;
