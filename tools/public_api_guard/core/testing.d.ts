--- conflicted
+++ resolved
@@ -95,13 +95,8 @@
     }): TestBedStatic;
     configureTestingModule(moduleDef: TestModuleMetadata): TestBedStatic;
     createComponent<T>(component: Type<T>): ComponentFixture<T>;
-<<<<<<< HEAD
-    get<T>(token: Type<T> | InjectionToken<T>, notFoundValue?: T, flags?: InjectFlags): any;
-    get(token: any, notFoundValue?: any): any;
-=======
     /** @deprecated */ get<T>(token: Type<T> | InjectionToken<T>, notFoundValue?: T, flags?: InjectFlags): any;
     /** @deprecated */ get(token: any, notFoundValue?: any): any;
->>>>>>> ae0253f3
     initTestEnvironment(ngModule: Type<any> | Type<any>[], platform: PlatformRef, aotSummaries?: () => any[]): TestBed;
     inject<T>(token: Type<T> | InjectionToken<T> | AbstractType<T>, notFoundValue?: T, flags?: InjectFlags): T;
     inject<T>(token: Type<T> | InjectionToken<T> | AbstractType<T>, notFoundValue: null, flags?: InjectFlags): T | null;
