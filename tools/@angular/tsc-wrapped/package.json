--- conflicted
+++ resolved
@@ -1,10 +1,6 @@
 {
   "name": "@angular/tsc-wrapped",
-<<<<<<< HEAD
-  "version": "4.0.0-beta.4",
-=======
   "version": "4.0.0-beta.7",
->>>>>>> d3f174a5
   "description": "Wraps the tsc CLI, allowing extensions.",
   "homepage": "https://github.com/angular/angular/tree/master/tools/tsc-wrapped",
   "bugs": "https://github.com/angular/angular/issues",
