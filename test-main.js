--- conflicted
+++ resolved
@@ -51,13 +51,10 @@
     '@angular/router': {main: 'index.js', defaultExtension: 'js'},
     '@angular/http/testing': {main: 'index.js', defaultExtension: 'js'},
     '@angular/http': {main: 'index.js', defaultExtension: 'js'},
-<<<<<<< HEAD
-=======
     '@angular/localize/src/utils': {main: 'index.js', defaultExtension: 'js'},
     '@angular/localize/src/localize': {main: 'index.js', defaultExtension: 'js'},
     '@angular/localize/init': {main: 'index.js', defaultExtension: 'js'},
     '@angular/localize': {main: 'index.js', defaultExtension: 'js'},
->>>>>>> ae0253f3
     '@angular/upgrade/static/testing': {main: 'index.js', defaultExtension: 'js'},
     '@angular/upgrade/static': {main: 'index.js', defaultExtension: 'js'},
     '@angular/upgrade': {main: 'index.js', defaultExtension: 'js'},
