package(default_visibility = ["//visibility:public"])

filegroup(
    name = "node_modules",
    srcs = glob(
        ["node_modules/**/*"],
<<<<<<< HEAD
        # Exclude directories that commonly contain filenames which are
        # illegal bazel labels
        exclude = [
=======
        exclude = [
            # Exclude rxjs because we build it from sources using the label @rxjs//:rxjs
            "node_modules/rxjs/**",

            # Exclude directories that commonly contain filenames which are
            # illegal bazel labels
>>>>>>> 77ff72f9
            # e.g. node_modules/adm-zip/test/assets/attributes_test/New folder/hidden.txt
            "node_modules/**/test/**",
            # e.g. node_modules/xpath/docs/function resolvers.md
            "node_modules/**/docs/**",
        ],
    ),
)<|MERGE_RESOLUTION|>--- conflicted
+++ resolved
@@ -4,18 +4,12 @@
     name = "node_modules",
     srcs = glob(
         ["node_modules/**/*"],
-<<<<<<< HEAD
-        # Exclude directories that commonly contain filenames which are
-        # illegal bazel labels
-        exclude = [
-=======
         exclude = [
             # Exclude rxjs because we build it from sources using the label @rxjs//:rxjs
             "node_modules/rxjs/**",
 
             # Exclude directories that commonly contain filenames which are
             # illegal bazel labels
->>>>>>> 77ff72f9
             # e.g. node_modules/adm-zip/test/assets/attributes_test/New folder/hidden.txt
             "node_modules/**/test/**",
             # e.g. node_modules/xpath/docs/function resolvers.md
