--- conflicted
+++ resolved
@@ -64,25 +64,6 @@
   travisFoldEnd "yarn-install.aio"
 fi
 
-<<<<<<< HEAD
-# Install bazel
-if [[ ${TRAVIS} && ${CI_MODE} == "e2e_2" ]]; then
-  travisFoldStart "bazel-install"
-  (
-    mkdir tmp
-    cd tmp
-    curl --location --compressed https://github.com/bazelbuild/bazel/releases/download/${BAZEL_VERSION}/bazel-${BAZEL_VERSION}-installer-linux-x86_64.sh > bazel-${BAZEL_VERSION}-installer-linux-x86_64.sh
-    chmod +x bazel-${BAZEL_VERSION}-installer-linux-x86_64.sh
-    ./bazel-${BAZEL_VERSION}-installer-linux-x86_64.sh --user
-    cd ..
-    rm -rf tmp
-  )
-  travisFoldEnd "bazel-install"
-fi
-
-
-=======
->>>>>>> 77ff72f9
 # Install Chromium
 if [[ ${TRAVIS} &&
   ${CI_MODE} == "js" ||
