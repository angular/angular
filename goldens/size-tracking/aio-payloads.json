{
  "aio": {
    "master": {
      "uncompressed": {
        "runtime-es2015": 2987,
        "main-es2015": 450880,
        "polyfills-es2015": 52685
      }
    }
  },
  "aio-local": {
    "master": {
      "uncompressed": {
        "runtime-es2015": 2987,
        "main-es2015": 448419,
        "polyfills-es2015": 52630
      }
    }
  },
  "aio-local-viewengine": {
    "master": {
      "uncompressed": {
        "runtime-es2015": 3097,
<<<<<<< HEAD
        "main-es2015": 429885,
=======
        "main-es2015": 430239,
>>>>>>> 445ac15a
        "polyfills-es2015": 52195
      }
    }
  }
}<|MERGE_RESOLUTION|>--- conflicted
+++ resolved
@@ -21,11 +21,7 @@
     "master": {
       "uncompressed": {
         "runtime-es2015": 3097,
-<<<<<<< HEAD
-        "main-es2015": 429885,
-=======
         "main-es2015": 430239,
->>>>>>> 445ac15a
         "polyfills-es2015": 52195
       }
     }
