{
  "lockFileVersion": 13,
  "registryFileHashes": {
    "https://bcr.bazel.build/bazel_registry.json": "8a28e4aff06ee60aed2a8c281907fb8bcbf3b753c91fb5a5c57da3215d5b3497",
    "https://bcr.bazel.build/modules/abseil-cpp/20210324.2/MODULE.bazel": "7cd0312e064fde87c8d1cd79ba06c876bd23630c83466e9500321be55c96ace2",
    "https://bcr.bazel.build/modules/abseil-cpp/20211102.0/MODULE.bazel": "70390338f7a5106231d20620712f7cccb659cd0e9d073d1991c038eb9fc57589",
    "https://bcr.bazel.build/modules/abseil-cpp/20230125.1/MODULE.bazel": "89047429cb0207707b2dface14ba7f8df85273d484c2572755be4bab7ce9c3a0",
    "https://bcr.bazel.build/modules/abseil-cpp/20230802.0.bcr.1/MODULE.bazel": "1c8cec495288dccd14fdae6e3f95f772c1c91857047a098fad772034264cc8cb",
    "https://bcr.bazel.build/modules/abseil-cpp/20230802.0/MODULE.bazel": "d253ae36a8bd9ee3c5955384096ccb6baf16a1b1e93e858370da0a3b94f77c16",
    "https://bcr.bazel.build/modules/abseil-cpp/20230802.1/MODULE.bazel": "fa92e2eb41a04df73cdabeec37107316f7e5272650f81d6cc096418fe647b915",
    "https://bcr.bazel.build/modules/abseil-cpp/20240116.1/MODULE.bazel": "37bcdb4440fbb61df6a1c296ae01b327f19e9bb521f9b8e26ec854b6f97309ed",
    "https://bcr.bazel.build/modules/abseil-cpp/20240116.1/source.json": "9be551b8d4e3ef76875c0d744b5d6a504a27e3ae67bc6b28f46415fd2d2957da",
    "https://bcr.bazel.build/modules/apple_support/1.5.0/MODULE.bazel": "50341a62efbc483e8a2a6aec30994a58749bd7b885e18dd96aa8c33031e558ef",
    "https://bcr.bazel.build/modules/apple_support/1.5.0/source.json": "eb98a7627c0bc486b57f598ad8da50f6625d974c8f723e9ea71bd39f709c9862",
    "https://bcr.bazel.build/modules/aspect_bazel_lib/2.0.0/MODULE.bazel": "e118477db5c49419a88d78ebc7a2c2cea9d49600fe0f490c1903324a2c16ecd9",
    "https://bcr.bazel.build/modules/aspect_bazel_lib/2.11.0/MODULE.bazel": "cb1ba9f9999ed0bc08600c221f532c1ddd8d217686b32ba7d45b0713b5131452",
    "https://bcr.bazel.build/modules/aspect_bazel_lib/2.14.0/MODULE.bazel": "2b31ffcc9bdc8295b2167e07a757dbbc9ac8906e7028e5170a3708cecaac119f",
    "https://bcr.bazel.build/modules/aspect_bazel_lib/2.19.3/MODULE.bazel": "253d739ba126f62a5767d832765b12b59e9f8d2bc88cc1572f4a73e46eb298ca",
    "https://bcr.bazel.build/modules/aspect_bazel_lib/2.21.1/MODULE.bazel": "07e3ce3eaaa50dbd0be7fa0094e36890478937adc780ec53e77fd9fe543af8b1",
    "https://bcr.bazel.build/modules/aspect_bazel_lib/2.21.1/source.json": "cb7d22ce044efa47c6e251107a35b8a919f5cd35254190d825adff1b7ae21e6e",
    "https://bcr.bazel.build/modules/aspect_bazel_lib/2.7.7/MODULE.bazel": "491f8681205e31bb57892d67442ce448cda4f472a8e6b3dc062865e29a64f89c",
    "https://bcr.bazel.build/modules/aspect_bazel_lib/2.8.1/MODULE.bazel": "812d2dd42f65dca362152101fbec418029cc8fd34cbad1a2fde905383d705838",
    "https://bcr.bazel.build/modules/aspect_bazel_lib/2.9.3/MODULE.bazel": "66baf724dbae7aff4787bf2245cc188d50cb08e07789769730151c0943587c14",
    "https://bcr.bazel.build/modules/aspect_rules_esbuild/0.22.1/MODULE.bazel": "499ce65b6126f344f9a630040b9db91b36b20c6d1436026120067d922c2d69bd",
    "https://bcr.bazel.build/modules/aspect_rules_esbuild/0.22.1/source.json": "84138a41a9e71655cb97d39fcb80f6e2ba7e754d5601fb14f5a7d14080dff409",
    "https://bcr.bazel.build/modules/aspect_rules_jasmine/2.0.0/MODULE.bazel": "071d1952527721bf8b180e1299def24edaece9d7466e31a311981640da82c6be",
    "https://bcr.bazel.build/modules/aspect_rules_jasmine/2.0.0/source.json": "45fa9603cdfe100575a12d8b65fa425fe8713dd8c9f0cdf802168b670bc0e299",
    "https://bcr.bazel.build/modules/aspect_rules_js/2.0.0/MODULE.bazel": "b45b507574aa60a92796e3e13c195cd5744b3b8aff516a9c0cb5ae6a048161c5",
    "https://bcr.bazel.build/modules/aspect_rules_js/2.4.2/MODULE.bazel": "0d01db38b96d25df7ed952a5e96eac4b3802723d146961974bf020f6dd07591d",
    "https://bcr.bazel.build/modules/aspect_rules_js/2.5.0/MODULE.bazel": "12bb9ffdfda5b952644ffa75a69fac1e63da788ad445b056d3ccc70ad39825ac",
    "https://bcr.bazel.build/modules/aspect_rules_js/2.5.0/source.json": "884ab90109fb7b92488d8187dfd8e0b93be105d2e42b06d887ab4730ba7d77da",
    "https://bcr.bazel.build/modules/aspect_rules_rollup/2.0.1/MODULE.bazel": "296e3a053658c2af989ba9bd62a205e6d1fa84bdd6dd5249196546e6b84770ec",
    "https://bcr.bazel.build/modules/aspect_rules_rollup/2.0.1/source.json": "2fe8ac1ccb4de74bf884761e070010280b272d94e3997205b361b91c75409726",
    "https://bcr.bazel.build/modules/aspect_rules_ts/3.6.3/MODULE.bazel": "d09db394970f076176ce7bab5b5fa7f0d560fd4f30b8432ea5e2c2570505b130",
    "https://bcr.bazel.build/modules/aspect_rules_ts/3.7.0/MODULE.bazel": "5aace216caf88638950ef061245d23c36f57c8359e56e97f02a36f70bb09c50f",
    "https://bcr.bazel.build/modules/aspect_rules_ts/3.7.0/source.json": "4a8115ea69dd796353232ff27a7e93e6d7d1ad43bea1eb33c6bd3acfa656bf2e",
    "https://bcr.bazel.build/modules/aspect_tools_telemetry/0.2.3/MODULE.bazel": "20f53b145f40957a51077ae90b37b7ce83582a1daf9350349f0f86179e19dd0d",
    "https://bcr.bazel.build/modules/aspect_tools_telemetry/0.2.6/MODULE.bazel": "cafb8781ad591bc57cc765dca5fefab08cf9f65af363d162b79d49205c7f8af7",
    "https://bcr.bazel.build/modules/aspect_tools_telemetry/0.2.8/MODULE.bazel": "aa975a83e72bcaac62ee61ab12b788ea324a1d05c4aab28aadb202f647881679",
    "https://bcr.bazel.build/modules/aspect_tools_telemetry/0.2.8/source.json": "786cbc49377fb6bf4859aec5b1c61f8fc26b08e9fdb929e2dde2e1e2a406bd24",
    "https://bcr.bazel.build/modules/bazel_features/1.1.1/MODULE.bazel": "27b8c79ef57efe08efccbd9dd6ef70d61b4798320b8d3c134fd571f78963dbcd",
    "https://bcr.bazel.build/modules/bazel_features/1.11.0/MODULE.bazel": "f9382337dd5a474c3b7d334c2f83e50b6eaedc284253334cf823044a26de03e8",
    "https://bcr.bazel.build/modules/bazel_features/1.15.0/MODULE.bazel": "d38ff6e517149dc509406aca0db3ad1efdd890a85e049585b7234d04238e2a4d",
    "https://bcr.bazel.build/modules/bazel_features/1.17.0/MODULE.bazel": "039de32d21b816b47bd42c778e0454217e9c9caac4a3cf8e15c7231ee3ddee4d",
    "https://bcr.bazel.build/modules/bazel_features/1.18.0/MODULE.bazel": "1be0ae2557ab3a72a57aeb31b29be347bcdc5d2b1eb1e70f39e3851a7e97041a",
    "https://bcr.bazel.build/modules/bazel_features/1.19.0/MODULE.bazel": "59adcdf28230d220f0067b1f435b8537dd033bfff8db21335ef9217919c7fb58",
    "https://bcr.bazel.build/modules/bazel_features/1.21.0/MODULE.bazel": "675642261665d8eea09989aa3b8afb5c37627f1be178382c320d1b46afba5e3b",
    "https://bcr.bazel.build/modules/bazel_features/1.34.0/MODULE.bazel": "e8475ad7c8965542e0c7aac8af68eb48c4af904be3d614b6aa6274c092c2ea1e",
    "https://bcr.bazel.build/modules/bazel_features/1.34.0/source.json": "dfa5c4b01110313153b484a735764d247fee5624bbab63d25289e43b151a657a",
    "https://bcr.bazel.build/modules/bazel_features/1.4.1/MODULE.bazel": "e45b6bb2350aff3e442ae1111c555e27eac1d915e77775f6fdc4b351b758b5d7",
    "https://bcr.bazel.build/modules/bazel_features/1.9.0/MODULE.bazel": "885151d58d90d8d9c811eb75e3288c11f850e1d6b481a8c9f766adee4712358b",
    "https://bcr.bazel.build/modules/bazel_skylib/1.0.3/MODULE.bazel": "bcb0fd896384802d1ad283b4e4eb4d718eebd8cb820b0a2c3a347fb971afd9d8",
    "https://bcr.bazel.build/modules/bazel_skylib/1.1.1/MODULE.bazel": "1add3e7d93ff2e6998f9e118022c84d163917d912f5afafb3058e3d2f1545b5e",
    "https://bcr.bazel.build/modules/bazel_skylib/1.2.0/MODULE.bazel": "44fe84260e454ed94ad326352a698422dbe372b21a1ac9f3eab76eb531223686",
    "https://bcr.bazel.build/modules/bazel_skylib/1.2.1/MODULE.bazel": "f35baf9da0efe45fa3da1696ae906eea3d615ad41e2e3def4aeb4e8bc0ef9a7a",
    "https://bcr.bazel.build/modules/bazel_skylib/1.3.0/MODULE.bazel": "20228b92868bf5cfc41bda7afc8a8ba2a543201851de39d990ec957b513579c5",
    "https://bcr.bazel.build/modules/bazel_skylib/1.4.0/MODULE.bazel": "2ab127ef8d56a739a99bb2ce00ec4c7d1ecc7977d4370c0ca6efd0d8f03d6d99",
    "https://bcr.bazel.build/modules/bazel_skylib/1.4.1/MODULE.bazel": "a0dcb779424be33100dcae821e9e27e4f2901d9dfd5333efe5ac6a8d7ab75e1d",
    "https://bcr.bazel.build/modules/bazel_skylib/1.4.2/MODULE.bazel": "3bd40978e7a1fac911d5989e6b09d8f64921865a45822d8b09e815eaa726a651",
    "https://bcr.bazel.build/modules/bazel_skylib/1.5.0/MODULE.bazel": "32880f5e2945ce6a03d1fbd588e9198c0a959bb42297b2cfaf1685b7bc32e138",
    "https://bcr.bazel.build/modules/bazel_skylib/1.6.1/MODULE.bazel": "8fdee2dbaace6c252131c00e1de4b165dc65af02ea278476187765e1a617b917",
    "https://bcr.bazel.build/modules/bazel_skylib/1.7.0/MODULE.bazel": "0db596f4563de7938de764cc8deeabec291f55e8ec15299718b93c4423e9796d",
    "https://bcr.bazel.build/modules/bazel_skylib/1.7.1/MODULE.bazel": "3120d80c5861aa616222ec015332e5f8d3171e062e3e804a2a0253e1be26e59b",
    "https://bcr.bazel.build/modules/bazel_skylib/1.8.1/MODULE.bazel": "88ade7293becda963e0e3ea33e7d54d3425127e0a326e0d17da085a5f1f03ff6",
    "https://bcr.bazel.build/modules/bazel_skylib/1.8.1/source.json": "7ebaefba0b03efe59cac88ed5bbc67bcf59a3eff33af937345ede2a38b2d368a",
    "https://bcr.bazel.build/modules/buildozer/7.1.2/MODULE.bazel": "2e8dd40ede9c454042645fd8d8d0cd1527966aa5c919de86661e62953cd73d84",
    "https://bcr.bazel.build/modules/buildozer/7.1.2/source.json": "c9028a501d2db85793a6996205c8de120944f50a0d570438fcae0457a5f9d1f8",
    "https://bcr.bazel.build/modules/gawk/5.3.2.bcr.1/MODULE.bazel": "cdf8cbe5ee750db04b78878c9633cc76e80dcf4416cbe982ac3a9222f80713c8",
    "https://bcr.bazel.build/modules/gawk/5.3.2.bcr.1/source.json": "fa7b512dfcb5eafd90ce3959cf42a2a6fe96144ebbb4b3b3928054895f2afac2",
    "https://bcr.bazel.build/modules/google_benchmark/1.8.2/MODULE.bazel": "a70cf1bba851000ba93b58ae2f6d76490a9feb74192e57ab8e8ff13c34ec50cb",
    "https://bcr.bazel.build/modules/googletest/1.11.0/MODULE.bazel": "3a83f095183f66345ca86aa13c58b59f9f94a2f81999c093d4eeaa2d262d12f4",
    "https://bcr.bazel.build/modules/googletest/1.14.0.bcr.1/MODULE.bazel": "22c31a561553727960057361aa33bf20fb2e98584bc4fec007906e27053f80c6",
    "https://bcr.bazel.build/modules/googletest/1.14.0.bcr.1/source.json": "41e9e129f80d8c8bf103a7acc337b76e54fad1214ac0a7084bf24f4cd924b8b4",
    "https://bcr.bazel.build/modules/googletest/1.14.0/MODULE.bazel": "cfbcbf3e6eac06ef9d85900f64424708cc08687d1b527f0ef65aa7517af8118f",
    "https://bcr.bazel.build/modules/jq.bzl/0.1.0/MODULE.bazel": "2ce69b1af49952cd4121a9c3055faa679e748ce774c7f1fda9657f936cae902f",
    "https://bcr.bazel.build/modules/jq.bzl/0.1.0/source.json": "746bf13cac0860f091df5e4911d0c593971cd8796b5ad4e809b2f8e133eee3d5",
    "https://bcr.bazel.build/modules/jsoncpp/1.9.5/MODULE.bazel": "31271aedc59e815656f5736f282bb7509a97c7ecb43e927ac1a37966e0578075",
    "https://bcr.bazel.build/modules/jsoncpp/1.9.5/source.json": "4108ee5085dd2885a341c7fab149429db457b3169b86eb081fa245eadf69169d",
    "https://bcr.bazel.build/modules/libpfm/4.11.0/MODULE.bazel": "45061ff025b301940f1e30d2c16bea596c25b176c8b6b3087e92615adbd52902",
    "https://bcr.bazel.build/modules/package_metadata/0.0.2/MODULE.bazel": "fb8d25550742674d63d7b250063d4580ca530499f045d70748b1b142081ebb92",
    "https://bcr.bazel.build/modules/package_metadata/0.0.2/source.json": "e53a759a72488d2c0576f57491ef2da0cf4aab05ac0997314012495935531b73",
    "https://bcr.bazel.build/modules/platforms/0.0.10/MODULE.bazel": "8cb8efaf200bdeb2150d93e162c40f388529a25852b332cec879373771e48ed5",
    "https://bcr.bazel.build/modules/platforms/0.0.11/MODULE.bazel": "0daefc49732e227caa8bfa834d65dc52e8cc18a2faf80df25e8caea151a9413f",
    "https://bcr.bazel.build/modules/platforms/0.0.4/MODULE.bazel": "9b328e31ee156f53f3c416a64f8491f7eb731742655a47c9eec4703a71644aee",
    "https://bcr.bazel.build/modules/platforms/0.0.5/MODULE.bazel": "5733b54ea419d5eaf7997054bb55f6a1d0b5ff8aedf0176fef9eea44f3acda37",
    "https://bcr.bazel.build/modules/platforms/0.0.6/MODULE.bazel": "ad6eeef431dc52aefd2d77ed20a4b353f8ebf0f4ecdd26a807d2da5aa8cd0615",
    "https://bcr.bazel.build/modules/platforms/0.0.7/MODULE.bazel": "72fd4a0ede9ee5c021f6a8dd92b503e089f46c227ba2813ff183b71616034814",
    "https://bcr.bazel.build/modules/platforms/0.0.8/MODULE.bazel": "9f142c03e348f6d263719f5074b21ef3adf0b139ee4c5133e2aa35664da9eb2d",
    "https://bcr.bazel.build/modules/platforms/0.0.9/MODULE.bazel": "4a87a60c927b56ddd67db50c89acaa62f4ce2a1d2149ccb63ffd871d5ce29ebc",
    "https://bcr.bazel.build/modules/platforms/1.0.0/MODULE.bazel": "f05feb42b48f1b3c225e4ccf351f367be0371411a803198ec34a389fb22aa580",
    "https://bcr.bazel.build/modules/platforms/1.0.0/source.json": "f4ff1fd412e0246fd38c82328eb209130ead81d62dcd5a9e40910f867f733d96",
    "https://bcr.bazel.build/modules/protobuf/21.7/MODULE.bazel": "a5a29bb89544f9b97edce05642fac225a808b5b7be74038ea3640fae2f8e66a7",
    "https://bcr.bazel.build/modules/protobuf/27.0/MODULE.bazel": "7873b60be88844a0a1d8f80b9d5d20cfbd8495a689b8763e76c6372998d3f64c",
    "https://bcr.bazel.build/modules/protobuf/27.1/MODULE.bazel": "703a7b614728bb06647f965264967a8ef1c39e09e8f167b3ca0bb1fd80449c0d",
    "https://bcr.bazel.build/modules/protobuf/29.0-rc2/MODULE.bazel": "6241d35983510143049943fc0d57937937122baf1b287862f9dc8590fc4c37df",
    "https://bcr.bazel.build/modules/protobuf/29.0-rc3/MODULE.bazel": "33c2dfa286578573afc55a7acaea3cada4122b9631007c594bf0729f41c8de92",
    "https://bcr.bazel.build/modules/protobuf/29.0-rc3/source.json": "c16a6488fb279ef578da7098e605082d72ed85fc8d843eaae81e7d27d0f4625d",
    "https://bcr.bazel.build/modules/protobuf/3.19.0/MODULE.bazel": "6b5fbb433f760a99a22b18b6850ed5784ef0e9928a72668b66e4d7ccd47db9b0",
    "https://bcr.bazel.build/modules/protobuf/3.19.6/MODULE.bazel": "9233edc5e1f2ee276a60de3eaa47ac4132302ef9643238f23128fea53ea12858",
    "https://bcr.bazel.build/modules/pybind11_bazel/2.11.1/MODULE.bazel": "88af1c246226d87e65be78ed49ecd1e6f5e98648558c14ce99176da041dc378e",
    "https://bcr.bazel.build/modules/pybind11_bazel/2.11.1/source.json": "be4789e951dd5301282729fe3d4938995dc4c1a81c2ff150afc9f1b0504c6022",
    "https://bcr.bazel.build/modules/re2/2023-09-01/MODULE.bazel": "cb3d511531b16cfc78a225a9e2136007a48cf8a677e4264baeab57fe78a80206",
    "https://bcr.bazel.build/modules/re2/2023-09-01/source.json": "e044ce89c2883cd957a2969a43e79f7752f9656f6b20050b62f90ede21ec6eb4",
    "https://bcr.bazel.build/modules/rules_android/0.1.1/MODULE.bazel": "48809ab0091b07ad0182defb787c4c5328bd3a278938415c00a7b69b50c4d3a8",
    "https://bcr.bazel.build/modules/rules_android/0.1.1/source.json": "e6986b41626ee10bdc864937ffb6d6bf275bb5b9c65120e6137d56e6331f089e",
    "https://bcr.bazel.build/modules/rules_cc/0.0.1/MODULE.bazel": "cb2aa0747f84c6c3a78dad4e2049c154f08ab9d166b1273835a8174940365647",
    "https://bcr.bazel.build/modules/rules_cc/0.0.10/MODULE.bazel": "ec1705118f7eaedd6e118508d3d26deba2a4e76476ada7e0e3965211be012002",
    "https://bcr.bazel.build/modules/rules_cc/0.0.13/MODULE.bazel": "0e8529ed7b323dad0775ff924d2ae5af7640b23553dfcd4d34344c7e7a867191",
    "https://bcr.bazel.build/modules/rules_cc/0.0.15/MODULE.bazel": "6704c35f7b4a72502ee81f61bf88706b54f06b3cbe5558ac17e2e14666cd5dcc",
    "https://bcr.bazel.build/modules/rules_cc/0.0.16/MODULE.bazel": "7661303b8fc1b4d7f532e54e9d6565771fea666fbdf839e0a86affcd02defe87",
    "https://bcr.bazel.build/modules/rules_cc/0.0.2/MODULE.bazel": "6915987c90970493ab97393024c156ea8fb9f3bea953b2f3ec05c34f19b5695c",
    "https://bcr.bazel.build/modules/rules_cc/0.0.6/MODULE.bazel": "abf360251023dfe3efcef65ab9d56beefa8394d4176dd29529750e1c57eaa33f",
    "https://bcr.bazel.build/modules/rules_cc/0.0.8/MODULE.bazel": "964c85c82cfeb6f3855e6a07054fdb159aced38e99a5eecf7bce9d53990afa3e",
    "https://bcr.bazel.build/modules/rules_cc/0.0.9/MODULE.bazel": "836e76439f354b89afe6a911a7adf59a6b2518fafb174483ad78a2a2fde7b1c5",
    "https://bcr.bazel.build/modules/rules_cc/0.1.1/MODULE.bazel": "2f0222a6f229f0bf44cd711dc13c858dad98c62d52bd51d8fc3a764a83125513",
    "https://bcr.bazel.build/modules/rules_cc/0.1.1/source.json": "d61627377bd7dd1da4652063e368d9366fc9a73920bfa396798ad92172cf645c",
    "https://bcr.bazel.build/modules/rules_foreign_cc/0.9.0/MODULE.bazel": "c9e8c682bf75b0e7c704166d79b599f93b72cfca5ad7477df596947891feeef6",
    "https://bcr.bazel.build/modules/rules_fuzzing/0.5.2/MODULE.bazel": "40c97d1144356f52905566c55811f13b299453a14ac7769dfba2ac38192337a8",
    "https://bcr.bazel.build/modules/rules_fuzzing/0.5.2/source.json": "c8b1e2c717646f1702290959a3302a178fb639d987ab61d548105019f11e527e",
    "https://bcr.bazel.build/modules/rules_java/4.0.0/MODULE.bazel": "5a78a7ae82cd1a33cef56dc578c7d2a46ed0dca12643ee45edbb8417899e6f74",
    "https://bcr.bazel.build/modules/rules_java/5.3.5/MODULE.bazel": "a4ec4f2db570171e3e5eb753276ee4b389bae16b96207e9d3230895c99644b86",
    "https://bcr.bazel.build/modules/rules_java/6.0.0/MODULE.bazel": "8a43b7df601a7ec1af61d79345c17b31ea1fedc6711fd4abfd013ea612978e39",
    "https://bcr.bazel.build/modules/rules_java/6.3.0/MODULE.bazel": "a97c7678c19f236a956ad260d59c86e10a463badb7eb2eda787490f4c969b963",
    "https://bcr.bazel.build/modules/rules_java/6.4.0/MODULE.bazel": "e986a9fe25aeaa84ac17ca093ef13a4637f6107375f64667a15999f77db6c8f6",
    "https://bcr.bazel.build/modules/rules_java/6.5.2/MODULE.bazel": "1d440d262d0e08453fa0c4d8f699ba81609ed0e9a9a0f02cd10b3e7942e61e31",
    "https://bcr.bazel.build/modules/rules_java/7.10.0/MODULE.bazel": "530c3beb3067e870561739f1144329a21c851ff771cd752a49e06e3dc9c2e71a",
    "https://bcr.bazel.build/modules/rules_java/7.12.2/MODULE.bazel": "579c505165ee757a4280ef83cda0150eea193eed3bef50b1004ba88b99da6de6",
    "https://bcr.bazel.build/modules/rules_java/7.2.0/MODULE.bazel": "06c0334c9be61e6cef2c8c84a7800cef502063269a5af25ceb100b192453d4ab",
    "https://bcr.bazel.build/modules/rules_java/7.3.2/MODULE.bazel": "50dece891cfdf1741ea230d001aa9c14398062f2b7c066470accace78e412bc2",
    "https://bcr.bazel.build/modules/rules_java/7.6.1/MODULE.bazel": "2f14b7e8a1aa2f67ae92bc69d1ec0fa8d9f827c4e17ff5e5f02e91caa3b2d0fe",
    "https://bcr.bazel.build/modules/rules_java/7.6.5/MODULE.bazel": "481164be5e02e4cab6e77a36927683263be56b7e36fef918b458d7a8a1ebadb1",
    "https://bcr.bazel.build/modules/rules_java/8.3.2/MODULE.bazel": "7336d5511ad5af0b8615fdc7477535a2e4e723a357b6713af439fe8cf0195017",
    "https://bcr.bazel.build/modules/rules_java/8.5.1/MODULE.bazel": "d8a9e38cc5228881f7055a6079f6f7821a073df3744d441978e7a43e20226939",
    "https://bcr.bazel.build/modules/rules_java/8.5.1/source.json": "db1a77d81b059e0f84985db67a22f3f579a529a86b7997605be3d214a0abe38e",
    "https://bcr.bazel.build/modules/rules_jvm_external/4.4.2/MODULE.bazel": "a56b85e418c83eb1839819f0b515c431010160383306d13ec21959ac412d2fe7",
    "https://bcr.bazel.build/modules/rules_jvm_external/5.1/MODULE.bazel": "33f6f999e03183f7d088c9be518a63467dfd0be94a11d0055fe2d210f89aa909",
    "https://bcr.bazel.build/modules/rules_jvm_external/5.2/MODULE.bazel": "d9351ba35217ad0de03816ef3ed63f89d411349353077348a45348b096615036",
    "https://bcr.bazel.build/modules/rules_jvm_external/5.3/MODULE.bazel": "bf93870767689637164657731849fb887ad086739bd5d360d90007a581d5527d",
    "https://bcr.bazel.build/modules/rules_jvm_external/6.1/MODULE.bazel": "75b5fec090dbd46cf9b7d8ea08cf84a0472d92ba3585b476f44c326eda8059c4",
    "https://bcr.bazel.build/modules/rules_jvm_external/6.3/MODULE.bazel": "c998e060b85f71e00de5ec552019347c8bca255062c990ac02d051bb80a38df0",
    "https://bcr.bazel.build/modules/rules_jvm_external/6.3/source.json": "6f5f5a5a4419ae4e37c35a5bb0a6ae657ed40b7abc5a5189111b47fcebe43197",
    "https://bcr.bazel.build/modules/rules_kotlin/1.9.0/MODULE.bazel": "ef85697305025e5a61f395d4eaede272a5393cee479ace6686dba707de804d59",
    "https://bcr.bazel.build/modules/rules_kotlin/1.9.6/MODULE.bazel": "d269a01a18ee74d0335450b10f62c9ed81f2321d7958a2934e44272fe82dcef3",
    "https://bcr.bazel.build/modules/rules_kotlin/1.9.6/source.json": "2faa4794364282db7c06600b7e5e34867a564ae91bda7cae7c29c64e9466b7d5",
    "https://bcr.bazel.build/modules/rules_license/0.0.3/MODULE.bazel": "627e9ab0247f7d1e05736b59dbb1b6871373de5ad31c3011880b4133cafd4bd0",
    "https://bcr.bazel.build/modules/rules_license/0.0.7/MODULE.bazel": "088fbeb0b6a419005b89cf93fe62d9517c0a2b8bb56af3244af65ecfe37e7d5d",
    "https://bcr.bazel.build/modules/rules_license/1.0.0/MODULE.bazel": "a7fda60eefdf3d8c827262ba499957e4df06f659330bbe6cdbdb975b768bb65c",
    "https://bcr.bazel.build/modules/rules_license/1.0.0/source.json": "a52c89e54cc311196e478f8382df91c15f7a2bfdf4c6cd0e2675cc2ff0b56efb",
    "https://bcr.bazel.build/modules/rules_nodejs/6.2.0/MODULE.bazel": "ec27907f55eb34705adb4e8257952162a2d4c3ed0f0b3b4c3c1aad1fac7be35e",
    "https://bcr.bazel.build/modules/rules_nodejs/6.3.0/MODULE.bazel": "45345e4aba35dd6e4701c1eebf5a4e67af4ed708def9ebcdc6027585b34ee52d",
    "https://bcr.bazel.build/modules/rules_nodejs/6.5.0/MODULE.bazel": "546d0cf79f36f9f6e080816045f97234b071c205f4542e3351bd4424282a8810",
    "https://bcr.bazel.build/modules/rules_nodejs/6.5.0/source.json": "ac075bc5babebc25a0adc88ee885f2c8d8520d141f6e139ba9dfa0eedb5be908",
    "https://bcr.bazel.build/modules/rules_pkg/0.7.0/MODULE.bazel": "df99f03fc7934a4737122518bb87e667e62d780b610910f0447665a7e2be62dc",
    "https://bcr.bazel.build/modules/rules_pkg/1.0.1/MODULE.bazel": "5b1df97dbc29623bccdf2b0dcd0f5cb08e2f2c9050aab1092fd39a41e82686ff",
    "https://bcr.bazel.build/modules/rules_pkg/1.1.0/MODULE.bazel": "9db8031e71b6ef32d1846106e10dd0ee2deac042bd9a2de22b4761b0c3036453",
    "https://bcr.bazel.build/modules/rules_pkg/1.1.0/source.json": "fef768df13a92ce6067e1cd0cdc47560dace01354f1d921cfb1d632511f7d608",
    "https://bcr.bazel.build/modules/rules_proto/4.0.0/MODULE.bazel": "a7a7b6ce9bee418c1a760b3d84f83a299ad6952f9903c67f19e4edd964894e06",
    "https://bcr.bazel.build/modules/rules_proto/5.3.0-21.7/MODULE.bazel": "e8dff86b0971688790ae75528fe1813f71809b5afd57facb44dad9e8eca631b7",
    "https://bcr.bazel.build/modules/rules_proto/6.0.0/MODULE.bazel": "b531d7f09f58dce456cd61b4579ce8c86b38544da75184eadaf0a7cb7966453f",
    "https://bcr.bazel.build/modules/rules_proto/6.0.2/MODULE.bazel": "ce916b775a62b90b61888052a416ccdda405212b6aaeb39522f7dc53431a5e73",
    "https://bcr.bazel.build/modules/rules_proto/7.0.2/MODULE.bazel": "bf81793bd6d2ad89a37a40693e56c61b0ee30f7a7fdbaf3eabbf5f39de47dea2",
    "https://bcr.bazel.build/modules/rules_proto/7.0.2/source.json": "1e5e7260ae32ef4f2b52fd1d0de8d03b606a44c91b694d2f1afb1d3b28a48ce1",
    "https://bcr.bazel.build/modules/rules_python/0.10.2/MODULE.bazel": "cc82bc96f2997baa545ab3ce73f196d040ffb8756fd2d66125a530031cd90e5f",
    "https://bcr.bazel.build/modules/rules_python/0.22.1/MODULE.bazel": "26114f0c0b5e93018c0c066d6673f1a2c3737c7e90af95eff30cfee38d0bbac7",
    "https://bcr.bazel.build/modules/rules_python/0.23.1/MODULE.bazel": "49ffccf0511cb8414de28321f5fcf2a31312b47c40cc21577144b7447f2bf300",
    "https://bcr.bazel.build/modules/rules_python/0.25.0/MODULE.bazel": "72f1506841c920a1afec76975b35312410eea3aa7b63267436bfb1dd91d2d382",
    "https://bcr.bazel.build/modules/rules_python/0.28.0/MODULE.bazel": "cba2573d870babc976664a912539b320cbaa7114cd3e8f053c720171cde331ed",
    "https://bcr.bazel.build/modules/rules_python/0.31.0/MODULE.bazel": "93a43dc47ee570e6ec9f5779b2e64c1476a6ce921c48cc9a1678a91dd5f8fd58",
    "https://bcr.bazel.build/modules/rules_python/0.4.0/MODULE.bazel": "9208ee05fd48bf09ac60ed269791cf17fb343db56c8226a720fbb1cdf467166c",
    "https://bcr.bazel.build/modules/rules_python/1.0.0/MODULE.bazel": "898a3d999c22caa585eb062b600f88654bf92efb204fa346fb55f6f8edffca43",
    "https://bcr.bazel.build/modules/rules_python/1.0.0/source.json": "b0162a65c6312e45e7912e39abd1a7f8856c2c7e41ecc9b6dc688a6f6400a917",
    "https://bcr.bazel.build/modules/rules_shell/0.2.0/MODULE.bazel": "fda8a652ab3c7d8fee214de05e7a9916d8b28082234e8d2c0094505c5268ed3c",
    "https://bcr.bazel.build/modules/rules_shell/0.4.1/MODULE.bazel": "00e501db01bbf4e3e1dd1595959092c2fadf2087b2852d3f553b5370f5633592",
    "https://bcr.bazel.build/modules/rules_shell/0.4.1/source.json": "4757bd277fe1567763991c4425b483477bb82e35e777a56fd846eb5cceda324a",
    "https://bcr.bazel.build/modules/stardoc/0.5.1/MODULE.bazel": "1a05d92974d0c122f5ccf09291442580317cdd859f07a8655f1db9a60374f9f8",
    "https://bcr.bazel.build/modules/stardoc/0.5.3/MODULE.bazel": "c7f6948dae6999bf0db32c1858ae345f112cacf98f174c7a8bb707e41b974f1c",
    "https://bcr.bazel.build/modules/stardoc/0.5.4/MODULE.bazel": "6569966df04610b8520957cb8e97cf2e9faac2c0309657c537ab51c16c18a2a4",
    "https://bcr.bazel.build/modules/stardoc/0.5.6/MODULE.bazel": "c43dabc564990eeab55e25ed61c07a1aadafe9ece96a4efabb3f8bf9063b71ef",
    "https://bcr.bazel.build/modules/stardoc/0.6.2/MODULE.bazel": "7060193196395f5dd668eda046ccbeacebfd98efc77fed418dbe2b82ffaa39fd",
    "https://bcr.bazel.build/modules/stardoc/0.7.0/MODULE.bazel": "05e3d6d30c099b6770e97da986c53bd31844d7f13d41412480ea265ac9e8079c",
    "https://bcr.bazel.build/modules/stardoc/0.7.1/MODULE.bazel": "3548faea4ee5dda5580f9af150e79d0f6aea934fc60c1cc50f4efdd9420759e7",
    "https://bcr.bazel.build/modules/stardoc/0.7.2/MODULE.bazel": "fc152419aa2ea0f51c29583fab1e8c99ddefd5b3778421845606ee628629e0e5",
    "https://bcr.bazel.build/modules/stardoc/0.7.2/source.json": "58b029e5e901d6802967754adf0a9056747e8176f017cfe3607c0851f4d42216",
    "https://bcr.bazel.build/modules/tar.bzl/0.2.1/MODULE.bazel": "52d1c00a80a8cc67acbd01649e83d8dd6a9dc426a6c0b754a04fe8c219c76468",
    "https://bcr.bazel.build/modules/tar.bzl/0.5.1/MODULE.bazel": "7c2eb3dcfc53b0f3d6f9acdfd911ca803eaf92aadf54f8ca6e4c1f3aee288351",
    "https://bcr.bazel.build/modules/tar.bzl/0.5.5/MODULE.bazel": "4bfab9bbc7a1966c2c5f7371f5848f5e2d27c465951b4435adc9aaf00ed681da",
    "https://bcr.bazel.build/modules/tar.bzl/0.5.5/source.json": "67c322bd9f9a6714b9d55d4df36ddc222976a7fbb2070410ef036f68cdf2eeb7",
    "https://bcr.bazel.build/modules/upb/0.0.0-20220923-a547704/MODULE.bazel": "7298990c00040a0e2f121f6c32544bab27d4452f80d9ce51349b1a28f3005c43",
    "https://bcr.bazel.build/modules/yq.bzl/0.1.1/MODULE.bazel": "9039681f9bcb8958ee2c87ffc74bdafba9f4369096a2b5634b88abc0eaefa072",
    "https://bcr.bazel.build/modules/yq.bzl/0.2.0/MODULE.bazel": "6f3a675677db8885be4d607fde14cc51829715e3a879fb016eb9bf336786ce6d",
    "https://bcr.bazel.build/modules/yq.bzl/0.2.0/source.json": "ff33c6f75da6848caade494240b6824cf00e7e6b8892100f4253984e1dfae2af",
    "https://bcr.bazel.build/modules/zlib/1.2.11/MODULE.bazel": "07b389abc85fdbca459b69e2ec656ae5622873af3f845e1c9d80fe179f3effa0",
    "https://bcr.bazel.build/modules/zlib/1.2.12/MODULE.bazel": "3b1a8834ada2a883674be8cbd36ede1b6ec481477ada359cd2d3ddc562340b27",
    "https://bcr.bazel.build/modules/zlib/1.3.1.bcr.3/MODULE.bazel": "af322bc08976524477c79d1e45e241b6efbeb918c497e8840b8ab116802dda79",
    "https://bcr.bazel.build/modules/zlib/1.3.1.bcr.3/source.json": "2be409ac3c7601245958cd4fcdff4288be79ed23bd690b4b951f500d54ee6e7d",
    "https://bcr.bazel.build/modules/zlib/1.3.1/MODULE.bazel": "751c9940dcfe869f5f7274e1295422a34623555916eb98c174c1e945594bf198"
  },
  "selectedYankedVersions": {},
  "moduleExtensions": {
    "@@apple_support~//crosstool:setup.bzl%apple_cc_configure_extension": {
      "general": {
        "bzlTransitiveDigest": "PjIds3feoYE8SGbbIq2SFTZy3zmxeO2tQevJZNDo7iY=",
        "usagesDigest": "+hz7IHWN6A1oVJJWNDB6yZRG+RYhF76wAYItpAeIUIg=",
        "recordedFileInputs": {},
        "recordedDirentsInputs": {},
        "envVariables": {},
        "generatedRepoSpecs": {
          "local_config_apple_cc_toolchains": {
            "bzlFile": "@@apple_support~//crosstool:setup.bzl",
            "ruleClassName": "_apple_cc_autoconf_toolchains",
            "attributes": {}
          },
          "local_config_apple_cc": {
            "bzlFile": "@@apple_support~//crosstool:setup.bzl",
            "ruleClassName": "_apple_cc_autoconf",
            "attributes": {}
          }
        },
        "recordedRepoMappingEntries": [
          [
            "apple_support~",
            "bazel_tools",
            "bazel_tools"
          ]
        ]
      }
    },
    "@@aspect_rules_esbuild~//esbuild:extensions.bzl%esbuild": {
      "general": {
        "bzlTransitiveDigest": "D8qNgGrrdZct3S3KMxl6kgSKedwrEWvW34y5AVoV4PQ=",
        "usagesDigest": "u8wMZJd6Ovxb3YTmhoM3sMbh11Qwrv5EHaggdNi5Wb8=",
        "recordedFileInputs": {},
        "recordedDirentsInputs": {},
        "envVariables": {},
        "generatedRepoSpecs": {
          "esbuild_darwin-x64": {
            "bzlFile": "@@aspect_rules_esbuild~//esbuild:repositories.bzl",
            "ruleClassName": "esbuild_repositories",
            "attributes": {
              "esbuild_version": "0.19.9",
              "platform": "darwin-x64"
            }
          },
          "esbuild_darwin-arm64": {
            "bzlFile": "@@aspect_rules_esbuild~//esbuild:repositories.bzl",
            "ruleClassName": "esbuild_repositories",
            "attributes": {
              "esbuild_version": "0.19.9",
              "platform": "darwin-arm64"
            }
          },
          "esbuild_linux-x64": {
            "bzlFile": "@@aspect_rules_esbuild~//esbuild:repositories.bzl",
            "ruleClassName": "esbuild_repositories",
            "attributes": {
              "esbuild_version": "0.19.9",
              "platform": "linux-x64"
            }
          },
          "esbuild_linux-arm64": {
            "bzlFile": "@@aspect_rules_esbuild~//esbuild:repositories.bzl",
            "ruleClassName": "esbuild_repositories",
            "attributes": {
              "esbuild_version": "0.19.9",
              "platform": "linux-arm64"
            }
          },
          "esbuild_win32-x64": {
            "bzlFile": "@@aspect_rules_esbuild~//esbuild:repositories.bzl",
            "ruleClassName": "esbuild_repositories",
            "attributes": {
              "esbuild_version": "0.19.9",
              "platform": "win32-x64"
            }
          },
          "esbuild_toolchains": {
            "bzlFile": "@@aspect_rules_esbuild~//esbuild/private:toolchains_repo.bzl",
            "ruleClassName": "toolchains_repo",
            "attributes": {
              "esbuild_version": "0.19.9",
              "user_repository_name": "esbuild"
            }
          },
          "npm__esbuild_0.19.9": {
            "bzlFile": "@@aspect_rules_js~//npm/private:npm_import.bzl",
            "ruleClassName": "npm_import_rule",
            "attributes": {
              "package": "esbuild",
              "version": "0.19.9",
              "root_package": "",
              "link_workspace": "",
              "link_packages": {},
              "integrity": "sha512-U9CHtKSy+EpPsEBa+/A2gMs/h3ylBC0H0KSqIg7tpztHerLi6nrrcoUJAkNCEPumx8yJ+Byic4BVwHgRbN0TBg==",
              "url": "",
              "commit": "",
              "patch_args": [
                "-p0"
              ],
              "patches": [],
              "custom_postinstall": "",
              "npm_auth": "",
              "npm_auth_basic": "",
              "npm_auth_username": "",
              "npm_auth_password": "",
              "lifecycle_hooks": [],
              "extra_build_content": "",
              "generate_bzl_library_targets": false,
              "extract_full_archive": false,
              "exclude_package_contents": [],
              "system_tar": "auto"
            }
          },
          "npm__esbuild_0.19.9__links": {
            "bzlFile": "@@aspect_rules_js~//npm/private:npm_import.bzl",
            "ruleClassName": "npm_import_links",
            "attributes": {
              "package": "esbuild",
              "version": "0.19.9",
              "dev": false,
              "root_package": "",
              "link_packages": {},
              "deps": {},
              "transitive_closure": {},
              "lifecycle_build_target": false,
              "lifecycle_hooks_env": [],
              "lifecycle_hooks_execution_requirements": [
                "no-sandbox"
              ],
              "lifecycle_hooks_use_default_shell_env": false,
              "bins": {},
              "package_visibility": [
                "//visibility:public"
              ],
              "replace_package": "",
              "exclude_package_contents": []
            }
          }
        },
        "recordedRepoMappingEntries": [
          [
            "aspect_bazel_lib~",
            "bazel_skylib",
            "bazel_skylib~"
          ],
          [
            "aspect_bazel_lib~",
            "bazel_tools",
            "bazel_tools"
          ],
          [
            "aspect_bazel_lib~",
            "tar.bzl",
            "tar.bzl~"
          ],
          [
            "aspect_rules_esbuild~",
            "aspect_rules_js",
            "aspect_rules_js~"
          ],
          [
            "aspect_rules_esbuild~",
            "bazel_skylib",
            "bazel_skylib~"
          ],
          [
            "aspect_rules_js~",
            "aspect_bazel_lib",
            "aspect_bazel_lib~"
          ],
          [
            "aspect_rules_js~",
            "aspect_rules_js",
            "aspect_rules_js~"
          ],
          [
            "aspect_rules_js~",
            "aspect_tools_telemetry_report",
            "aspect_tools_telemetry~~telemetry~aspect_tools_telemetry_report"
          ],
          [
            "aspect_rules_js~",
            "bazel_skylib",
            "bazel_skylib~"
          ],
          [
            "aspect_rules_js~",
            "bazel_tools",
            "bazel_tools"
          ],
          [
            "tar.bzl~",
            "aspect_bazel_lib",
            "aspect_bazel_lib~"
          ],
          [
            "tar.bzl~",
            "bazel_skylib",
            "bazel_skylib~"
          ],
          [
            "tar.bzl~",
            "tar.bzl",
            "tar.bzl~"
          ]
        ]
      }
    },
    "@@aspect_rules_js~//npm:extensions.bzl%pnpm": {
      "general": {
        "bzlTransitiveDigest": "0Kn7fvnVxLaVWd5Q+UPHLEIH0A8dYAnRoL8iW6cFIJI=",
        "usagesDigest": "iPZn5zAjYcx2ly5xwkl7dCcCxl5n+ty6enw5W6/RG3o=",
        "recordedFileInputs": {},
        "recordedDirentsInputs": {},
        "envVariables": {},
        "generatedRepoSpecs": {
          "pnpm": {
            "bzlFile": "@@aspect_rules_js~//npm/private:npm_import.bzl",
            "ruleClassName": "npm_import_rule",
            "attributes": {
              "package": "pnpm",
              "version": "8.6.7",
              "root_package": "",
              "link_workspace": "",
              "link_packages": {},
              "integrity": "sha512-vRIWpD/L4phf9Bk2o/O2TDR8fFoJnpYrp2TKqTIZF/qZ2/rgL3qKXzHofHgbXsinwMoSEigz28sqk3pQ+yMEQQ==",
              "url": "",
              "commit": "",
              "patch_args": [
                "-p0"
              ],
              "patches": [],
              "custom_postinstall": "",
              "npm_auth": "",
              "npm_auth_basic": "",
              "npm_auth_username": "",
              "npm_auth_password": "",
              "lifecycle_hooks": [],
              "extra_build_content": "load(\"@aspect_rules_js//js:defs.bzl\", \"js_binary\")\njs_binary(name = \"pnpm\", data = glob([\"package/**\"]), entry_point = \"package/dist/pnpm.cjs\", visibility = [\"//visibility:public\"])",
              "generate_bzl_library_targets": false,
              "extract_full_archive": true,
              "exclude_package_contents": [],
              "system_tar": "auto"
            }
          },
          "pnpm__links": {
            "bzlFile": "@@aspect_rules_js~//npm/private:npm_import.bzl",
            "ruleClassName": "npm_import_links",
            "attributes": {
              "package": "pnpm",
              "version": "8.6.7",
              "dev": false,
              "root_package": "",
              "link_packages": {},
              "deps": {},
              "transitive_closure": {},
              "lifecycle_build_target": false,
              "lifecycle_hooks_env": [],
              "lifecycle_hooks_execution_requirements": [
                "no-sandbox"
              ],
              "lifecycle_hooks_use_default_shell_env": false,
              "bins": {},
              "package_visibility": [
                "//visibility:public"
              ],
              "replace_package": "",
              "exclude_package_contents": []
            }
          }
        },
        "recordedRepoMappingEntries": [
          [
            "aspect_bazel_lib~",
            "bazel_skylib",
            "bazel_skylib~"
          ],
          [
            "aspect_bazel_lib~",
            "bazel_tools",
            "bazel_tools"
          ],
          [
            "aspect_bazel_lib~",
            "tar.bzl",
            "tar.bzl~"
          ],
          [
            "aspect_rules_js~",
            "aspect_bazel_lib",
            "aspect_bazel_lib~"
          ],
          [
            "aspect_rules_js~",
            "aspect_rules_js",
            "aspect_rules_js~"
          ],
          [
            "aspect_rules_js~",
            "aspect_tools_telemetry_report",
            "aspect_tools_telemetry~~telemetry~aspect_tools_telemetry_report"
          ],
          [
            "aspect_rules_js~",
            "bazel_features",
            "bazel_features~"
          ],
          [
            "aspect_rules_js~",
            "bazel_skylib",
            "bazel_skylib~"
          ],
          [
            "aspect_rules_js~",
            "bazel_tools",
            "bazel_tools"
          ],
          [
            "bazel_features~",
            "bazel_features_globals",
            "bazel_features~~version_extension~bazel_features_globals"
          ],
          [
            "bazel_features~",
            "bazel_features_version",
            "bazel_features~~version_extension~bazel_features_version"
          ],
          [
            "tar.bzl~",
            "aspect_bazel_lib",
            "aspect_bazel_lib~"
          ],
          [
            "tar.bzl~",
            "bazel_skylib",
            "bazel_skylib~"
          ],
          [
            "tar.bzl~",
            "tar.bzl",
            "tar.bzl~"
          ]
        ]
      }
    },
    "@@aspect_rules_ts~//ts:extensions.bzl%ext": {
      "general": {
        "bzlTransitiveDigest": "9IJp6IlB/FMHFBJe4MX/DQM4zi3oArC8yqYE/+NyPwk=",
        "usagesDigest": "1rX5zKEA5AF0V7MwOa4Uu00O9/xtmOXAgV3jUGUxeQk=",
        "recordedFileInputs": {
<<<<<<< HEAD
          "@@//package.json": "7c6067dab730faacaeefdf807f0b9d3b7c344b74d9fc652810872a2207c79919",
=======
          "@@//package.json": "5a98de041b8a40a949062b59a03709726850890c86bcca142f2a47de022e3e0d",
>>>>>>> 67d4449d
          "@@devinfra~//bazel/package.json": "960bcecf963a211f96a3967c7cfb5d3e1cea08d94b27056a3e8dbf2fad1e2dd3",
          "@@rules_browsers~//package.json": "45572077938c7a4916e4aaedf7db7ce8425854ab92f35348cff02a2134023bb8"
        },
        "recordedDirentsInputs": {},
        "envVariables": {},
        "generatedRepoSpecs": {
          "angular_npm_typescript": {
            "bzlFile": "@@aspect_rules_ts~//ts/private:npm_repositories.bzl",
            "ruleClassName": "http_archive_version",
            "attributes": {
              "version": "",
              "version_from": "@@//:package.json",
              "integrity": "sha512-CWBzXQrc/qOkhidw1OzBTQuYRbfyxDXJMVJ1XNwUHGROVmuaeiEm3OslpZ1RV96d7SKKjZKrSJu3+t/xlw3R9A==",
              "urls": [
                "https://registry.npmjs.org/typescript/-/typescript-{}.tgz"
              ]
            }
          },
          "rules_angular_npm_typescript": {
            "bzlFile": "@@aspect_rules_ts~//ts/private:npm_repositories.bzl",
            "ruleClassName": "http_archive_version",
            "attributes": {
              "version": "5.9.2",
              "integrity": "sha512-CWBzXQrc/qOkhidw1OzBTQuYRbfyxDXJMVJ1XNwUHGROVmuaeiEm3OslpZ1RV96d7SKKjZKrSJu3+t/xlw3R9A==",
              "urls": [
                "https://registry.npmjs.org/typescript/-/typescript-{}.tgz"
              ]
            }
          },
          "npm_typescript": {
            "bzlFile": "@@aspect_rules_ts~//ts/private:npm_repositories.bzl",
            "ruleClassName": "http_archive_version",
            "attributes": {
              "version": "",
              "version_from": "@@devinfra~//bazel:package.json",
              "integrity": "sha512-CWBzXQrc/qOkhidw1OzBTQuYRbfyxDXJMVJ1XNwUHGROVmuaeiEm3OslpZ1RV96d7SKKjZKrSJu3+t/xlw3R9A==",
              "urls": [
                "https://registry.npmjs.org/typescript/-/typescript-{}.tgz"
              ]
            }
          },
          "npm_rules_browsers_typescript": {
            "bzlFile": "@@aspect_rules_ts~//ts/private:npm_repositories.bzl",
            "ruleClassName": "http_archive_version",
            "attributes": {
              "version": "",
              "version_from": "@@rules_browsers~//:package.json",
              "integrity": "",
              "urls": [
                "https://registry.npmjs.org/typescript/-/typescript-{}.tgz"
              ]
            }
          }
        },
        "recordedRepoMappingEntries": [
          [
            "aspect_rules_ts~",
            "aspect_rules_ts",
            "aspect_rules_ts~"
          ],
          [
            "aspect_rules_ts~",
            "aspect_tools_telemetry_report",
            "aspect_tools_telemetry~~telemetry~aspect_tools_telemetry_report"
          ],
          [
            "aspect_rules_ts~",
            "bazel_tools",
            "bazel_tools"
          ]
        ]
      }
    },
    "@@aspect_tools_telemetry~//:extension.bzl%telemetry": {
      "general": {
        "bzlTransitiveDigest": "gA7tPEdJXhskzPIEUxjX9IdDrM6+WjfbgXJ8Ez47umk=",
        "usagesDigest": "tH6KsPz1uWO2OjNaRD1bEd5rnHtyNuMwWpFkIds3hg0=",
        "recordedFileInputs": {},
        "recordedDirentsInputs": {},
        "envVariables": {},
        "generatedRepoSpecs": {
          "aspect_tools_telemetry_report": {
            "bzlFile": "@@aspect_tools_telemetry~//:extension.bzl",
            "ruleClassName": "tel_repository",
            "attributes": {
              "deps": {
                "aspect_rules_ts": "3.7.0",
                "aspect_rules_js": "2.5.0",
                "aspect_tools_telemetry": "0.2.8"
              }
            }
          }
        },
        "recordedRepoMappingEntries": [
          [
            "aspect_tools_telemetry~",
            "aspect_bazel_lib",
            "aspect_bazel_lib~"
          ],
          [
            "aspect_tools_telemetry~",
            "bazel_skylib",
            "bazel_skylib~"
          ]
        ]
      }
    },
    "@@pybind11_bazel~//:python_configure.bzl%extension": {
      "general": {
        "bzlTransitiveDigest": "whINYge95GgPtysKDbNHQ0ZlWYdtKybHs5y2tLF+x7Q=",
        "usagesDigest": "gNvOHVcAlwgDsNXD0amkv2CC96mnaCThPQoE44y8K+w=",
        "recordedFileInputs": {
          "@@pybind11_bazel~//MODULE.bazel": "88af1c246226d87e65be78ed49ecd1e6f5e98648558c14ce99176da041dc378e"
        },
        "recordedDirentsInputs": {},
        "envVariables": {},
        "generatedRepoSpecs": {
          "local_config_python": {
            "bzlFile": "@@pybind11_bazel~//:python_configure.bzl",
            "ruleClassName": "python_configure",
            "attributes": {}
          },
          "pybind11": {
            "bzlFile": "@@bazel_tools//tools/build_defs/repo:http.bzl",
            "ruleClassName": "http_archive",
            "attributes": {
              "build_file": "@@pybind11_bazel~//:pybind11.BUILD",
              "strip_prefix": "pybind11-2.11.1",
              "urls": [
                "https://github.com/pybind/pybind11/archive/v2.11.1.zip"
              ]
            }
          }
        },
        "recordedRepoMappingEntries": [
          [
            "pybind11_bazel~",
            "bazel_tools",
            "bazel_tools"
          ]
        ]
      }
    },
    "@@rules_angular~//setup:extensions.bzl%rules_angular": {
      "general": {
        "bzlTransitiveDigest": "fkaH7HMicL3g7/NDaFzlq39kcLopMyQ3KdbDn+5CRzA=",
        "usagesDigest": "1oeycgV+w0mSegt2ycKii5zoBkwEZzF4+hcp4rOX7sg=",
        "recordedFileInputs": {},
        "recordedDirentsInputs": {},
        "envVariables": {},
        "generatedRepoSpecs": {
          "components_rules_angular_configurable_deps": {
            "bzlFile": "@@rules_angular~//setup:repositories.bzl",
            "ruleClassName": "configurable_deps_repo",
            "attributes": {
              "angular_compiler_cli": "@@rules_angular~//:node_modules/@angular/compiler-cli",
              "typescript": "@@rules_angular~//:node_modules/typescript"
            }
          },
          "rules_angular_configurable_deps": {
            "bzlFile": "@@rules_angular~//setup:repositories.bzl",
            "ruleClassName": "configurable_deps_repo",
            "attributes": {
              "angular_compiler_cli": "@@rules_angular~//:node_modules/@angular/compiler-cli",
              "typescript": "@@rules_angular~//:node_modules/typescript-local"
            }
          },
          "dev_infra_rules_angular_configurable_deps": {
            "bzlFile": "@@rules_angular~//setup:repositories.bzl",
            "ruleClassName": "configurable_deps_repo",
            "attributes": {
              "angular_compiler_cli": "@@rules_angular~//:node_modules/@angular/compiler-cli",
              "typescript": "@@rules_angular~//:node_modules/typescript"
            }
          }
        },
        "recordedRepoMappingEntries": []
      }
    },
    "@@rules_browsers~//browsers:extensions.bzl%browsers": {
      "general": {
        "bzlTransitiveDigest": "ep2OrXzFai22oPOQwhS3aeTWxT9Jn6Us7ws4lRa4bU8=",
        "usagesDigest": "78aLbl2cYObLkrJFomb3ZkfFUiUFbqzqZK8lnW+Y7Uk=",
        "recordedFileInputs": {},
        "recordedDirentsInputs": {},
        "envVariables": {},
        "generatedRepoSpecs": {
          "rules_browsers_chrome_linux": {
            "bzlFile": "@@rules_browsers~//browsers/private:browser_repo.bzl",
            "ruleClassName": "browser_repo",
            "attributes": {
              "sha256": "14086c6c0844122d4066a5e3a846b963259648945d7fb6c51b520f2105edd597",
              "urls": [
                "https://storage.googleapis.com/chrome-for-testing-public/139.0.7258.68/linux64/chrome-headless-shell-linux64.zip"
              ],
              "named_files": {
                "CHROME-HEADLESS-SHELL": "chrome-headless-shell-linux64/chrome-headless-shell"
              },
              "exclude_patterns": [
                "**/*.log"
              ],
              "exports_files": [
                "chrome-headless-shell-linux64/chrome-headless-shell"
              ]
            }
          },
          "rules_browsers_chrome_mac": {
            "bzlFile": "@@rules_browsers~//browsers/private:browser_repo.bzl",
            "ruleClassName": "browser_repo",
            "attributes": {
              "sha256": "fa2ff20c870e289511cdde481d069f167e403d289b91b1d9d063dd7b2f77ed6e",
              "urls": [
                "https://storage.googleapis.com/chrome-for-testing-public/139.0.7258.68/mac-x64/chrome-headless-shell-mac-x64.zip"
              ],
              "named_files": {
                "CHROME-HEADLESS-SHELL": "chrome-headless-shell-mac-x64/chrome-headless-shell"
              },
              "exclude_patterns": [
                "**/*.log"
              ],
              "exports_files": [
                "chrome-headless-shell-mac-x64/chrome-headless-shell"
              ]
            }
          },
          "rules_browsers_chrome_mac_arm": {
            "bzlFile": "@@rules_browsers~//browsers/private:browser_repo.bzl",
            "ruleClassName": "browser_repo",
            "attributes": {
              "sha256": "cbb938bd24ed648280e3654592c46f7eb8e2e184ca331f2138816bd59fcaed32",
              "urls": [
                "https://storage.googleapis.com/chrome-for-testing-public/139.0.7258.68/mac-arm64/chrome-headless-shell-mac-arm64.zip"
              ],
              "named_files": {
                "CHROME-HEADLESS-SHELL": "chrome-headless-shell-mac-arm64/chrome-headless-shell"
              },
              "exclude_patterns": [
                "**/*.log"
              ],
              "exports_files": [
                "chrome-headless-shell-mac-arm64/chrome-headless-shell"
              ]
            }
          },
          "rules_browsers_chrome_win64": {
            "bzlFile": "@@rules_browsers~//browsers/private:browser_repo.bzl",
            "ruleClassName": "browser_repo",
            "attributes": {
              "sha256": "68bf73ab78647e697bf7b81e8329f23c1331d8792af6e2ab66553aeb9ede9cd3",
              "urls": [
                "https://storage.googleapis.com/chrome-for-testing-public/139.0.7258.68/win64/chrome-headless-shell-win64.zip"
              ],
              "named_files": {
                "CHROME-HEADLESS-SHELL": "chrome-headless-shell-win64/chrome-headless-shell.exe"
              },
              "exclude_patterns": [
                "**/*.log"
              ],
              "exports_files": [
                "chrome-headless-shell-win64/chrome-headless-shell.exe"
              ]
            }
          },
          "rules_browsers_chromedriver_linux": {
            "bzlFile": "@@rules_browsers~//browsers/private:browser_repo.bzl",
            "ruleClassName": "browser_repo",
            "attributes": {
              "sha256": "ec29104132a6ff1ae5f2ffe7b27b7ff675a58ab9b1ef616badcbdd35577b31b3",
              "urls": [
                "https://storage.googleapis.com/chrome-for-testing-public/139.0.7258.68/linux64/chromedriver-linux64.zip"
              ],
              "named_files": {
                "CHROMEDRIVER": "chromedriver-linux64/chromedriver"
              },
              "exclude_patterns": [],
              "exports_files": [
                "chromedriver-linux64/chromedriver"
              ]
            }
          },
          "rules_browsers_chromedriver_mac": {
            "bzlFile": "@@rules_browsers~//browsers/private:browser_repo.bzl",
            "ruleClassName": "browser_repo",
            "attributes": {
              "sha256": "2b9787f5f758c9f3e3888ac23270f8de47b168679718a4440bd1cea2b3cc57e9",
              "urls": [
                "https://storage.googleapis.com/chrome-for-testing-public/139.0.7258.68/mac-x64/chromedriver-mac-x64.zip"
              ],
              "named_files": {
                "CHROMEDRIVER": "chromedriver-mac-x64/chromedriver"
              },
              "exclude_patterns": [],
              "exports_files": [
                "chromedriver-mac-x64/chromedriver"
              ]
            }
          },
          "rules_browsers_chromedriver_mac_arm": {
            "bzlFile": "@@rules_browsers~//browsers/private:browser_repo.bzl",
            "ruleClassName": "browser_repo",
            "attributes": {
              "sha256": "6da850508d250c00c10b09dcac00c97a58d51346047972c2c47d3e3b850d4662",
              "urls": [
                "https://storage.googleapis.com/chrome-for-testing-public/139.0.7258.68/mac-arm64/chromedriver-mac-arm64.zip"
              ],
              "named_files": {
                "CHROMEDRIVER": "chromedriver-mac-arm64/chromedriver"
              },
              "exclude_patterns": [],
              "exports_files": [
                "chromedriver-mac-arm64/chromedriver"
              ]
            }
          },
          "rules_browsers_chromedriver_win64": {
            "bzlFile": "@@rules_browsers~//browsers/private:browser_repo.bzl",
            "ruleClassName": "browser_repo",
            "attributes": {
              "sha256": "d4af3e6c8f3a7ceb50ff298e43ff07efcad46c1d6ceb0d894eeb2d593db7e522",
              "urls": [
                "https://storage.googleapis.com/chrome-for-testing-public/139.0.7258.68/win64/chromedriver-win64.zip"
              ],
              "named_files": {
                "CHROMEDRIVER": "chromedriver-win64/chromedriver.exe"
              },
              "exclude_patterns": [],
              "exports_files": [
                "chromedriver-win64/chromedriver.exe"
              ]
            }
          },
          "rules_browsers_firefox_linux": {
            "bzlFile": "@@rules_browsers~//browsers/private:browser_repo.bzl",
            "ruleClassName": "browser_repo",
            "attributes": {
              "sha256": "6fcc1a2f95a6b232af82b4b7644566638c5df349e3095c65b7c18d1a63412d3d",
              "urls": [
                "https://archive.mozilla.org/pub/firefox/releases/135.0/linux-x86_64/en-US/firefox-135.0.tar.xz"
              ],
              "named_files": {
                "FIREFOX": "firefox/firefox"
              },
              "exclude_patterns": [],
              "exports_files": [
                "firefox/firefox"
              ]
            }
          },
          "rules_browsers_firefox_mac": {
            "bzlFile": "@@rules_browsers~//browsers/private:browser_repo.bzl",
            "ruleClassName": "browser_repo",
            "attributes": {
              "sha256": "e55e24e6b2a4980f4b9091900835977b282f599dcdd5e38b753d95bad8a11da9",
              "urls": [
                "https://archive.mozilla.org/pub/firefox/releases/135.0/mac/en-US/Firefox%20135.0.dmg"
              ],
              "named_files": {
                "FIREFOX": "Firefox.app/Contents/MacOS/firefox"
              },
              "exclude_patterns": [],
              "exports_files": [
                "Firefox.app/Contents/MacOS/firefox"
              ]
            }
          },
          "rules_browsers_firefox_mac_arm": {
            "bzlFile": "@@rules_browsers~//browsers/private:browser_repo.bzl",
            "ruleClassName": "browser_repo",
            "attributes": {
              "sha256": "e55e24e6b2a4980f4b9091900835977b282f599dcdd5e38b753d95bad8a11da9",
              "urls": [
                "https://archive.mozilla.org/pub/firefox/releases/135.0/mac/en-US/Firefox%20135.0.dmg"
              ],
              "named_files": {
                "FIREFOX": "Firefox.app/Contents/MacOS/firefox"
              },
              "exclude_patterns": [],
              "exports_files": [
                "Firefox.app/Contents/MacOS/firefox"
              ]
            }
          },
          "rules_browsers_firefox_win64": {
            "bzlFile": "@@rules_browsers~//browsers/private:browser_repo.bzl",
            "ruleClassName": "browser_repo",
            "attributes": {
              "sha256": "f46d3cb68caa4d4366b942c225d256e0fc15a189263cd9efe29eff0dbfe02685",
              "urls": [
                "https://archive.mozilla.org/pub/firefox/releases/135.0/win64/en-US/Firefox%20Setup%20135.0.exe"
              ],
              "named_files": {
                "FIREFOX": "core/firefox.exe"
              },
              "exclude_patterns": [],
              "exports_files": [
                "core/firefox.exe"
              ]
            }
          }
        },
        "recordedRepoMappingEntries": []
      }
    },
    "@@rules_fuzzing~//fuzzing/private:extensions.bzl%non_module_dependencies": {
      "general": {
        "bzlTransitiveDigest": "hVgJRQ3Er45/UUAgNn1Yp2Khcp/Y8WyafA2kXIYmQ5M=",
        "usagesDigest": "YnIrdgwnf3iCLfChsltBdZ7yOJh706lpa2vww/i2pDI=",
        "recordedFileInputs": {},
        "recordedDirentsInputs": {},
        "envVariables": {},
        "generatedRepoSpecs": {
          "platforms": {
            "bzlFile": "@@bazel_tools//tools/build_defs/repo:http.bzl",
            "ruleClassName": "http_archive",
            "attributes": {
              "urls": [
                "https://mirror.bazel.build/github.com/bazelbuild/platforms/releases/download/0.0.8/platforms-0.0.8.tar.gz",
                "https://github.com/bazelbuild/platforms/releases/download/0.0.8/platforms-0.0.8.tar.gz"
              ],
              "sha256": "8150406605389ececb6da07cbcb509d5637a3ab9a24bc69b1101531367d89d74"
            }
          },
          "rules_python": {
            "bzlFile": "@@bazel_tools//tools/build_defs/repo:http.bzl",
            "ruleClassName": "http_archive",
            "attributes": {
              "sha256": "d70cd72a7a4880f0000a6346253414825c19cdd40a28289bdf67b8e6480edff8",
              "strip_prefix": "rules_python-0.28.0",
              "url": "https://github.com/bazelbuild/rules_python/releases/download/0.28.0/rules_python-0.28.0.tar.gz"
            }
          },
          "bazel_skylib": {
            "bzlFile": "@@bazel_tools//tools/build_defs/repo:http.bzl",
            "ruleClassName": "http_archive",
            "attributes": {
              "sha256": "cd55a062e763b9349921f0f5db8c3933288dc8ba4f76dd9416aac68acee3cb94",
              "urls": [
                "https://mirror.bazel.build/github.com/bazelbuild/bazel-skylib/releases/download/1.5.0/bazel-skylib-1.5.0.tar.gz",
                "https://github.com/bazelbuild/bazel-skylib/releases/download/1.5.0/bazel-skylib-1.5.0.tar.gz"
              ]
            }
          },
          "com_google_absl": {
            "bzlFile": "@@bazel_tools//tools/build_defs/repo:http.bzl",
            "ruleClassName": "http_archive",
            "attributes": {
              "urls": [
                "https://github.com/abseil/abseil-cpp/archive/refs/tags/20240116.1.zip"
              ],
              "strip_prefix": "abseil-cpp-20240116.1",
              "integrity": "sha256-7capMWOvWyoYbUaHF/b+I2U6XLMaHmky8KugWvfXYuk="
            }
          },
          "rules_fuzzing_oss_fuzz": {
            "bzlFile": "@@rules_fuzzing~//fuzzing/private/oss_fuzz:repository.bzl",
            "ruleClassName": "oss_fuzz_repository",
            "attributes": {}
          },
          "honggfuzz": {
            "bzlFile": "@@bazel_tools//tools/build_defs/repo:http.bzl",
            "ruleClassName": "http_archive",
            "attributes": {
              "build_file": "@@rules_fuzzing~//:honggfuzz.BUILD",
              "sha256": "6b18ba13bc1f36b7b950c72d80f19ea67fbadc0ac0bb297ec89ad91f2eaa423e",
              "url": "https://github.com/google/honggfuzz/archive/2.5.zip",
              "strip_prefix": "honggfuzz-2.5"
            }
          },
          "rules_fuzzing_jazzer": {
            "bzlFile": "@@bazel_tools//tools/build_defs/repo:http.bzl",
            "ruleClassName": "http_jar",
            "attributes": {
              "sha256": "ee6feb569d88962d59cb59e8a31eb9d007c82683f3ebc64955fd5b96f277eec2",
              "url": "https://repo1.maven.org/maven2/com/code-intelligence/jazzer/0.20.1/jazzer-0.20.1.jar"
            }
          },
          "rules_fuzzing_jazzer_api": {
            "bzlFile": "@@bazel_tools//tools/build_defs/repo:http.bzl",
            "ruleClassName": "http_jar",
            "attributes": {
              "sha256": "f5a60242bc408f7fa20fccf10d6c5c5ea1fcb3c6f44642fec5af88373ae7aa1b",
              "url": "https://repo1.maven.org/maven2/com/code-intelligence/jazzer-api/0.20.1/jazzer-api-0.20.1.jar"
            }
          }
        },
        "recordedRepoMappingEntries": [
          [
            "rules_fuzzing~",
            "bazel_tools",
            "bazel_tools"
          ]
        ]
      }
    },
    "@@rules_java~//java:rules_java_deps.bzl%compatibility_proxy": {
      "general": {
        "bzlTransitiveDigest": "KIX40nDfygEWbU+rq3nYpt3tVgTK/iO8PKh5VMBlN7M=",
        "usagesDigest": "pwHZ+26iLgQdwvdZeA5wnAjKnNI3y6XO2VbhOTeo5h8=",
        "recordedFileInputs": {},
        "recordedDirentsInputs": {},
        "envVariables": {},
        "generatedRepoSpecs": {
          "compatibility_proxy": {
            "bzlFile": "@@rules_java~//java:rules_java_deps.bzl",
            "ruleClassName": "_compatibility_proxy_repo_rule",
            "attributes": {}
          }
        },
        "recordedRepoMappingEntries": [
          [
            "rules_java~",
            "bazel_tools",
            "bazel_tools"
          ]
        ]
      }
    },
    "@@rules_kotlin~//src/main/starlark/core/repositories:bzlmod_setup.bzl%rules_kotlin_extensions": {
      "general": {
        "bzlTransitiveDigest": "fus14IFJ/1LGWWGKPH/U18VnJCoMjfDt1ckahqCnM0A=",
        "usagesDigest": "aJF6fLy82rR95Ff5CZPAqxNoFgOMLMN5ImfBS0nhnkg=",
        "recordedFileInputs": {},
        "recordedDirentsInputs": {},
        "envVariables": {},
        "generatedRepoSpecs": {
          "com_github_jetbrains_kotlin_git": {
            "bzlFile": "@@rules_kotlin~//src/main/starlark/core/repositories:compiler.bzl",
            "ruleClassName": "kotlin_compiler_git_repository",
            "attributes": {
              "urls": [
                "https://github.com/JetBrains/kotlin/releases/download/v1.9.23/kotlin-compiler-1.9.23.zip"
              ],
              "sha256": "93137d3aab9afa9b27cb06a824c2324195c6b6f6179d8a8653f440f5bd58be88"
            }
          },
          "com_github_jetbrains_kotlin": {
            "bzlFile": "@@rules_kotlin~//src/main/starlark/core/repositories:compiler.bzl",
            "ruleClassName": "kotlin_capabilities_repository",
            "attributes": {
              "git_repository_name": "com_github_jetbrains_kotlin_git",
              "compiler_version": "1.9.23"
            }
          },
          "com_github_google_ksp": {
            "bzlFile": "@@rules_kotlin~//src/main/starlark/core/repositories:ksp.bzl",
            "ruleClassName": "ksp_compiler_plugin_repository",
            "attributes": {
              "urls": [
                "https://github.com/google/ksp/releases/download/1.9.23-1.0.20/artifacts.zip"
              ],
              "sha256": "ee0618755913ef7fd6511288a232e8fad24838b9af6ea73972a76e81053c8c2d",
              "strip_version": "1.9.23-1.0.20"
            }
          },
          "com_github_pinterest_ktlint": {
            "bzlFile": "@@bazel_tools//tools/build_defs/repo:http.bzl",
            "ruleClassName": "http_file",
            "attributes": {
              "sha256": "01b2e0ef893383a50dbeb13970fe7fa3be36ca3e83259e01649945b09d736985",
              "urls": [
                "https://github.com/pinterest/ktlint/releases/download/1.3.0/ktlint"
              ],
              "executable": true
            }
          },
          "rules_android": {
            "bzlFile": "@@bazel_tools//tools/build_defs/repo:http.bzl",
            "ruleClassName": "http_archive",
            "attributes": {
              "sha256": "cd06d15dd8bb59926e4d65f9003bfc20f9da4b2519985c27e190cddc8b7a7806",
              "strip_prefix": "rules_android-0.1.1",
              "urls": [
                "https://github.com/bazelbuild/rules_android/archive/v0.1.1.zip"
              ]
            }
          }
        },
        "recordedRepoMappingEntries": [
          [
            "rules_kotlin~",
            "bazel_tools",
            "bazel_tools"
          ]
        ]
      }
    },
    "@@rules_nodejs~//nodejs:extensions.bzl%node": {
      "general": {
        "bzlTransitiveDigest": "hdICB1K7PX7oWtO8oksVTBDNt6xxiNERpcO4Yxoa0Gc=",
        "usagesDigest": "wKnieRDVg5P05DNKjiUSVbzaCxzv9IOZ9TE2JMxlfrg=",
        "recordedFileInputs": {},
        "recordedDirentsInputs": {},
        "envVariables": {},
        "generatedRepoSpecs": {
          "nodejs_linux_amd64": {
            "bzlFile": "@@rules_nodejs~//nodejs:repositories.bzl",
            "ruleClassName": "_nodejs_repositories",
            "attributes": {
              "node_download_auth": {},
              "node_repositories": {},
              "node_urls": [
                "https://nodejs.org/dist/v{version}/{filename}"
              ],
              "node_version": "20.19.0",
              "include_headers": false,
              "platform": "linux_amd64"
            }
          },
          "nodejs_linux_arm64": {
            "bzlFile": "@@rules_nodejs~//nodejs:repositories.bzl",
            "ruleClassName": "_nodejs_repositories",
            "attributes": {
              "node_download_auth": {},
              "node_repositories": {},
              "node_urls": [
                "https://nodejs.org/dist/v{version}/{filename}"
              ],
              "node_version": "20.19.0",
              "include_headers": false,
              "platform": "linux_arm64"
            }
          },
          "nodejs_linux_s390x": {
            "bzlFile": "@@rules_nodejs~//nodejs:repositories.bzl",
            "ruleClassName": "_nodejs_repositories",
            "attributes": {
              "node_download_auth": {},
              "node_repositories": {},
              "node_urls": [
                "https://nodejs.org/dist/v{version}/{filename}"
              ],
              "node_version": "20.19.0",
              "include_headers": false,
              "platform": "linux_s390x"
            }
          },
          "nodejs_linux_ppc64le": {
            "bzlFile": "@@rules_nodejs~//nodejs:repositories.bzl",
            "ruleClassName": "_nodejs_repositories",
            "attributes": {
              "node_download_auth": {},
              "node_repositories": {},
              "node_urls": [
                "https://nodejs.org/dist/v{version}/{filename}"
              ],
              "node_version": "20.19.0",
              "include_headers": false,
              "platform": "linux_ppc64le"
            }
          },
          "nodejs_darwin_amd64": {
            "bzlFile": "@@rules_nodejs~//nodejs:repositories.bzl",
            "ruleClassName": "_nodejs_repositories",
            "attributes": {
              "node_download_auth": {},
              "node_repositories": {},
              "node_urls": [
                "https://nodejs.org/dist/v{version}/{filename}"
              ],
              "node_version": "20.19.0",
              "include_headers": false,
              "platform": "darwin_amd64"
            }
          },
          "nodejs_darwin_arm64": {
            "bzlFile": "@@rules_nodejs~//nodejs:repositories.bzl",
            "ruleClassName": "_nodejs_repositories",
            "attributes": {
              "node_download_auth": {},
              "node_repositories": {},
              "node_urls": [
                "https://nodejs.org/dist/v{version}/{filename}"
              ],
              "node_version": "20.19.0",
              "include_headers": false,
              "platform": "darwin_arm64"
            }
          },
          "nodejs_windows_amd64": {
            "bzlFile": "@@rules_nodejs~//nodejs:repositories.bzl",
            "ruleClassName": "_nodejs_repositories",
            "attributes": {
              "node_download_auth": {},
              "node_repositories": {},
              "node_urls": [
                "https://nodejs.org/dist/v{version}/{filename}"
              ],
              "node_version": "20.19.0",
              "include_headers": false,
              "platform": "windows_amd64"
            }
          },
          "nodejs_windows_arm64": {
            "bzlFile": "@@rules_nodejs~//nodejs:repositories.bzl",
            "ruleClassName": "_nodejs_repositories",
            "attributes": {
              "node_download_auth": {},
              "node_repositories": {},
              "node_urls": [
                "https://nodejs.org/dist/v{version}/{filename}"
              ],
              "node_version": "20.19.0",
              "include_headers": false,
              "platform": "windows_arm64"
            }
          },
          "nodejs": {
            "bzlFile": "@@rules_nodejs~//nodejs/private:nodejs_repo_host_os_alias.bzl",
            "ruleClassName": "nodejs_repo_host_os_alias",
            "attributes": {
              "user_node_repository_name": "nodejs"
            }
          },
          "nodejs_host": {
            "bzlFile": "@@rules_nodejs~//nodejs/private:nodejs_repo_host_os_alias.bzl",
            "ruleClassName": "nodejs_repo_host_os_alias",
            "attributes": {
              "user_node_repository_name": "nodejs"
            }
          },
          "nodejs_toolchains": {
            "bzlFile": "@@rules_nodejs~//nodejs/private:nodejs_toolchains_repo.bzl",
            "ruleClassName": "nodejs_toolchains_repo",
            "attributes": {
              "user_node_repository_name": "nodejs"
            }
          }
        },
        "recordedRepoMappingEntries": []
      }
    },
    "@@rules_python~//python/extensions:pip.bzl%pip": {
      "general": {
        "bzlTransitiveDigest": "8USX8QvzWk9pjl0ion2dAqEqjB3yzkmi3d13o89Cchs=",
        "usagesDigest": "MKs5B778/fEkKhBaxuBt3oCCW+wPRuh2AxtITF8AMSU=",
        "recordedFileInputs": {
          "@@rules_python~//tools/publish/requirements_linux.txt": "8175b4c8df50ae2f22d1706961884beeb54e7da27bd2447018314a175981997d",
          "@@rules_fuzzing~//fuzzing/requirements.txt": "ab04664be026b632a0d2a2446c4f65982b7654f5b6851d2f9d399a19b7242a5b",
          "@@rules_python~//tools/publish/requirements_windows.txt": "7673adc71dc1a81d3661b90924d7a7c0fc998cd508b3cb4174337cef3f2de556",
          "@@protobuf~//python/requirements.txt": "983be60d3cec4b319dcab6d48aeb3f5b2f7c3350f26b3a9e97486c37967c73c5",
          "@@rules_python~//tools/publish/requirements_darwin.txt": "2994136eab7e57b083c3de76faf46f70fad130bc8e7360a7fed2b288b69e79dc"
        },
        "recordedDirentsInputs": {},
        "envVariables": {
          "RULES_PYTHON_REPO_DEBUG": null,
          "RULES_PYTHON_REPO_DEBUG_VERBOSITY": null
        },
        "generatedRepoSpecs": {
          "pip_deps_310_numpy": {
            "bzlFile": "@@rules_python~//python/private/pypi:whl_library.bzl",
            "ruleClassName": "whl_library",
            "attributes": {
              "dep_template": "@pip_deps//{name}:{target}",
              "python_interpreter_target": "@@rules_python~~python~python_3_10_host//:python",
              "repo": "pip_deps_310",
              "requirement": "numpy<=1.26.1"
            }
          },
          "pip_deps_310_setuptools": {
            "bzlFile": "@@rules_python~//python/private/pypi:whl_library.bzl",
            "ruleClassName": "whl_library",
            "attributes": {
              "dep_template": "@pip_deps//{name}:{target}",
              "python_interpreter_target": "@@rules_python~~python~python_3_10_host//:python",
              "repo": "pip_deps_310",
              "requirement": "setuptools<=70.3.0"
            }
          },
          "pip_deps_311_numpy": {
            "bzlFile": "@@rules_python~//python/private/pypi:whl_library.bzl",
            "ruleClassName": "whl_library",
            "attributes": {
              "dep_template": "@pip_deps//{name}:{target}",
              "python_interpreter_target": "@@rules_python~~python~python_3_11_host//:python",
              "repo": "pip_deps_311",
              "requirement": "numpy<=1.26.1"
            }
          },
          "pip_deps_311_setuptools": {
            "bzlFile": "@@rules_python~//python/private/pypi:whl_library.bzl",
            "ruleClassName": "whl_library",
            "attributes": {
              "dep_template": "@pip_deps//{name}:{target}",
              "python_interpreter_target": "@@rules_python~~python~python_3_11_host//:python",
              "repo": "pip_deps_311",
              "requirement": "setuptools<=70.3.0"
            }
          },
          "pip_deps_312_numpy": {
            "bzlFile": "@@rules_python~//python/private/pypi:whl_library.bzl",
            "ruleClassName": "whl_library",
            "attributes": {
              "dep_template": "@pip_deps//{name}:{target}",
              "python_interpreter_target": "@@rules_python~~python~python_3_12_host//:python",
              "repo": "pip_deps_312",
              "requirement": "numpy<=1.26.1"
            }
          },
          "pip_deps_312_setuptools": {
            "bzlFile": "@@rules_python~//python/private/pypi:whl_library.bzl",
            "ruleClassName": "whl_library",
            "attributes": {
              "dep_template": "@pip_deps//{name}:{target}",
              "python_interpreter_target": "@@rules_python~~python~python_3_12_host//:python",
              "repo": "pip_deps_312",
              "requirement": "setuptools<=70.3.0"
            }
          },
          "pip_deps_38_numpy": {
            "bzlFile": "@@rules_python~//python/private/pypi:whl_library.bzl",
            "ruleClassName": "whl_library",
            "attributes": {
              "dep_template": "@pip_deps//{name}:{target}",
              "python_interpreter_target": "@@rules_python~~python~python_3_8_host//:python",
              "repo": "pip_deps_38",
              "requirement": "numpy<=1.26.1"
            }
          },
          "pip_deps_38_setuptools": {
            "bzlFile": "@@rules_python~//python/private/pypi:whl_library.bzl",
            "ruleClassName": "whl_library",
            "attributes": {
              "dep_template": "@pip_deps//{name}:{target}",
              "python_interpreter_target": "@@rules_python~~python~python_3_8_host//:python",
              "repo": "pip_deps_38",
              "requirement": "setuptools<=70.3.0"
            }
          },
          "pip_deps_39_numpy": {
            "bzlFile": "@@rules_python~//python/private/pypi:whl_library.bzl",
            "ruleClassName": "whl_library",
            "attributes": {
              "dep_template": "@pip_deps//{name}:{target}",
              "python_interpreter_target": "@@rules_python~~python~python_3_9_host//:python",
              "repo": "pip_deps_39",
              "requirement": "numpy<=1.26.1"
            }
          },
          "pip_deps_39_setuptools": {
            "bzlFile": "@@rules_python~//python/private/pypi:whl_library.bzl",
            "ruleClassName": "whl_library",
            "attributes": {
              "dep_template": "@pip_deps//{name}:{target}",
              "python_interpreter_target": "@@rules_python~~python~python_3_9_host//:python",
              "repo": "pip_deps_39",
              "requirement": "setuptools<=70.3.0"
            }
          },
          "rules_fuzzing_py_deps_310_absl_py": {
            "bzlFile": "@@rules_python~//python/private/pypi:whl_library.bzl",
            "ruleClassName": "whl_library",
            "attributes": {
              "dep_template": "@rules_fuzzing_py_deps//{name}:{target}",
              "extra_pip_args": [
                "--require-hashes"
              ],
              "python_interpreter_target": "@@rules_python~~python~python_3_10_host//:python",
              "repo": "rules_fuzzing_py_deps_310",
              "requirement": "absl-py==2.0.0 --hash=sha256:9a28abb62774ae4e8edbe2dd4c49ffcd45a6a848952a5eccc6a49f3f0fc1e2f3"
            }
          },
          "rules_fuzzing_py_deps_310_six": {
            "bzlFile": "@@rules_python~//python/private/pypi:whl_library.bzl",
            "ruleClassName": "whl_library",
            "attributes": {
              "dep_template": "@rules_fuzzing_py_deps//{name}:{target}",
              "extra_pip_args": [
                "--require-hashes"
              ],
              "python_interpreter_target": "@@rules_python~~python~python_3_10_host//:python",
              "repo": "rules_fuzzing_py_deps_310",
              "requirement": "six==1.16.0 --hash=sha256:8abb2f1d86890a2dfb989f9a77cfcfd3e47c2a354b01111771326f8aa26e0254"
            }
          },
          "rules_fuzzing_py_deps_311_absl_py": {
            "bzlFile": "@@rules_python~//python/private/pypi:whl_library.bzl",
            "ruleClassName": "whl_library",
            "attributes": {
              "dep_template": "@rules_fuzzing_py_deps//{name}:{target}",
              "extra_pip_args": [
                "--require-hashes"
              ],
              "python_interpreter_target": "@@rules_python~~python~python_3_11_host//:python",
              "repo": "rules_fuzzing_py_deps_311",
              "requirement": "absl-py==2.0.0 --hash=sha256:9a28abb62774ae4e8edbe2dd4c49ffcd45a6a848952a5eccc6a49f3f0fc1e2f3"
            }
          },
          "rules_fuzzing_py_deps_311_six": {
            "bzlFile": "@@rules_python~//python/private/pypi:whl_library.bzl",
            "ruleClassName": "whl_library",
            "attributes": {
              "dep_template": "@rules_fuzzing_py_deps//{name}:{target}",
              "extra_pip_args": [
                "--require-hashes"
              ],
              "python_interpreter_target": "@@rules_python~~python~python_3_11_host//:python",
              "repo": "rules_fuzzing_py_deps_311",
              "requirement": "six==1.16.0 --hash=sha256:8abb2f1d86890a2dfb989f9a77cfcfd3e47c2a354b01111771326f8aa26e0254"
            }
          },
          "rules_fuzzing_py_deps_312_absl_py": {
            "bzlFile": "@@rules_python~//python/private/pypi:whl_library.bzl",
            "ruleClassName": "whl_library",
            "attributes": {
              "dep_template": "@rules_fuzzing_py_deps//{name}:{target}",
              "extra_pip_args": [
                "--require-hashes"
              ],
              "python_interpreter_target": "@@rules_python~~python~python_3_12_host//:python",
              "repo": "rules_fuzzing_py_deps_312",
              "requirement": "absl-py==2.0.0 --hash=sha256:9a28abb62774ae4e8edbe2dd4c49ffcd45a6a848952a5eccc6a49f3f0fc1e2f3"
            }
          },
          "rules_fuzzing_py_deps_312_six": {
            "bzlFile": "@@rules_python~//python/private/pypi:whl_library.bzl",
            "ruleClassName": "whl_library",
            "attributes": {
              "dep_template": "@rules_fuzzing_py_deps//{name}:{target}",
              "extra_pip_args": [
                "--require-hashes"
              ],
              "python_interpreter_target": "@@rules_python~~python~python_3_12_host//:python",
              "repo": "rules_fuzzing_py_deps_312",
              "requirement": "six==1.16.0 --hash=sha256:8abb2f1d86890a2dfb989f9a77cfcfd3e47c2a354b01111771326f8aa26e0254"
            }
          },
          "rules_fuzzing_py_deps_38_absl_py": {
            "bzlFile": "@@rules_python~//python/private/pypi:whl_library.bzl",
            "ruleClassName": "whl_library",
            "attributes": {
              "dep_template": "@rules_fuzzing_py_deps//{name}:{target}",
              "extra_pip_args": [
                "--require-hashes"
              ],
              "python_interpreter_target": "@@rules_python~~python~python_3_8_host//:python",
              "repo": "rules_fuzzing_py_deps_38",
              "requirement": "absl-py==2.0.0 --hash=sha256:9a28abb62774ae4e8edbe2dd4c49ffcd45a6a848952a5eccc6a49f3f0fc1e2f3"
            }
          },
          "rules_fuzzing_py_deps_38_six": {
            "bzlFile": "@@rules_python~//python/private/pypi:whl_library.bzl",
            "ruleClassName": "whl_library",
            "attributes": {
              "dep_template": "@rules_fuzzing_py_deps//{name}:{target}",
              "extra_pip_args": [
                "--require-hashes"
              ],
              "python_interpreter_target": "@@rules_python~~python~python_3_8_host//:python",
              "repo": "rules_fuzzing_py_deps_38",
              "requirement": "six==1.16.0 --hash=sha256:8abb2f1d86890a2dfb989f9a77cfcfd3e47c2a354b01111771326f8aa26e0254"
            }
          },
          "rules_fuzzing_py_deps_39_absl_py": {
            "bzlFile": "@@rules_python~//python/private/pypi:whl_library.bzl",
            "ruleClassName": "whl_library",
            "attributes": {
              "dep_template": "@rules_fuzzing_py_deps//{name}:{target}",
              "extra_pip_args": [
                "--require-hashes"
              ],
              "python_interpreter_target": "@@rules_python~~python~python_3_9_host//:python",
              "repo": "rules_fuzzing_py_deps_39",
              "requirement": "absl-py==2.0.0 --hash=sha256:9a28abb62774ae4e8edbe2dd4c49ffcd45a6a848952a5eccc6a49f3f0fc1e2f3"
            }
          },
          "rules_fuzzing_py_deps_39_six": {
            "bzlFile": "@@rules_python~//python/private/pypi:whl_library.bzl",
            "ruleClassName": "whl_library",
            "attributes": {
              "dep_template": "@rules_fuzzing_py_deps//{name}:{target}",
              "extra_pip_args": [
                "--require-hashes"
              ],
              "python_interpreter_target": "@@rules_python~~python~python_3_9_host//:python",
              "repo": "rules_fuzzing_py_deps_39",
              "requirement": "six==1.16.0 --hash=sha256:8abb2f1d86890a2dfb989f9a77cfcfd3e47c2a354b01111771326f8aa26e0254"
            }
          },
          "rules_python_publish_deps_311_backports_tarfile_py3_none_any_77e284d7": {
            "bzlFile": "@@rules_python~//python/private/pypi:whl_library.bzl",
            "ruleClassName": "whl_library",
            "attributes": {
              "dep_template": "@rules_python_publish_deps//{name}:{target}",
              "experimental_target_platforms": [
                "cp311_linux_aarch64",
                "cp311_linux_arm",
                "cp311_linux_ppc",
                "cp311_linux_s390x",
                "cp311_linux_x86_64",
                "cp311_osx_aarch64",
                "cp311_osx_x86_64",
                "cp311_windows_x86_64"
              ],
              "filename": "backports.tarfile-1.2.0-py3-none-any.whl",
              "python_interpreter_target": "@@rules_python~~python~python_3_11_host//:python",
              "repo": "rules_python_publish_deps_311",
              "requirement": "backports-tarfile==1.2.0",
              "sha256": "77e284d754527b01fb1e6fa8a1afe577858ebe4e9dad8919e34c862cb399bc34",
              "urls": [
                "https://files.pythonhosted.org/packages/b9/fa/123043af240e49752f1c4bd24da5053b6bd00cad78c2be53c0d1e8b975bc/backports.tarfile-1.2.0-py3-none-any.whl"
              ]
            }
          },
          "rules_python_publish_deps_311_backports_tarfile_sdist_d75e02c2": {
            "bzlFile": "@@rules_python~//python/private/pypi:whl_library.bzl",
            "ruleClassName": "whl_library",
            "attributes": {
              "dep_template": "@rules_python_publish_deps//{name}:{target}",
              "experimental_target_platforms": [
                "cp311_linux_aarch64",
                "cp311_linux_arm",
                "cp311_linux_ppc",
                "cp311_linux_s390x",
                "cp311_linux_x86_64",
                "cp311_osx_aarch64",
                "cp311_osx_x86_64",
                "cp311_windows_x86_64"
              ],
              "extra_pip_args": [
                "--index-url",
                "https://pypi.org/simple"
              ],
              "filename": "backports_tarfile-1.2.0.tar.gz",
              "python_interpreter_target": "@@rules_python~~python~python_3_11_host//:python",
              "repo": "rules_python_publish_deps_311",
              "requirement": "backports-tarfile==1.2.0",
              "sha256": "d75e02c268746e1b8144c278978b6e98e85de6ad16f8e4b0844a154557eca991",
              "urls": [
                "https://files.pythonhosted.org/packages/86/72/cd9b395f25e290e633655a100af28cb253e4393396264a98bd5f5951d50f/backports_tarfile-1.2.0.tar.gz"
              ]
            }
          },
          "rules_python_publish_deps_311_certifi_py3_none_any_922820b5": {
            "bzlFile": "@@rules_python~//python/private/pypi:whl_library.bzl",
            "ruleClassName": "whl_library",
            "attributes": {
              "dep_template": "@rules_python_publish_deps//{name}:{target}",
              "experimental_target_platforms": [
                "cp311_linux_aarch64",
                "cp311_linux_arm",
                "cp311_linux_ppc",
                "cp311_linux_s390x",
                "cp311_linux_x86_64",
                "cp311_osx_aarch64",
                "cp311_osx_x86_64",
                "cp311_windows_x86_64"
              ],
              "filename": "certifi-2024.8.30-py3-none-any.whl",
              "python_interpreter_target": "@@rules_python~~python~python_3_11_host//:python",
              "repo": "rules_python_publish_deps_311",
              "requirement": "certifi==2024.8.30",
              "sha256": "922820b53db7a7257ffbda3f597266d435245903d80737e34f8a45ff3e3230d8",
              "urls": [
                "https://files.pythonhosted.org/packages/12/90/3c9ff0512038035f59d279fddeb79f5f1eccd8859f06d6163c58798b9487/certifi-2024.8.30-py3-none-any.whl"
              ]
            }
          },
          "rules_python_publish_deps_311_certifi_sdist_bec941d2": {
            "bzlFile": "@@rules_python~//python/private/pypi:whl_library.bzl",
            "ruleClassName": "whl_library",
            "attributes": {
              "dep_template": "@rules_python_publish_deps//{name}:{target}",
              "experimental_target_platforms": [
                "cp311_linux_aarch64",
                "cp311_linux_arm",
                "cp311_linux_ppc",
                "cp311_linux_s390x",
                "cp311_linux_x86_64",
                "cp311_osx_aarch64",
                "cp311_osx_x86_64",
                "cp311_windows_x86_64"
              ],
              "extra_pip_args": [
                "--index-url",
                "https://pypi.org/simple"
              ],
              "filename": "certifi-2024.8.30.tar.gz",
              "python_interpreter_target": "@@rules_python~~python~python_3_11_host//:python",
              "repo": "rules_python_publish_deps_311",
              "requirement": "certifi==2024.8.30",
              "sha256": "bec941d2aa8195e248a60b31ff9f0558284cf01a52591ceda73ea9afffd69fd9",
              "urls": [
                "https://files.pythonhosted.org/packages/b0/ee/9b19140fe824b367c04c5e1b369942dd754c4c5462d5674002f75c4dedc1/certifi-2024.8.30.tar.gz"
              ]
            }
          },
          "rules_python_publish_deps_311_cffi_cp311_cp311_manylinux_2_17_aarch64_a1ed2dd2": {
            "bzlFile": "@@rules_python~//python/private/pypi:whl_library.bzl",
            "ruleClassName": "whl_library",
            "attributes": {
              "dep_template": "@rules_python_publish_deps//{name}:{target}",
              "experimental_target_platforms": [
                "cp311_linux_aarch64",
                "cp311_linux_arm",
                "cp311_linux_ppc",
                "cp311_linux_s390x",
                "cp311_linux_x86_64"
              ],
              "filename": "cffi-1.17.1-cp311-cp311-manylinux_2_17_aarch64.manylinux2014_aarch64.whl",
              "python_interpreter_target": "@@rules_python~~python~python_3_11_host//:python",
              "repo": "rules_python_publish_deps_311",
              "requirement": "cffi==1.17.1",
              "sha256": "a1ed2dd2972641495a3ec98445e09766f077aee98a1c896dcb4ad0d303628e41",
              "urls": [
                "https://files.pythonhosted.org/packages/2e/ea/70ce63780f096e16ce8588efe039d3c4f91deb1dc01e9c73a287939c79a6/cffi-1.17.1-cp311-cp311-manylinux_2_17_aarch64.manylinux2014_aarch64.whl"
              ]
            }
          },
          "rules_python_publish_deps_311_cffi_cp311_cp311_manylinux_2_17_ppc64le_46bf4316": {
            "bzlFile": "@@rules_python~//python/private/pypi:whl_library.bzl",
            "ruleClassName": "whl_library",
            "attributes": {
              "dep_template": "@rules_python_publish_deps//{name}:{target}",
              "experimental_target_platforms": [
                "cp311_linux_aarch64",
                "cp311_linux_arm",
                "cp311_linux_ppc",
                "cp311_linux_s390x",
                "cp311_linux_x86_64"
              ],
              "filename": "cffi-1.17.1-cp311-cp311-manylinux_2_17_ppc64le.manylinux2014_ppc64le.whl",
              "python_interpreter_target": "@@rules_python~~python~python_3_11_host//:python",
              "repo": "rules_python_publish_deps_311",
              "requirement": "cffi==1.17.1",
              "sha256": "46bf43160c1a35f7ec506d254e5c890f3c03648a4dbac12d624e4490a7046cd1",
              "urls": [
                "https://files.pythonhosted.org/packages/1c/a0/a4fa9f4f781bda074c3ddd57a572b060fa0df7655d2a4247bbe277200146/cffi-1.17.1-cp311-cp311-manylinux_2_17_ppc64le.manylinux2014_ppc64le.whl"
              ]
            }
          },
          "rules_python_publish_deps_311_cffi_cp311_cp311_manylinux_2_17_s390x_a24ed04c": {
            "bzlFile": "@@rules_python~//python/private/pypi:whl_library.bzl",
            "ruleClassName": "whl_library",
            "attributes": {
              "dep_template": "@rules_python_publish_deps//{name}:{target}",
              "experimental_target_platforms": [
                "cp311_linux_aarch64",
                "cp311_linux_arm",
                "cp311_linux_ppc",
                "cp311_linux_s390x",
                "cp311_linux_x86_64"
              ],
              "filename": "cffi-1.17.1-cp311-cp311-manylinux_2_17_s390x.manylinux2014_s390x.whl",
              "python_interpreter_target": "@@rules_python~~python~python_3_11_host//:python",
              "repo": "rules_python_publish_deps_311",
              "requirement": "cffi==1.17.1",
              "sha256": "a24ed04c8ffd54b0729c07cee15a81d964e6fee0e3d4d342a27b020d22959dc6",
              "urls": [
                "https://files.pythonhosted.org/packages/62/12/ce8710b5b8affbcdd5c6e367217c242524ad17a02fe5beec3ee339f69f85/cffi-1.17.1-cp311-cp311-manylinux_2_17_s390x.manylinux2014_s390x.whl"
              ]
            }
          },
          "rules_python_publish_deps_311_cffi_cp311_cp311_manylinux_2_17_x86_64_610faea7": {
            "bzlFile": "@@rules_python~//python/private/pypi:whl_library.bzl",
            "ruleClassName": "whl_library",
            "attributes": {
              "dep_template": "@rules_python_publish_deps//{name}:{target}",
              "experimental_target_platforms": [
                "cp311_linux_aarch64",
                "cp311_linux_arm",
                "cp311_linux_ppc",
                "cp311_linux_s390x",
                "cp311_linux_x86_64"
              ],
              "filename": "cffi-1.17.1-cp311-cp311-manylinux_2_17_x86_64.manylinux2014_x86_64.whl",
              "python_interpreter_target": "@@rules_python~~python~python_3_11_host//:python",
              "repo": "rules_python_publish_deps_311",
              "requirement": "cffi==1.17.1",
              "sha256": "610faea79c43e44c71e1ec53a554553fa22321b65fae24889706c0a84d4ad86d",
              "urls": [
                "https://files.pythonhosted.org/packages/ff/6b/d45873c5e0242196f042d555526f92aa9e0c32355a1be1ff8c27f077fd37/cffi-1.17.1-cp311-cp311-manylinux_2_17_x86_64.manylinux2014_x86_64.whl"
              ]
            }
          },
          "rules_python_publish_deps_311_cffi_cp311_cp311_musllinux_1_1_aarch64_a9b15d49": {
            "bzlFile": "@@rules_python~//python/private/pypi:whl_library.bzl",
            "ruleClassName": "whl_library",
            "attributes": {
              "dep_template": "@rules_python_publish_deps//{name}:{target}",
              "experimental_target_platforms": [
                "cp311_linux_aarch64",
                "cp311_linux_arm",
                "cp311_linux_ppc",
                "cp311_linux_s390x",
                "cp311_linux_x86_64"
              ],
              "filename": "cffi-1.17.1-cp311-cp311-musllinux_1_1_aarch64.whl",
              "python_interpreter_target": "@@rules_python~~python~python_3_11_host//:python",
              "repo": "rules_python_publish_deps_311",
              "requirement": "cffi==1.17.1",
              "sha256": "a9b15d491f3ad5d692e11f6b71f7857e7835eb677955c00cc0aefcd0669adaf6",
              "urls": [
                "https://files.pythonhosted.org/packages/1a/52/d9a0e523a572fbccf2955f5abe883cfa8bcc570d7faeee06336fbd50c9fc/cffi-1.17.1-cp311-cp311-musllinux_1_1_aarch64.whl"
              ]
            }
          },
          "rules_python_publish_deps_311_cffi_cp311_cp311_musllinux_1_1_x86_64_fc48c783": {
            "bzlFile": "@@rules_python~//python/private/pypi:whl_library.bzl",
            "ruleClassName": "whl_library",
            "attributes": {
              "dep_template": "@rules_python_publish_deps//{name}:{target}",
              "experimental_target_platforms": [
                "cp311_linux_aarch64",
                "cp311_linux_arm",
                "cp311_linux_ppc",
                "cp311_linux_s390x",
                "cp311_linux_x86_64"
              ],
              "filename": "cffi-1.17.1-cp311-cp311-musllinux_1_1_x86_64.whl",
              "python_interpreter_target": "@@rules_python~~python~python_3_11_host//:python",
              "repo": "rules_python_publish_deps_311",
              "requirement": "cffi==1.17.1",
              "sha256": "fc48c783f9c87e60831201f2cce7f3b2e4846bf4d8728eabe54d60700b318a0b",
              "urls": [
                "https://files.pythonhosted.org/packages/f8/4a/34599cac7dfcd888ff54e801afe06a19c17787dfd94495ab0c8d35fe99fb/cffi-1.17.1-cp311-cp311-musllinux_1_1_x86_64.whl"
              ]
            }
          },
          "rules_python_publish_deps_311_cffi_sdist_1c39c601": {
            "bzlFile": "@@rules_python~//python/private/pypi:whl_library.bzl",
            "ruleClassName": "whl_library",
            "attributes": {
              "dep_template": "@rules_python_publish_deps//{name}:{target}",
              "experimental_target_platforms": [
                "cp311_linux_aarch64",
                "cp311_linux_arm",
                "cp311_linux_ppc",
                "cp311_linux_s390x",
                "cp311_linux_x86_64"
              ],
              "extra_pip_args": [
                "--index-url",
                "https://pypi.org/simple"
              ],
              "filename": "cffi-1.17.1.tar.gz",
              "python_interpreter_target": "@@rules_python~~python~python_3_11_host//:python",
              "repo": "rules_python_publish_deps_311",
              "requirement": "cffi==1.17.1",
              "sha256": "1c39c6016c32bc48dd54561950ebd6836e1670f2ae46128f67cf49e789c52824",
              "urls": [
                "https://files.pythonhosted.org/packages/fc/97/c783634659c2920c3fc70419e3af40972dbaf758daa229a7d6ea6135c90d/cffi-1.17.1.tar.gz"
              ]
            }
          },
          "rules_python_publish_deps_311_charset_normalizer_cp311_cp311_macosx_10_9_universal2_0d99dd8f": {
            "bzlFile": "@@rules_python~//python/private/pypi:whl_library.bzl",
            "ruleClassName": "whl_library",
            "attributes": {
              "dep_template": "@rules_python_publish_deps//{name}:{target}",
              "experimental_target_platforms": [
                "cp311_linux_aarch64",
                "cp311_linux_arm",
                "cp311_linux_ppc",
                "cp311_linux_s390x",
                "cp311_linux_x86_64",
                "cp311_osx_aarch64",
                "cp311_osx_x86_64",
                "cp311_windows_x86_64"
              ],
              "filename": "charset_normalizer-3.4.0-cp311-cp311-macosx_10_9_universal2.whl",
              "python_interpreter_target": "@@rules_python~~python~python_3_11_host//:python",
              "repo": "rules_python_publish_deps_311",
              "requirement": "charset-normalizer==3.4.0",
              "sha256": "0d99dd8ff461990f12d6e42c7347fd9ab2532fb70e9621ba520f9e8637161d7c",
              "urls": [
                "https://files.pythonhosted.org/packages/9c/61/73589dcc7a719582bf56aae309b6103d2762b526bffe189d635a7fcfd998/charset_normalizer-3.4.0-cp311-cp311-macosx_10_9_universal2.whl"
              ]
            }
          },
          "rules_python_publish_deps_311_charset_normalizer_cp311_cp311_macosx_10_9_x86_64_c57516e5": {
            "bzlFile": "@@rules_python~//python/private/pypi:whl_library.bzl",
            "ruleClassName": "whl_library",
            "attributes": {
              "dep_template": "@rules_python_publish_deps//{name}:{target}",
              "experimental_target_platforms": [
                "cp311_linux_aarch64",
                "cp311_linux_arm",
                "cp311_linux_ppc",
                "cp311_linux_s390x",
                "cp311_linux_x86_64",
                "cp311_osx_aarch64",
                "cp311_osx_x86_64",
                "cp311_windows_x86_64"
              ],
              "filename": "charset_normalizer-3.4.0-cp311-cp311-macosx_10_9_x86_64.whl",
              "python_interpreter_target": "@@rules_python~~python~python_3_11_host//:python",
              "repo": "rules_python_publish_deps_311",
              "requirement": "charset-normalizer==3.4.0",
              "sha256": "c57516e58fd17d03ebe67e181a4e4e2ccab1168f8c2976c6a334d4f819fe5944",
              "urls": [
                "https://files.pythonhosted.org/packages/77/d5/8c982d58144de49f59571f940e329ad6e8615e1e82ef84584c5eeb5e1d72/charset_normalizer-3.4.0-cp311-cp311-macosx_10_9_x86_64.whl"
              ]
            }
          },
          "rules_python_publish_deps_311_charset_normalizer_cp311_cp311_macosx_11_0_arm64_6dba5d19": {
            "bzlFile": "@@rules_python~//python/private/pypi:whl_library.bzl",
            "ruleClassName": "whl_library",
            "attributes": {
              "dep_template": "@rules_python_publish_deps//{name}:{target}",
              "experimental_target_platforms": [
                "cp311_linux_aarch64",
                "cp311_linux_arm",
                "cp311_linux_ppc",
                "cp311_linux_s390x",
                "cp311_linux_x86_64",
                "cp311_osx_aarch64",
                "cp311_osx_x86_64",
                "cp311_windows_x86_64"
              ],
              "filename": "charset_normalizer-3.4.0-cp311-cp311-macosx_11_0_arm64.whl",
              "python_interpreter_target": "@@rules_python~~python~python_3_11_host//:python",
              "repo": "rules_python_publish_deps_311",
              "requirement": "charset-normalizer==3.4.0",
              "sha256": "6dba5d19c4dfab08e58d5b36304b3f92f3bd5d42c1a3fa37b5ba5cdf6dfcbcee",
              "urls": [
                "https://files.pythonhosted.org/packages/bf/19/411a64f01ee971bed3231111b69eb56f9331a769072de479eae7de52296d/charset_normalizer-3.4.0-cp311-cp311-macosx_11_0_arm64.whl"
              ]
            }
          },
          "rules_python_publish_deps_311_charset_normalizer_cp311_cp311_manylinux_2_17_aarch64_bf4475b8": {
            "bzlFile": "@@rules_python~//python/private/pypi:whl_library.bzl",
            "ruleClassName": "whl_library",
            "attributes": {
              "dep_template": "@rules_python_publish_deps//{name}:{target}",
              "experimental_target_platforms": [
                "cp311_linux_aarch64",
                "cp311_linux_arm",
                "cp311_linux_ppc",
                "cp311_linux_s390x",
                "cp311_linux_x86_64",
                "cp311_osx_aarch64",
                "cp311_osx_x86_64",
                "cp311_windows_x86_64"
              ],
              "filename": "charset_normalizer-3.4.0-cp311-cp311-manylinux_2_17_aarch64.manylinux2014_aarch64.whl",
              "python_interpreter_target": "@@rules_python~~python~python_3_11_host//:python",
              "repo": "rules_python_publish_deps_311",
              "requirement": "charset-normalizer==3.4.0",
              "sha256": "bf4475b82be41b07cc5e5ff94810e6a01f276e37c2d55571e3fe175e467a1a1c",
              "urls": [
                "https://files.pythonhosted.org/packages/4c/92/97509850f0d00e9f14a46bc751daabd0ad7765cff29cdfb66c68b6dad57f/charset_normalizer-3.4.0-cp311-cp311-manylinux_2_17_aarch64.manylinux2014_aarch64.whl"
              ]
            }
          },
          "rules_python_publish_deps_311_charset_normalizer_cp311_cp311_manylinux_2_17_ppc64le_ce031db0": {
            "bzlFile": "@@rules_python~//python/private/pypi:whl_library.bzl",
            "ruleClassName": "whl_library",
            "attributes": {
              "dep_template": "@rules_python_publish_deps//{name}:{target}",
              "experimental_target_platforms": [
                "cp311_linux_aarch64",
                "cp311_linux_arm",
                "cp311_linux_ppc",
                "cp311_linux_s390x",
                "cp311_linux_x86_64",
                "cp311_osx_aarch64",
                "cp311_osx_x86_64",
                "cp311_windows_x86_64"
              ],
              "filename": "charset_normalizer-3.4.0-cp311-cp311-manylinux_2_17_ppc64le.manylinux2014_ppc64le.whl",
              "python_interpreter_target": "@@rules_python~~python~python_3_11_host//:python",
              "repo": "rules_python_publish_deps_311",
              "requirement": "charset-normalizer==3.4.0",
              "sha256": "ce031db0408e487fd2775d745ce30a7cd2923667cf3b69d48d219f1d8f5ddeb6",
              "urls": [
                "https://files.pythonhosted.org/packages/e2/29/d227805bff72ed6d6cb1ce08eec707f7cfbd9868044893617eb331f16295/charset_normalizer-3.4.0-cp311-cp311-manylinux_2_17_ppc64le.manylinux2014_ppc64le.whl"
              ]
            }
          },
          "rules_python_publish_deps_311_charset_normalizer_cp311_cp311_manylinux_2_17_s390x_8ff4e7cd": {
            "bzlFile": "@@rules_python~//python/private/pypi:whl_library.bzl",
            "ruleClassName": "whl_library",
            "attributes": {
              "dep_template": "@rules_python_publish_deps//{name}:{target}",
              "experimental_target_platforms": [
                "cp311_linux_aarch64",
                "cp311_linux_arm",
                "cp311_linux_ppc",
                "cp311_linux_s390x",
                "cp311_linux_x86_64",
                "cp311_osx_aarch64",
                "cp311_osx_x86_64",
                "cp311_windows_x86_64"
              ],
              "filename": "charset_normalizer-3.4.0-cp311-cp311-manylinux_2_17_s390x.manylinux2014_s390x.whl",
              "python_interpreter_target": "@@rules_python~~python~python_3_11_host//:python",
              "repo": "rules_python_publish_deps_311",
              "requirement": "charset-normalizer==3.4.0",
              "sha256": "8ff4e7cdfdb1ab5698e675ca622e72d58a6fa2a8aa58195de0c0061288e6e3ea",
              "urls": [
                "https://files.pythonhosted.org/packages/13/bc/87c2c9f2c144bedfa62f894c3007cd4530ba4b5351acb10dc786428a50f0/charset_normalizer-3.4.0-cp311-cp311-manylinux_2_17_s390x.manylinux2014_s390x.whl"
              ]
            }
          },
          "rules_python_publish_deps_311_charset_normalizer_cp311_cp311_manylinux_2_17_x86_64_3710a975": {
            "bzlFile": "@@rules_python~//python/private/pypi:whl_library.bzl",
            "ruleClassName": "whl_library",
            "attributes": {
              "dep_template": "@rules_python_publish_deps//{name}:{target}",
              "experimental_target_platforms": [
                "cp311_linux_aarch64",
                "cp311_linux_arm",
                "cp311_linux_ppc",
                "cp311_linux_s390x",
                "cp311_linux_x86_64",
                "cp311_osx_aarch64",
                "cp311_osx_x86_64",
                "cp311_windows_x86_64"
              ],
              "filename": "charset_normalizer-3.4.0-cp311-cp311-manylinux_2_17_x86_64.manylinux2014_x86_64.whl",
              "python_interpreter_target": "@@rules_python~~python~python_3_11_host//:python",
              "repo": "rules_python_publish_deps_311",
              "requirement": "charset-normalizer==3.4.0",
              "sha256": "3710a9751938947e6327ea9f3ea6332a09bf0ba0c09cae9cb1f250bd1f1549bc",
              "urls": [
                "https://files.pythonhosted.org/packages/eb/5b/6f10bad0f6461fa272bfbbdf5d0023b5fb9bc6217c92bf068fa5a99820f5/charset_normalizer-3.4.0-cp311-cp311-manylinux_2_17_x86_64.manylinux2014_x86_64.whl"
              ]
            }
          },
          "rules_python_publish_deps_311_charset_normalizer_cp311_cp311_musllinux_1_2_aarch64_47334db7": {
            "bzlFile": "@@rules_python~//python/private/pypi:whl_library.bzl",
            "ruleClassName": "whl_library",
            "attributes": {
              "dep_template": "@rules_python_publish_deps//{name}:{target}",
              "experimental_target_platforms": [
                "cp311_linux_aarch64",
                "cp311_linux_arm",
                "cp311_linux_ppc",
                "cp311_linux_s390x",
                "cp311_linux_x86_64",
                "cp311_osx_aarch64",
                "cp311_osx_x86_64",
                "cp311_windows_x86_64"
              ],
              "filename": "charset_normalizer-3.4.0-cp311-cp311-musllinux_1_2_aarch64.whl",
              "python_interpreter_target": "@@rules_python~~python~python_3_11_host//:python",
              "repo": "rules_python_publish_deps_311",
              "requirement": "charset-normalizer==3.4.0",
              "sha256": "47334db71978b23ebcf3c0f9f5ee98b8d65992b65c9c4f2d34c2eaf5bcaf0594",
              "urls": [
                "https://files.pythonhosted.org/packages/d7/a1/493919799446464ed0299c8eef3c3fad0daf1c3cd48bff9263c731b0d9e2/charset_normalizer-3.4.0-cp311-cp311-musllinux_1_2_aarch64.whl"
              ]
            }
          },
          "rules_python_publish_deps_311_charset_normalizer_cp311_cp311_musllinux_1_2_ppc64le_f1a2f519": {
            "bzlFile": "@@rules_python~//python/private/pypi:whl_library.bzl",
            "ruleClassName": "whl_library",
            "attributes": {
              "dep_template": "@rules_python_publish_deps//{name}:{target}",
              "experimental_target_platforms": [
                "cp311_linux_aarch64",
                "cp311_linux_arm",
                "cp311_linux_ppc",
                "cp311_linux_s390x",
                "cp311_linux_x86_64",
                "cp311_osx_aarch64",
                "cp311_osx_x86_64",
                "cp311_windows_x86_64"
              ],
              "filename": "charset_normalizer-3.4.0-cp311-cp311-musllinux_1_2_ppc64le.whl",
              "python_interpreter_target": "@@rules_python~~python~python_3_11_host//:python",
              "repo": "rules_python_publish_deps_311",
              "requirement": "charset-normalizer==3.4.0",
              "sha256": "f1a2f519ae173b5b6a2c9d5fa3116ce16e48b3462c8b96dfdded11055e3d6365",
              "urls": [
                "https://files.pythonhosted.org/packages/75/d2/0ab54463d3410709c09266dfb416d032a08f97fd7d60e94b8c6ef54ae14b/charset_normalizer-3.4.0-cp311-cp311-musllinux_1_2_ppc64le.whl"
              ]
            }
          },
          "rules_python_publish_deps_311_charset_normalizer_cp311_cp311_musllinux_1_2_s390x_63bc5c4a": {
            "bzlFile": "@@rules_python~//python/private/pypi:whl_library.bzl",
            "ruleClassName": "whl_library",
            "attributes": {
              "dep_template": "@rules_python_publish_deps//{name}:{target}",
              "experimental_target_platforms": [
                "cp311_linux_aarch64",
                "cp311_linux_arm",
                "cp311_linux_ppc",
                "cp311_linux_s390x",
                "cp311_linux_x86_64",
                "cp311_osx_aarch64",
                "cp311_osx_x86_64",
                "cp311_windows_x86_64"
              ],
              "filename": "charset_normalizer-3.4.0-cp311-cp311-musllinux_1_2_s390x.whl",
              "python_interpreter_target": "@@rules_python~~python~python_3_11_host//:python",
              "repo": "rules_python_publish_deps_311",
              "requirement": "charset-normalizer==3.4.0",
              "sha256": "63bc5c4ae26e4bc6be6469943b8253c0fd4e4186c43ad46e713ea61a0ba49129",
              "urls": [
                "https://files.pythonhosted.org/packages/8d/c9/27e41d481557be53d51e60750b85aa40eaf52b841946b3cdeff363105737/charset_normalizer-3.4.0-cp311-cp311-musllinux_1_2_s390x.whl"
              ]
            }
          },
          "rules_python_publish_deps_311_charset_normalizer_cp311_cp311_musllinux_1_2_x86_64_bcb4f8ea": {
            "bzlFile": "@@rules_python~//python/private/pypi:whl_library.bzl",
            "ruleClassName": "whl_library",
            "attributes": {
              "dep_template": "@rules_python_publish_deps//{name}:{target}",
              "experimental_target_platforms": [
                "cp311_linux_aarch64",
                "cp311_linux_arm",
                "cp311_linux_ppc",
                "cp311_linux_s390x",
                "cp311_linux_x86_64",
                "cp311_osx_aarch64",
                "cp311_osx_x86_64",
                "cp311_windows_x86_64"
              ],
              "filename": "charset_normalizer-3.4.0-cp311-cp311-musllinux_1_2_x86_64.whl",
              "python_interpreter_target": "@@rules_python~~python~python_3_11_host//:python",
              "repo": "rules_python_publish_deps_311",
              "requirement": "charset-normalizer==3.4.0",
              "sha256": "bcb4f8ea87d03bc51ad04add8ceaf9b0f085ac045ab4d74e73bbc2dc033f0236",
              "urls": [
                "https://files.pythonhosted.org/packages/ee/44/4f62042ca8cdc0cabf87c0fc00ae27cd8b53ab68be3605ba6d071f742ad3/charset_normalizer-3.4.0-cp311-cp311-musllinux_1_2_x86_64.whl"
              ]
            }
          },
          "rules_python_publish_deps_311_charset_normalizer_cp311_cp311_win_amd64_cee4373f": {
            "bzlFile": "@@rules_python~//python/private/pypi:whl_library.bzl",
            "ruleClassName": "whl_library",
            "attributes": {
              "dep_template": "@rules_python_publish_deps//{name}:{target}",
              "experimental_target_platforms": [
                "cp311_linux_aarch64",
                "cp311_linux_arm",
                "cp311_linux_ppc",
                "cp311_linux_s390x",
                "cp311_linux_x86_64",
                "cp311_osx_aarch64",
                "cp311_osx_x86_64",
                "cp311_windows_x86_64"
              ],
              "filename": "charset_normalizer-3.4.0-cp311-cp311-win_amd64.whl",
              "python_interpreter_target": "@@rules_python~~python~python_3_11_host//:python",
              "repo": "rules_python_publish_deps_311",
              "requirement": "charset-normalizer==3.4.0",
              "sha256": "cee4373f4d3ad28f1ab6290684d8e2ebdb9e7a1b74fdc39e4c211995f77bec27",
              "urls": [
                "https://files.pythonhosted.org/packages/0b/6e/b13bd47fa9023b3699e94abf565b5a2f0b0be6e9ddac9812182596ee62e4/charset_normalizer-3.4.0-cp311-cp311-win_amd64.whl"
              ]
            }
          },
          "rules_python_publish_deps_311_charset_normalizer_py3_none_any_fe9f97fe": {
            "bzlFile": "@@rules_python~//python/private/pypi:whl_library.bzl",
            "ruleClassName": "whl_library",
            "attributes": {
              "dep_template": "@rules_python_publish_deps//{name}:{target}",
              "experimental_target_platforms": [
                "cp311_linux_aarch64",
                "cp311_linux_arm",
                "cp311_linux_ppc",
                "cp311_linux_s390x",
                "cp311_linux_x86_64",
                "cp311_osx_aarch64",
                "cp311_osx_x86_64",
                "cp311_windows_x86_64"
              ],
              "filename": "charset_normalizer-3.4.0-py3-none-any.whl",
              "python_interpreter_target": "@@rules_python~~python~python_3_11_host//:python",
              "repo": "rules_python_publish_deps_311",
              "requirement": "charset-normalizer==3.4.0",
              "sha256": "fe9f97feb71aa9896b81973a7bbada8c49501dc73e58a10fcef6663af95e5079",
              "urls": [
                "https://files.pythonhosted.org/packages/bf/9b/08c0432272d77b04803958a4598a51e2a4b51c06640af8b8f0f908c18bf2/charset_normalizer-3.4.0-py3-none-any.whl"
              ]
            }
          },
          "rules_python_publish_deps_311_charset_normalizer_sdist_223217c3": {
            "bzlFile": "@@rules_python~//python/private/pypi:whl_library.bzl",
            "ruleClassName": "whl_library",
            "attributes": {
              "dep_template": "@rules_python_publish_deps//{name}:{target}",
              "experimental_target_platforms": [
                "cp311_linux_aarch64",
                "cp311_linux_arm",
                "cp311_linux_ppc",
                "cp311_linux_s390x",
                "cp311_linux_x86_64",
                "cp311_osx_aarch64",
                "cp311_osx_x86_64",
                "cp311_windows_x86_64"
              ],
              "extra_pip_args": [
                "--index-url",
                "https://pypi.org/simple"
              ],
              "filename": "charset_normalizer-3.4.0.tar.gz",
              "python_interpreter_target": "@@rules_python~~python~python_3_11_host//:python",
              "repo": "rules_python_publish_deps_311",
              "requirement": "charset-normalizer==3.4.0",
              "sha256": "223217c3d4f82c3ac5e29032b3f1c2eb0fb591b72161f86d93f5719079dae93e",
              "urls": [
                "https://files.pythonhosted.org/packages/f2/4f/e1808dc01273379acc506d18f1504eb2d299bd4131743b9fc54d7be4df1e/charset_normalizer-3.4.0.tar.gz"
              ]
            }
          },
          "rules_python_publish_deps_311_cryptography_cp39_abi3_manylinux_2_17_aarch64_846da004": {
            "bzlFile": "@@rules_python~//python/private/pypi:whl_library.bzl",
            "ruleClassName": "whl_library",
            "attributes": {
              "dep_template": "@rules_python_publish_deps//{name}:{target}",
              "experimental_target_platforms": [
                "cp311_linux_aarch64",
                "cp311_linux_arm",
                "cp311_linux_ppc",
                "cp311_linux_s390x",
                "cp311_linux_x86_64"
              ],
              "filename": "cryptography-43.0.3-cp39-abi3-manylinux_2_17_aarch64.manylinux2014_aarch64.whl",
              "python_interpreter_target": "@@rules_python~~python~python_3_11_host//:python",
              "repo": "rules_python_publish_deps_311",
              "requirement": "cryptography==43.0.3",
              "sha256": "846da004a5804145a5f441b8530b4bf35afbf7da70f82409f151695b127213d5",
              "urls": [
                "https://files.pythonhosted.org/packages/2f/78/55356eb9075d0be6e81b59f45c7b48df87f76a20e73893872170471f3ee8/cryptography-43.0.3-cp39-abi3-manylinux_2_17_aarch64.manylinux2014_aarch64.whl"
              ]
            }
          },
          "rules_python_publish_deps_311_cryptography_cp39_abi3_manylinux_2_17_x86_64_0f996e72": {
            "bzlFile": "@@rules_python~//python/private/pypi:whl_library.bzl",
            "ruleClassName": "whl_library",
            "attributes": {
              "dep_template": "@rules_python_publish_deps//{name}:{target}",
              "experimental_target_platforms": [
                "cp311_linux_aarch64",
                "cp311_linux_arm",
                "cp311_linux_ppc",
                "cp311_linux_s390x",
                "cp311_linux_x86_64"
              ],
              "filename": "cryptography-43.0.3-cp39-abi3-manylinux_2_17_x86_64.manylinux2014_x86_64.whl",
              "python_interpreter_target": "@@rules_python~~python~python_3_11_host//:python",
              "repo": "rules_python_publish_deps_311",
              "requirement": "cryptography==43.0.3",
              "sha256": "0f996e7268af62598f2fc1204afa98a3b5712313a55c4c9d434aef49cadc91d4",
              "urls": [
                "https://files.pythonhosted.org/packages/2a/2c/488776a3dc843f95f86d2f957ca0fc3407d0242b50bede7fad1e339be03f/cryptography-43.0.3-cp39-abi3-manylinux_2_17_x86_64.manylinux2014_x86_64.whl"
              ]
            }
          },
          "rules_python_publish_deps_311_cryptography_cp39_abi3_manylinux_2_28_aarch64_f7b178f1": {
            "bzlFile": "@@rules_python~//python/private/pypi:whl_library.bzl",
            "ruleClassName": "whl_library",
            "attributes": {
              "dep_template": "@rules_python_publish_deps//{name}:{target}",
              "experimental_target_platforms": [
                "cp311_linux_aarch64",
                "cp311_linux_arm",
                "cp311_linux_ppc",
                "cp311_linux_s390x",
                "cp311_linux_x86_64"
              ],
              "filename": "cryptography-43.0.3-cp39-abi3-manylinux_2_28_aarch64.whl",
              "python_interpreter_target": "@@rules_python~~python~python_3_11_host//:python",
              "repo": "rules_python_publish_deps_311",
              "requirement": "cryptography==43.0.3",
              "sha256": "f7b178f11ed3664fd0e995a47ed2b5ff0a12d893e41dd0494f406d1cf555cab7",
              "urls": [
                "https://files.pythonhosted.org/packages/7c/04/2345ca92f7a22f601a9c62961741ef7dd0127c39f7310dffa0041c80f16f/cryptography-43.0.3-cp39-abi3-manylinux_2_28_aarch64.whl"
              ]
            }
          },
          "rules_python_publish_deps_311_cryptography_cp39_abi3_manylinux_2_28_x86_64_c2e6fc39": {
            "bzlFile": "@@rules_python~//python/private/pypi:whl_library.bzl",
            "ruleClassName": "whl_library",
            "attributes": {
              "dep_template": "@rules_python_publish_deps//{name}:{target}",
              "experimental_target_platforms": [
                "cp311_linux_aarch64",
                "cp311_linux_arm",
                "cp311_linux_ppc",
                "cp311_linux_s390x",
                "cp311_linux_x86_64"
              ],
              "filename": "cryptography-43.0.3-cp39-abi3-manylinux_2_28_x86_64.whl",
              "python_interpreter_target": "@@rules_python~~python~python_3_11_host//:python",
              "repo": "rules_python_publish_deps_311",
              "requirement": "cryptography==43.0.3",
              "sha256": "c2e6fc39c4ab499049df3bdf567f768a723a5e8464816e8f009f121a5a9f4405",
              "urls": [
                "https://files.pythonhosted.org/packages/ac/25/e715fa0bc24ac2114ed69da33adf451a38abb6f3f24ec207908112e9ba53/cryptography-43.0.3-cp39-abi3-manylinux_2_28_x86_64.whl"
              ]
            }
          },
          "rules_python_publish_deps_311_cryptography_cp39_abi3_musllinux_1_2_aarch64_e1be4655": {
            "bzlFile": "@@rules_python~//python/private/pypi:whl_library.bzl",
            "ruleClassName": "whl_library",
            "attributes": {
              "dep_template": "@rules_python_publish_deps//{name}:{target}",
              "experimental_target_platforms": [
                "cp311_linux_aarch64",
                "cp311_linux_arm",
                "cp311_linux_ppc",
                "cp311_linux_s390x",
                "cp311_linux_x86_64"
              ],
              "filename": "cryptography-43.0.3-cp39-abi3-musllinux_1_2_aarch64.whl",
              "python_interpreter_target": "@@rules_python~~python~python_3_11_host//:python",
              "repo": "rules_python_publish_deps_311",
              "requirement": "cryptography==43.0.3",
              "sha256": "e1be4655c7ef6e1bbe6b5d0403526601323420bcf414598955968c9ef3eb7d16",
              "urls": [
                "https://files.pythonhosted.org/packages/21/ce/b9c9ff56c7164d8e2edfb6c9305045fbc0df4508ccfdb13ee66eb8c95b0e/cryptography-43.0.3-cp39-abi3-musllinux_1_2_aarch64.whl"
              ]
            }
          },
          "rules_python_publish_deps_311_cryptography_cp39_abi3_musllinux_1_2_x86_64_df6b6c6d": {
            "bzlFile": "@@rules_python~//python/private/pypi:whl_library.bzl",
            "ruleClassName": "whl_library",
            "attributes": {
              "dep_template": "@rules_python_publish_deps//{name}:{target}",
              "experimental_target_platforms": [
                "cp311_linux_aarch64",
                "cp311_linux_arm",
                "cp311_linux_ppc",
                "cp311_linux_s390x",
                "cp311_linux_x86_64"
              ],
              "filename": "cryptography-43.0.3-cp39-abi3-musllinux_1_2_x86_64.whl",
              "python_interpreter_target": "@@rules_python~~python~python_3_11_host//:python",
              "repo": "rules_python_publish_deps_311",
              "requirement": "cryptography==43.0.3",
              "sha256": "df6b6c6d742395dd77a23ea3728ab62f98379eff8fb61be2744d4679ab678f73",
              "urls": [
                "https://files.pythonhosted.org/packages/2a/33/b3682992ab2e9476b9c81fff22f02c8b0a1e6e1d49ee1750a67d85fd7ed2/cryptography-43.0.3-cp39-abi3-musllinux_1_2_x86_64.whl"
              ]
            }
          },
          "rules_python_publish_deps_311_cryptography_sdist_315b9001": {
            "bzlFile": "@@rules_python~//python/private/pypi:whl_library.bzl",
            "ruleClassName": "whl_library",
            "attributes": {
              "dep_template": "@rules_python_publish_deps//{name}:{target}",
              "experimental_target_platforms": [
                "cp311_linux_aarch64",
                "cp311_linux_arm",
                "cp311_linux_ppc",
                "cp311_linux_s390x",
                "cp311_linux_x86_64"
              ],
              "extra_pip_args": [
                "--index-url",
                "https://pypi.org/simple"
              ],
              "filename": "cryptography-43.0.3.tar.gz",
              "python_interpreter_target": "@@rules_python~~python~python_3_11_host//:python",
              "repo": "rules_python_publish_deps_311",
              "requirement": "cryptography==43.0.3",
              "sha256": "315b9001266a492a6ff443b61238f956b214dbec9910a081ba5b6646a055a805",
              "urls": [
                "https://files.pythonhosted.org/packages/0d/05/07b55d1fa21ac18c3a8c79f764e2514e6f6a9698f1be44994f5adf0d29db/cryptography-43.0.3.tar.gz"
              ]
            }
          },
          "rules_python_publish_deps_311_docutils_py3_none_any_dafca5b9": {
            "bzlFile": "@@rules_python~//python/private/pypi:whl_library.bzl",
            "ruleClassName": "whl_library",
            "attributes": {
              "dep_template": "@rules_python_publish_deps//{name}:{target}",
              "experimental_target_platforms": [
                "cp311_linux_aarch64",
                "cp311_linux_arm",
                "cp311_linux_ppc",
                "cp311_linux_s390x",
                "cp311_linux_x86_64",
                "cp311_osx_aarch64",
                "cp311_osx_x86_64",
                "cp311_windows_x86_64"
              ],
              "filename": "docutils-0.21.2-py3-none-any.whl",
              "python_interpreter_target": "@@rules_python~~python~python_3_11_host//:python",
              "repo": "rules_python_publish_deps_311",
              "requirement": "docutils==0.21.2",
              "sha256": "dafca5b9e384f0e419294eb4d2ff9fa826435bf15f15b7bd45723e8ad76811b2",
              "urls": [
                "https://files.pythonhosted.org/packages/8f/d7/9322c609343d929e75e7e5e6255e614fcc67572cfd083959cdef3b7aad79/docutils-0.21.2-py3-none-any.whl"
              ]
            }
          },
          "rules_python_publish_deps_311_docutils_sdist_3a6b1873": {
            "bzlFile": "@@rules_python~//python/private/pypi:whl_library.bzl",
            "ruleClassName": "whl_library",
            "attributes": {
              "dep_template": "@rules_python_publish_deps//{name}:{target}",
              "experimental_target_platforms": [
                "cp311_linux_aarch64",
                "cp311_linux_arm",
                "cp311_linux_ppc",
                "cp311_linux_s390x",
                "cp311_linux_x86_64",
                "cp311_osx_aarch64",
                "cp311_osx_x86_64",
                "cp311_windows_x86_64"
              ],
              "extra_pip_args": [
                "--index-url",
                "https://pypi.org/simple"
              ],
              "filename": "docutils-0.21.2.tar.gz",
              "python_interpreter_target": "@@rules_python~~python~python_3_11_host//:python",
              "repo": "rules_python_publish_deps_311",
              "requirement": "docutils==0.21.2",
              "sha256": "3a6b18732edf182daa3cd12775bbb338cf5691468f91eeeb109deff6ebfa986f",
              "urls": [
                "https://files.pythonhosted.org/packages/ae/ed/aefcc8cd0ba62a0560c3c18c33925362d46c6075480bfa4df87b28e169a9/docutils-0.21.2.tar.gz"
              ]
            }
          },
          "rules_python_publish_deps_311_idna_py3_none_any_946d195a": {
            "bzlFile": "@@rules_python~//python/private/pypi:whl_library.bzl",
            "ruleClassName": "whl_library",
            "attributes": {
              "dep_template": "@rules_python_publish_deps//{name}:{target}",
              "experimental_target_platforms": [
                "cp311_linux_aarch64",
                "cp311_linux_arm",
                "cp311_linux_ppc",
                "cp311_linux_s390x",
                "cp311_linux_x86_64",
                "cp311_osx_aarch64",
                "cp311_osx_x86_64",
                "cp311_windows_x86_64"
              ],
              "filename": "idna-3.10-py3-none-any.whl",
              "python_interpreter_target": "@@rules_python~~python~python_3_11_host//:python",
              "repo": "rules_python_publish_deps_311",
              "requirement": "idna==3.10",
              "sha256": "946d195a0d259cbba61165e88e65941f16e9b36ea6ddb97f00452bae8b1287d3",
              "urls": [
                "https://files.pythonhosted.org/packages/76/c6/c88e154df9c4e1a2a66ccf0005a88dfb2650c1dffb6f5ce603dfbd452ce3/idna-3.10-py3-none-any.whl"
              ]
            }
          },
          "rules_python_publish_deps_311_idna_sdist_12f65c9b": {
            "bzlFile": "@@rules_python~//python/private/pypi:whl_library.bzl",
            "ruleClassName": "whl_library",
            "attributes": {
              "dep_template": "@rules_python_publish_deps//{name}:{target}",
              "experimental_target_platforms": [
                "cp311_linux_aarch64",
                "cp311_linux_arm",
                "cp311_linux_ppc",
                "cp311_linux_s390x",
                "cp311_linux_x86_64",
                "cp311_osx_aarch64",
                "cp311_osx_x86_64",
                "cp311_windows_x86_64"
              ],
              "extra_pip_args": [
                "--index-url",
                "https://pypi.org/simple"
              ],
              "filename": "idna-3.10.tar.gz",
              "python_interpreter_target": "@@rules_python~~python~python_3_11_host//:python",
              "repo": "rules_python_publish_deps_311",
              "requirement": "idna==3.10",
              "sha256": "12f65c9b470abda6dc35cf8e63cc574b1c52b11df2c86030af0ac09b01b13ea9",
              "urls": [
                "https://files.pythonhosted.org/packages/f1/70/7703c29685631f5a7590aa73f1f1d3fa9a380e654b86af429e0934a32f7d/idna-3.10.tar.gz"
              ]
            }
          },
          "rules_python_publish_deps_311_importlib_metadata_py3_none_any_45e54197": {
            "bzlFile": "@@rules_python~//python/private/pypi:whl_library.bzl",
            "ruleClassName": "whl_library",
            "attributes": {
              "dep_template": "@rules_python_publish_deps//{name}:{target}",
              "experimental_target_platforms": [
                "cp311_linux_aarch64",
                "cp311_linux_arm",
                "cp311_linux_ppc",
                "cp311_linux_s390x",
                "cp311_linux_x86_64",
                "cp311_osx_aarch64",
                "cp311_osx_x86_64",
                "cp311_windows_x86_64"
              ],
              "filename": "importlib_metadata-8.5.0-py3-none-any.whl",
              "python_interpreter_target": "@@rules_python~~python~python_3_11_host//:python",
              "repo": "rules_python_publish_deps_311",
              "requirement": "importlib-metadata==8.5.0",
              "sha256": "45e54197d28b7a7f1559e60b95e7c567032b602131fbd588f1497f47880aa68b",
              "urls": [
                "https://files.pythonhosted.org/packages/a0/d9/a1e041c5e7caa9a05c925f4bdbdfb7f006d1f74996af53467bc394c97be7/importlib_metadata-8.5.0-py3-none-any.whl"
              ]
            }
          },
          "rules_python_publish_deps_311_importlib_metadata_sdist_71522656": {
            "bzlFile": "@@rules_python~//python/private/pypi:whl_library.bzl",
            "ruleClassName": "whl_library",
            "attributes": {
              "dep_template": "@rules_python_publish_deps//{name}:{target}",
              "experimental_target_platforms": [
                "cp311_linux_aarch64",
                "cp311_linux_arm",
                "cp311_linux_ppc",
                "cp311_linux_s390x",
                "cp311_linux_x86_64",
                "cp311_osx_aarch64",
                "cp311_osx_x86_64",
                "cp311_windows_x86_64"
              ],
              "extra_pip_args": [
                "--index-url",
                "https://pypi.org/simple"
              ],
              "filename": "importlib_metadata-8.5.0.tar.gz",
              "python_interpreter_target": "@@rules_python~~python~python_3_11_host//:python",
              "repo": "rules_python_publish_deps_311",
              "requirement": "importlib-metadata==8.5.0",
              "sha256": "71522656f0abace1d072b9e5481a48f07c138e00f079c38c8f883823f9c26bd7",
              "urls": [
                "https://files.pythonhosted.org/packages/cd/12/33e59336dca5be0c398a7482335911a33aa0e20776128f038019f1a95f1b/importlib_metadata-8.5.0.tar.gz"
              ]
            }
          },
          "rules_python_publish_deps_311_jaraco_classes_py3_none_any_f662826b": {
            "bzlFile": "@@rules_python~//python/private/pypi:whl_library.bzl",
            "ruleClassName": "whl_library",
            "attributes": {
              "dep_template": "@rules_python_publish_deps//{name}:{target}",
              "experimental_target_platforms": [
                "cp311_linux_aarch64",
                "cp311_linux_arm",
                "cp311_linux_ppc",
                "cp311_linux_s390x",
                "cp311_linux_x86_64",
                "cp311_osx_aarch64",
                "cp311_osx_x86_64",
                "cp311_windows_x86_64"
              ],
              "filename": "jaraco.classes-3.4.0-py3-none-any.whl",
              "python_interpreter_target": "@@rules_python~~python~python_3_11_host//:python",
              "repo": "rules_python_publish_deps_311",
              "requirement": "jaraco-classes==3.4.0",
              "sha256": "f662826b6bed8cace05e7ff873ce0f9283b5c924470fe664fff1c2f00f581790",
              "urls": [
                "https://files.pythonhosted.org/packages/7f/66/b15ce62552d84bbfcec9a4873ab79d993a1dd4edb922cbfccae192bd5b5f/jaraco.classes-3.4.0-py3-none-any.whl"
              ]
            }
          },
          "rules_python_publish_deps_311_jaraco_classes_sdist_47a024b5": {
            "bzlFile": "@@rules_python~//python/private/pypi:whl_library.bzl",
            "ruleClassName": "whl_library",
            "attributes": {
              "dep_template": "@rules_python_publish_deps//{name}:{target}",
              "experimental_target_platforms": [
                "cp311_linux_aarch64",
                "cp311_linux_arm",
                "cp311_linux_ppc",
                "cp311_linux_s390x",
                "cp311_linux_x86_64",
                "cp311_osx_aarch64",
                "cp311_osx_x86_64",
                "cp311_windows_x86_64"
              ],
              "extra_pip_args": [
                "--index-url",
                "https://pypi.org/simple"
              ],
              "filename": "jaraco.classes-3.4.0.tar.gz",
              "python_interpreter_target": "@@rules_python~~python~python_3_11_host//:python",
              "repo": "rules_python_publish_deps_311",
              "requirement": "jaraco-classes==3.4.0",
              "sha256": "47a024b51d0239c0dd8c8540c6c7f484be3b8fcf0b2d85c13825780d3b3f3acd",
              "urls": [
                "https://files.pythonhosted.org/packages/06/c0/ed4a27bc5571b99e3cff68f8a9fa5b56ff7df1c2251cc715a652ddd26402/jaraco.classes-3.4.0.tar.gz"
              ]
            }
          },
          "rules_python_publish_deps_311_jaraco_context_py3_none_any_f797fc48": {
            "bzlFile": "@@rules_python~//python/private/pypi:whl_library.bzl",
            "ruleClassName": "whl_library",
            "attributes": {
              "dep_template": "@rules_python_publish_deps//{name}:{target}",
              "experimental_target_platforms": [
                "cp311_linux_aarch64",
                "cp311_linux_arm",
                "cp311_linux_ppc",
                "cp311_linux_s390x",
                "cp311_linux_x86_64",
                "cp311_osx_aarch64",
                "cp311_osx_x86_64",
                "cp311_windows_x86_64"
              ],
              "filename": "jaraco.context-6.0.1-py3-none-any.whl",
              "python_interpreter_target": "@@rules_python~~python~python_3_11_host//:python",
              "repo": "rules_python_publish_deps_311",
              "requirement": "jaraco-context==6.0.1",
              "sha256": "f797fc481b490edb305122c9181830a3a5b76d84ef6d1aef2fb9b47ab956f9e4",
              "urls": [
                "https://files.pythonhosted.org/packages/ff/db/0c52c4cf5e4bd9f5d7135ec7669a3a767af21b3a308e1ed3674881e52b62/jaraco.context-6.0.1-py3-none-any.whl"
              ]
            }
          },
          "rules_python_publish_deps_311_jaraco_context_sdist_9bae4ea5": {
            "bzlFile": "@@rules_python~//python/private/pypi:whl_library.bzl",
            "ruleClassName": "whl_library",
            "attributes": {
              "dep_template": "@rules_python_publish_deps//{name}:{target}",
              "experimental_target_platforms": [
                "cp311_linux_aarch64",
                "cp311_linux_arm",
                "cp311_linux_ppc",
                "cp311_linux_s390x",
                "cp311_linux_x86_64",
                "cp311_osx_aarch64",
                "cp311_osx_x86_64",
                "cp311_windows_x86_64"
              ],
              "extra_pip_args": [
                "--index-url",
                "https://pypi.org/simple"
              ],
              "filename": "jaraco_context-6.0.1.tar.gz",
              "python_interpreter_target": "@@rules_python~~python~python_3_11_host//:python",
              "repo": "rules_python_publish_deps_311",
              "requirement": "jaraco-context==6.0.1",
              "sha256": "9bae4ea555cf0b14938dc0aee7c9f32ed303aa20a3b73e7dc80111628792d1b3",
              "urls": [
                "https://files.pythonhosted.org/packages/df/ad/f3777b81bf0b6e7bc7514a1656d3e637b2e8e15fab2ce3235730b3e7a4e6/jaraco_context-6.0.1.tar.gz"
              ]
            }
          },
          "rules_python_publish_deps_311_jaraco_functools_py3_none_any_ad159f13": {
            "bzlFile": "@@rules_python~//python/private/pypi:whl_library.bzl",
            "ruleClassName": "whl_library",
            "attributes": {
              "dep_template": "@rules_python_publish_deps//{name}:{target}",
              "experimental_target_platforms": [
                "cp311_linux_aarch64",
                "cp311_linux_arm",
                "cp311_linux_ppc",
                "cp311_linux_s390x",
                "cp311_linux_x86_64",
                "cp311_osx_aarch64",
                "cp311_osx_x86_64",
                "cp311_windows_x86_64"
              ],
              "filename": "jaraco.functools-4.1.0-py3-none-any.whl",
              "python_interpreter_target": "@@rules_python~~python~python_3_11_host//:python",
              "repo": "rules_python_publish_deps_311",
              "requirement": "jaraco-functools==4.1.0",
              "sha256": "ad159f13428bc4acbf5541ad6dec511f91573b90fba04df61dafa2a1231cf649",
              "urls": [
                "https://files.pythonhosted.org/packages/9f/4f/24b319316142c44283d7540e76c7b5a6dbd5db623abd86bb7b3491c21018/jaraco.functools-4.1.0-py3-none-any.whl"
              ]
            }
          },
          "rules_python_publish_deps_311_jaraco_functools_sdist_70f7e0e2": {
            "bzlFile": "@@rules_python~//python/private/pypi:whl_library.bzl",
            "ruleClassName": "whl_library",
            "attributes": {
              "dep_template": "@rules_python_publish_deps//{name}:{target}",
              "experimental_target_platforms": [
                "cp311_linux_aarch64",
                "cp311_linux_arm",
                "cp311_linux_ppc",
                "cp311_linux_s390x",
                "cp311_linux_x86_64",
                "cp311_osx_aarch64",
                "cp311_osx_x86_64",
                "cp311_windows_x86_64"
              ],
              "extra_pip_args": [
                "--index-url",
                "https://pypi.org/simple"
              ],
              "filename": "jaraco_functools-4.1.0.tar.gz",
              "python_interpreter_target": "@@rules_python~~python~python_3_11_host//:python",
              "repo": "rules_python_publish_deps_311",
              "requirement": "jaraco-functools==4.1.0",
              "sha256": "70f7e0e2ae076498e212562325e805204fc092d7b4c17e0e86c959e249701a9d",
              "urls": [
                "https://files.pythonhosted.org/packages/ab/23/9894b3df5d0a6eb44611c36aec777823fc2e07740dabbd0b810e19594013/jaraco_functools-4.1.0.tar.gz"
              ]
            }
          },
          "rules_python_publish_deps_311_jeepney_py3_none_any_c0a454ad": {
            "bzlFile": "@@rules_python~//python/private/pypi:whl_library.bzl",
            "ruleClassName": "whl_library",
            "attributes": {
              "dep_template": "@rules_python_publish_deps//{name}:{target}",
              "experimental_target_platforms": [
                "cp311_linux_aarch64",
                "cp311_linux_arm",
                "cp311_linux_ppc",
                "cp311_linux_s390x",
                "cp311_linux_x86_64"
              ],
              "filename": "jeepney-0.8.0-py3-none-any.whl",
              "python_interpreter_target": "@@rules_python~~python~python_3_11_host//:python",
              "repo": "rules_python_publish_deps_311",
              "requirement": "jeepney==0.8.0",
              "sha256": "c0a454ad016ca575060802ee4d590dd912e35c122fa04e70306de3d076cce755",
              "urls": [
                "https://files.pythonhosted.org/packages/ae/72/2a1e2290f1ab1e06f71f3d0f1646c9e4634e70e1d37491535e19266e8dc9/jeepney-0.8.0-py3-none-any.whl"
              ]
            }
          },
          "rules_python_publish_deps_311_jeepney_sdist_5efe48d2": {
            "bzlFile": "@@rules_python~//python/private/pypi:whl_library.bzl",
            "ruleClassName": "whl_library",
            "attributes": {
              "dep_template": "@rules_python_publish_deps//{name}:{target}",
              "experimental_target_platforms": [
                "cp311_linux_aarch64",
                "cp311_linux_arm",
                "cp311_linux_ppc",
                "cp311_linux_s390x",
                "cp311_linux_x86_64"
              ],
              "extra_pip_args": [
                "--index-url",
                "https://pypi.org/simple"
              ],
              "filename": "jeepney-0.8.0.tar.gz",
              "python_interpreter_target": "@@rules_python~~python~python_3_11_host//:python",
              "repo": "rules_python_publish_deps_311",
              "requirement": "jeepney==0.8.0",
              "sha256": "5efe48d255973902f6badc3ce55e2aa6c5c3b3bc642059ef3a91247bcfcc5806",
              "urls": [
                "https://files.pythonhosted.org/packages/d6/f4/154cf374c2daf2020e05c3c6a03c91348d59b23c5366e968feb198306fdf/jeepney-0.8.0.tar.gz"
              ]
            }
          },
          "rules_python_publish_deps_311_keyring_py3_none_any_5426f817": {
            "bzlFile": "@@rules_python~//python/private/pypi:whl_library.bzl",
            "ruleClassName": "whl_library",
            "attributes": {
              "dep_template": "@rules_python_publish_deps//{name}:{target}",
              "experimental_target_platforms": [
                "cp311_linux_aarch64",
                "cp311_linux_arm",
                "cp311_linux_ppc",
                "cp311_linux_s390x",
                "cp311_linux_x86_64",
                "cp311_osx_aarch64",
                "cp311_osx_x86_64",
                "cp311_windows_x86_64"
              ],
              "filename": "keyring-25.4.1-py3-none-any.whl",
              "python_interpreter_target": "@@rules_python~~python~python_3_11_host//:python",
              "repo": "rules_python_publish_deps_311",
              "requirement": "keyring==25.4.1",
              "sha256": "5426f817cf7f6f007ba5ec722b1bcad95a75b27d780343772ad76b17cb47b0bf",
              "urls": [
                "https://files.pythonhosted.org/packages/83/25/e6d59e5f0a0508d0dca8bb98c7f7fd3772fc943ac3f53d5ab18a218d32c0/keyring-25.4.1-py3-none-any.whl"
              ]
            }
          },
          "rules_python_publish_deps_311_keyring_sdist_b07ebc55": {
            "bzlFile": "@@rules_python~//python/private/pypi:whl_library.bzl",
            "ruleClassName": "whl_library",
            "attributes": {
              "dep_template": "@rules_python_publish_deps//{name}:{target}",
              "experimental_target_platforms": [
                "cp311_linux_aarch64",
                "cp311_linux_arm",
                "cp311_linux_ppc",
                "cp311_linux_s390x",
                "cp311_linux_x86_64",
                "cp311_osx_aarch64",
                "cp311_osx_x86_64",
                "cp311_windows_x86_64"
              ],
              "extra_pip_args": [
                "--index-url",
                "https://pypi.org/simple"
              ],
              "filename": "keyring-25.4.1.tar.gz",
              "python_interpreter_target": "@@rules_python~~python~python_3_11_host//:python",
              "repo": "rules_python_publish_deps_311",
              "requirement": "keyring==25.4.1",
              "sha256": "b07ebc55f3e8ed86ac81dd31ef14e81ace9dd9c3d4b5d77a6e9a2016d0d71a1b",
              "urls": [
                "https://files.pythonhosted.org/packages/a5/1c/2bdbcfd5d59dc6274ffb175bc29aa07ecbfab196830e0cfbde7bd861a2ea/keyring-25.4.1.tar.gz"
              ]
            }
          },
          "rules_python_publish_deps_311_markdown_it_py_py3_none_any_35521684": {
            "bzlFile": "@@rules_python~//python/private/pypi:whl_library.bzl",
            "ruleClassName": "whl_library",
            "attributes": {
              "dep_template": "@rules_python_publish_deps//{name}:{target}",
              "experimental_target_platforms": [
                "cp311_linux_aarch64",
                "cp311_linux_arm",
                "cp311_linux_ppc",
                "cp311_linux_s390x",
                "cp311_linux_x86_64",
                "cp311_osx_aarch64",
                "cp311_osx_x86_64",
                "cp311_windows_x86_64"
              ],
              "filename": "markdown_it_py-3.0.0-py3-none-any.whl",
              "python_interpreter_target": "@@rules_python~~python~python_3_11_host//:python",
              "repo": "rules_python_publish_deps_311",
              "requirement": "markdown-it-py==3.0.0",
              "sha256": "355216845c60bd96232cd8d8c40e8f9765cc86f46880e43a8fd22dc1a1a8cab1",
              "urls": [
                "https://files.pythonhosted.org/packages/42/d7/1ec15b46af6af88f19b8e5ffea08fa375d433c998b8a7639e76935c14f1f/markdown_it_py-3.0.0-py3-none-any.whl"
              ]
            }
          },
          "rules_python_publish_deps_311_markdown_it_py_sdist_e3f60a94": {
            "bzlFile": "@@rules_python~//python/private/pypi:whl_library.bzl",
            "ruleClassName": "whl_library",
            "attributes": {
              "dep_template": "@rules_python_publish_deps//{name}:{target}",
              "experimental_target_platforms": [
                "cp311_linux_aarch64",
                "cp311_linux_arm",
                "cp311_linux_ppc",
                "cp311_linux_s390x",
                "cp311_linux_x86_64",
                "cp311_osx_aarch64",
                "cp311_osx_x86_64",
                "cp311_windows_x86_64"
              ],
              "extra_pip_args": [
                "--index-url",
                "https://pypi.org/simple"
              ],
              "filename": "markdown-it-py-3.0.0.tar.gz",
              "python_interpreter_target": "@@rules_python~~python~python_3_11_host//:python",
              "repo": "rules_python_publish_deps_311",
              "requirement": "markdown-it-py==3.0.0",
              "sha256": "e3f60a94fa066dc52ec76661e37c851cb232d92f9886b15cb560aaada2df8feb",
              "urls": [
                "https://files.pythonhosted.org/packages/38/71/3b932df36c1a044d397a1f92d1cf91ee0a503d91e470cbd670aa66b07ed0/markdown-it-py-3.0.0.tar.gz"
              ]
            }
          },
          "rules_python_publish_deps_311_mdurl_py3_none_any_84008a41": {
            "bzlFile": "@@rules_python~//python/private/pypi:whl_library.bzl",
            "ruleClassName": "whl_library",
            "attributes": {
              "dep_template": "@rules_python_publish_deps//{name}:{target}",
              "experimental_target_platforms": [
                "cp311_linux_aarch64",
                "cp311_linux_arm",
                "cp311_linux_ppc",
                "cp311_linux_s390x",
                "cp311_linux_x86_64",
                "cp311_osx_aarch64",
                "cp311_osx_x86_64",
                "cp311_windows_x86_64"
              ],
              "filename": "mdurl-0.1.2-py3-none-any.whl",
              "python_interpreter_target": "@@rules_python~~python~python_3_11_host//:python",
              "repo": "rules_python_publish_deps_311",
              "requirement": "mdurl==0.1.2",
              "sha256": "84008a41e51615a49fc9966191ff91509e3c40b939176e643fd50a5c2196b8f8",
              "urls": [
                "https://files.pythonhosted.org/packages/b3/38/89ba8ad64ae25be8de66a6d463314cf1eb366222074cfda9ee839c56a4b4/mdurl-0.1.2-py3-none-any.whl"
              ]
            }
          },
          "rules_python_publish_deps_311_mdurl_sdist_bb413d29": {
            "bzlFile": "@@rules_python~//python/private/pypi:whl_library.bzl",
            "ruleClassName": "whl_library",
            "attributes": {
              "dep_template": "@rules_python_publish_deps//{name}:{target}",
              "experimental_target_platforms": [
                "cp311_linux_aarch64",
                "cp311_linux_arm",
                "cp311_linux_ppc",
                "cp311_linux_s390x",
                "cp311_linux_x86_64",
                "cp311_osx_aarch64",
                "cp311_osx_x86_64",
                "cp311_windows_x86_64"
              ],
              "extra_pip_args": [
                "--index-url",
                "https://pypi.org/simple"
              ],
              "filename": "mdurl-0.1.2.tar.gz",
              "python_interpreter_target": "@@rules_python~~python~python_3_11_host//:python",
              "repo": "rules_python_publish_deps_311",
              "requirement": "mdurl==0.1.2",
              "sha256": "bb413d29f5eea38f31dd4754dd7377d4465116fb207585f97bf925588687c1ba",
              "urls": [
                "https://files.pythonhosted.org/packages/d6/54/cfe61301667036ec958cb99bd3efefba235e65cdeb9c84d24a8293ba1d90/mdurl-0.1.2.tar.gz"
              ]
            }
          },
          "rules_python_publish_deps_311_more_itertools_py3_none_any_037b0d32": {
            "bzlFile": "@@rules_python~//python/private/pypi:whl_library.bzl",
            "ruleClassName": "whl_library",
            "attributes": {
              "dep_template": "@rules_python_publish_deps//{name}:{target}",
              "experimental_target_platforms": [
                "cp311_linux_aarch64",
                "cp311_linux_arm",
                "cp311_linux_ppc",
                "cp311_linux_s390x",
                "cp311_linux_x86_64",
                "cp311_osx_aarch64",
                "cp311_osx_x86_64",
                "cp311_windows_x86_64"
              ],
              "filename": "more_itertools-10.5.0-py3-none-any.whl",
              "python_interpreter_target": "@@rules_python~~python~python_3_11_host//:python",
              "repo": "rules_python_publish_deps_311",
              "requirement": "more-itertools==10.5.0",
              "sha256": "037b0d3203ce90cca8ab1defbbdac29d5f993fc20131f3664dc8d6acfa872aef",
              "urls": [
                "https://files.pythonhosted.org/packages/48/7e/3a64597054a70f7c86eb0a7d4fc315b8c1ab932f64883a297bdffeb5f967/more_itertools-10.5.0-py3-none-any.whl"
              ]
            }
          },
          "rules_python_publish_deps_311_more_itertools_sdist_5482bfef": {
            "bzlFile": "@@rules_python~//python/private/pypi:whl_library.bzl",
            "ruleClassName": "whl_library",
            "attributes": {
              "dep_template": "@rules_python_publish_deps//{name}:{target}",
              "experimental_target_platforms": [
                "cp311_linux_aarch64",
                "cp311_linux_arm",
                "cp311_linux_ppc",
                "cp311_linux_s390x",
                "cp311_linux_x86_64",
                "cp311_osx_aarch64",
                "cp311_osx_x86_64",
                "cp311_windows_x86_64"
              ],
              "extra_pip_args": [
                "--index-url",
                "https://pypi.org/simple"
              ],
              "filename": "more-itertools-10.5.0.tar.gz",
              "python_interpreter_target": "@@rules_python~~python~python_3_11_host//:python",
              "repo": "rules_python_publish_deps_311",
              "requirement": "more-itertools==10.5.0",
              "sha256": "5482bfef7849c25dc3c6dd53a6173ae4795da2a41a80faea6700d9f5846c5da6",
              "urls": [
                "https://files.pythonhosted.org/packages/51/78/65922308c4248e0eb08ebcbe67c95d48615cc6f27854b6f2e57143e9178f/more-itertools-10.5.0.tar.gz"
              ]
            }
          },
          "rules_python_publish_deps_311_nh3_cp37_abi3_macosx_10_12_x86_64_14c5a72e": {
            "bzlFile": "@@rules_python~//python/private/pypi:whl_library.bzl",
            "ruleClassName": "whl_library",
            "attributes": {
              "dep_template": "@rules_python_publish_deps//{name}:{target}",
              "experimental_target_platforms": [
                "cp311_linux_aarch64",
                "cp311_linux_arm",
                "cp311_linux_ppc",
                "cp311_linux_s390x",
                "cp311_linux_x86_64",
                "cp311_osx_aarch64",
                "cp311_osx_x86_64",
                "cp311_windows_x86_64"
              ],
              "filename": "nh3-0.2.18-cp37-abi3-macosx_10_12_x86_64.macosx_11_0_arm64.macosx_10_12_universal2.whl",
              "python_interpreter_target": "@@rules_python~~python~python_3_11_host//:python",
              "repo": "rules_python_publish_deps_311",
              "requirement": "nh3==0.2.18",
              "sha256": "14c5a72e9fe82aea5fe3072116ad4661af5cf8e8ff8fc5ad3450f123e4925e86",
              "urls": [
                "https://files.pythonhosted.org/packages/b3/89/1daff5d9ba5a95a157c092c7c5f39b8dd2b1ddb4559966f808d31cfb67e0/nh3-0.2.18-cp37-abi3-macosx_10_12_x86_64.macosx_11_0_arm64.macosx_10_12_universal2.whl"
              ]
            }
          },
          "rules_python_publish_deps_311_nh3_cp37_abi3_macosx_10_12_x86_64_7b7c2a3c": {
            "bzlFile": "@@rules_python~//python/private/pypi:whl_library.bzl",
            "ruleClassName": "whl_library",
            "attributes": {
              "dep_template": "@rules_python_publish_deps//{name}:{target}",
              "experimental_target_platforms": [
                "cp311_linux_aarch64",
                "cp311_linux_arm",
                "cp311_linux_ppc",
                "cp311_linux_s390x",
                "cp311_linux_x86_64",
                "cp311_osx_aarch64",
                "cp311_osx_x86_64",
                "cp311_windows_x86_64"
              ],
              "filename": "nh3-0.2.18-cp37-abi3-macosx_10_12_x86_64.whl",
              "python_interpreter_target": "@@rules_python~~python~python_3_11_host//:python",
              "repo": "rules_python_publish_deps_311",
              "requirement": "nh3==0.2.18",
              "sha256": "7b7c2a3c9eb1a827d42539aa64091640bd275b81e097cd1d8d82ef91ffa2e811",
              "urls": [
                "https://files.pythonhosted.org/packages/2c/b6/42fc3c69cabf86b6b81e4c051a9b6e249c5ba9f8155590222c2622961f58/nh3-0.2.18-cp37-abi3-macosx_10_12_x86_64.whl"
              ]
            }
          },
          "rules_python_publish_deps_311_nh3_cp37_abi3_manylinux_2_17_aarch64_42c64511": {
            "bzlFile": "@@rules_python~//python/private/pypi:whl_library.bzl",
            "ruleClassName": "whl_library",
            "attributes": {
              "dep_template": "@rules_python_publish_deps//{name}:{target}",
              "experimental_target_platforms": [
                "cp311_linux_aarch64",
                "cp311_linux_arm",
                "cp311_linux_ppc",
                "cp311_linux_s390x",
                "cp311_linux_x86_64",
                "cp311_osx_aarch64",
                "cp311_osx_x86_64",
                "cp311_windows_x86_64"
              ],
              "filename": "nh3-0.2.18-cp37-abi3-manylinux_2_17_aarch64.manylinux2014_aarch64.whl",
              "python_interpreter_target": "@@rules_python~~python~python_3_11_host//:python",
              "repo": "rules_python_publish_deps_311",
              "requirement": "nh3==0.2.18",
              "sha256": "42c64511469005058cd17cc1537578eac40ae9f7200bedcfd1fc1a05f4f8c200",
              "urls": [
                "https://files.pythonhosted.org/packages/45/b9/833f385403abaf0023c6547389ec7a7acf141ddd9d1f21573723a6eab39a/nh3-0.2.18-cp37-abi3-manylinux_2_17_aarch64.manylinux2014_aarch64.whl"
              ]
            }
          },
          "rules_python_publish_deps_311_nh3_cp37_abi3_manylinux_2_17_armv7l_0411beb0": {
            "bzlFile": "@@rules_python~//python/private/pypi:whl_library.bzl",
            "ruleClassName": "whl_library",
            "attributes": {
              "dep_template": "@rules_python_publish_deps//{name}:{target}",
              "experimental_target_platforms": [
                "cp311_linux_aarch64",
                "cp311_linux_arm",
                "cp311_linux_ppc",
                "cp311_linux_s390x",
                "cp311_linux_x86_64",
                "cp311_osx_aarch64",
                "cp311_osx_x86_64",
                "cp311_windows_x86_64"
              ],
              "filename": "nh3-0.2.18-cp37-abi3-manylinux_2_17_armv7l.manylinux2014_armv7l.whl",
              "python_interpreter_target": "@@rules_python~~python~python_3_11_host//:python",
              "repo": "rules_python_publish_deps_311",
              "requirement": "nh3==0.2.18",
              "sha256": "0411beb0589eacb6734f28d5497ca2ed379eafab8ad8c84b31bb5c34072b7164",
              "urls": [
                "https://files.pythonhosted.org/packages/05/2b/85977d9e11713b5747595ee61f381bc820749daf83f07b90b6c9964cf932/nh3-0.2.18-cp37-abi3-manylinux_2_17_armv7l.manylinux2014_armv7l.whl"
              ]
            }
          },
          "rules_python_publish_deps_311_nh3_cp37_abi3_manylinux_2_17_ppc64_5f36b271": {
            "bzlFile": "@@rules_python~//python/private/pypi:whl_library.bzl",
            "ruleClassName": "whl_library",
            "attributes": {
              "dep_template": "@rules_python_publish_deps//{name}:{target}",
              "experimental_target_platforms": [
                "cp311_linux_aarch64",
                "cp311_linux_arm",
                "cp311_linux_ppc",
                "cp311_linux_s390x",
                "cp311_linux_x86_64",
                "cp311_osx_aarch64",
                "cp311_osx_x86_64",
                "cp311_windows_x86_64"
              ],
              "filename": "nh3-0.2.18-cp37-abi3-manylinux_2_17_ppc64.manylinux2014_ppc64.whl",
              "python_interpreter_target": "@@rules_python~~python~python_3_11_host//:python",
              "repo": "rules_python_publish_deps_311",
              "requirement": "nh3==0.2.18",
              "sha256": "5f36b271dae35c465ef5e9090e1fdaba4a60a56f0bb0ba03e0932a66f28b9189",
              "urls": [
                "https://files.pythonhosted.org/packages/72/f2/5c894d5265ab80a97c68ca36f25c8f6f0308abac649aaf152b74e7e854a8/nh3-0.2.18-cp37-abi3-manylinux_2_17_ppc64.manylinux2014_ppc64.whl"
              ]
            }
          },
          "rules_python_publish_deps_311_nh3_cp37_abi3_manylinux_2_17_ppc64le_34c03fa7": {
            "bzlFile": "@@rules_python~//python/private/pypi:whl_library.bzl",
            "ruleClassName": "whl_library",
            "attributes": {
              "dep_template": "@rules_python_publish_deps//{name}:{target}",
              "experimental_target_platforms": [
                "cp311_linux_aarch64",
                "cp311_linux_arm",
                "cp311_linux_ppc",
                "cp311_linux_s390x",
                "cp311_linux_x86_64",
                "cp311_osx_aarch64",
                "cp311_osx_x86_64",
                "cp311_windows_x86_64"
              ],
              "filename": "nh3-0.2.18-cp37-abi3-manylinux_2_17_ppc64le.manylinux2014_ppc64le.whl",
              "python_interpreter_target": "@@rules_python~~python~python_3_11_host//:python",
              "repo": "rules_python_publish_deps_311",
              "requirement": "nh3==0.2.18",
              "sha256": "34c03fa78e328c691f982b7c03d4423bdfd7da69cd707fe572f544cf74ac23ad",
              "urls": [
                "https://files.pythonhosted.org/packages/ab/a7/375afcc710dbe2d64cfbd69e31f82f3e423d43737258af01f6a56d844085/nh3-0.2.18-cp37-abi3-manylinux_2_17_ppc64le.manylinux2014_ppc64le.whl"
              ]
            }
          },
          "rules_python_publish_deps_311_nh3_cp37_abi3_manylinux_2_17_s390x_19aaba96": {
            "bzlFile": "@@rules_python~//python/private/pypi:whl_library.bzl",
            "ruleClassName": "whl_library",
            "attributes": {
              "dep_template": "@rules_python_publish_deps//{name}:{target}",
              "experimental_target_platforms": [
                "cp311_linux_aarch64",
                "cp311_linux_arm",
                "cp311_linux_ppc",
                "cp311_linux_s390x",
                "cp311_linux_x86_64",
                "cp311_osx_aarch64",
                "cp311_osx_x86_64",
                "cp311_windows_x86_64"
              ],
              "filename": "nh3-0.2.18-cp37-abi3-manylinux_2_17_s390x.manylinux2014_s390x.whl",
              "python_interpreter_target": "@@rules_python~~python~python_3_11_host//:python",
              "repo": "rules_python_publish_deps_311",
              "requirement": "nh3==0.2.18",
              "sha256": "19aaba96e0f795bd0a6c56291495ff59364f4300d4a39b29a0abc9cb3774a84b",
              "urls": [
                "https://files.pythonhosted.org/packages/c2/a8/3bb02d0c60a03ad3a112b76c46971e9480efa98a8946677b5a59f60130ca/nh3-0.2.18-cp37-abi3-manylinux_2_17_s390x.manylinux2014_s390x.whl"
              ]
            }
          },
          "rules_python_publish_deps_311_nh3_cp37_abi3_manylinux_2_17_x86_64_de3ceed6": {
            "bzlFile": "@@rules_python~//python/private/pypi:whl_library.bzl",
            "ruleClassName": "whl_library",
            "attributes": {
              "dep_template": "@rules_python_publish_deps//{name}:{target}",
              "experimental_target_platforms": [
                "cp311_linux_aarch64",
                "cp311_linux_arm",
                "cp311_linux_ppc",
                "cp311_linux_s390x",
                "cp311_linux_x86_64",
                "cp311_osx_aarch64",
                "cp311_osx_x86_64",
                "cp311_windows_x86_64"
              ],
              "filename": "nh3-0.2.18-cp37-abi3-manylinux_2_17_x86_64.manylinux2014_x86_64.whl",
              "python_interpreter_target": "@@rules_python~~python~python_3_11_host//:python",
              "repo": "rules_python_publish_deps_311",
              "requirement": "nh3==0.2.18",
              "sha256": "de3ceed6e661954871d6cd78b410213bdcb136f79aafe22aa7182e028b8c7307",
              "urls": [
                "https://files.pythonhosted.org/packages/1b/63/6ab90d0e5225ab9780f6c9fb52254fa36b52bb7c188df9201d05b647e5e1/nh3-0.2.18-cp37-abi3-manylinux_2_17_x86_64.manylinux2014_x86_64.whl"
              ]
            }
          },
          "rules_python_publish_deps_311_nh3_cp37_abi3_musllinux_1_2_aarch64_f0eca9ca": {
            "bzlFile": "@@rules_python~//python/private/pypi:whl_library.bzl",
            "ruleClassName": "whl_library",
            "attributes": {
              "dep_template": "@rules_python_publish_deps//{name}:{target}",
              "experimental_target_platforms": [
                "cp311_linux_aarch64",
                "cp311_linux_arm",
                "cp311_linux_ppc",
                "cp311_linux_s390x",
                "cp311_linux_x86_64",
                "cp311_osx_aarch64",
                "cp311_osx_x86_64",
                "cp311_windows_x86_64"
              ],
              "filename": "nh3-0.2.18-cp37-abi3-musllinux_1_2_aarch64.whl",
              "python_interpreter_target": "@@rules_python~~python~python_3_11_host//:python",
              "repo": "rules_python_publish_deps_311",
              "requirement": "nh3==0.2.18",
              "sha256": "f0eca9ca8628dbb4e916ae2491d72957fdd35f7a5d326b7032a345f111ac07fe",
              "urls": [
                "https://files.pythonhosted.org/packages/a3/da/0c4e282bc3cff4a0adf37005fa1fb42257673fbc1bbf7d1ff639ec3d255a/nh3-0.2.18-cp37-abi3-musllinux_1_2_aarch64.whl"
              ]
            }
          },
          "rules_python_publish_deps_311_nh3_cp37_abi3_musllinux_1_2_armv7l_3a157ab1": {
            "bzlFile": "@@rules_python~//python/private/pypi:whl_library.bzl",
            "ruleClassName": "whl_library",
            "attributes": {
              "dep_template": "@rules_python_publish_deps//{name}:{target}",
              "experimental_target_platforms": [
                "cp311_linux_aarch64",
                "cp311_linux_arm",
                "cp311_linux_ppc",
                "cp311_linux_s390x",
                "cp311_linux_x86_64",
                "cp311_osx_aarch64",
                "cp311_osx_x86_64",
                "cp311_windows_x86_64"
              ],
              "filename": "nh3-0.2.18-cp37-abi3-musllinux_1_2_armv7l.whl",
              "python_interpreter_target": "@@rules_python~~python~python_3_11_host//:python",
              "repo": "rules_python_publish_deps_311",
              "requirement": "nh3==0.2.18",
              "sha256": "3a157ab149e591bb638a55c8c6bcb8cdb559c8b12c13a8affaba6cedfe51713a",
              "urls": [
                "https://files.pythonhosted.org/packages/de/81/c291231463d21da5f8bba82c8167a6d6893cc5419b0639801ee5d3aeb8a9/nh3-0.2.18-cp37-abi3-musllinux_1_2_armv7l.whl"
              ]
            }
          },
          "rules_python_publish_deps_311_nh3_cp37_abi3_musllinux_1_2_x86_64_36c95d4b": {
            "bzlFile": "@@rules_python~//python/private/pypi:whl_library.bzl",
            "ruleClassName": "whl_library",
            "attributes": {
              "dep_template": "@rules_python_publish_deps//{name}:{target}",
              "experimental_target_platforms": [
                "cp311_linux_aarch64",
                "cp311_linux_arm",
                "cp311_linux_ppc",
                "cp311_linux_s390x",
                "cp311_linux_x86_64",
                "cp311_osx_aarch64",
                "cp311_osx_x86_64",
                "cp311_windows_x86_64"
              ],
              "filename": "nh3-0.2.18-cp37-abi3-musllinux_1_2_x86_64.whl",
              "python_interpreter_target": "@@rules_python~~python~python_3_11_host//:python",
              "repo": "rules_python_publish_deps_311",
              "requirement": "nh3==0.2.18",
              "sha256": "36c95d4b70530b320b365659bb5034341316e6a9b30f0b25fa9c9eff4c27a204",
              "urls": [
                "https://files.pythonhosted.org/packages/eb/61/73a007c74c37895fdf66e0edcd881f5eaa17a348ff02f4bb4bc906d61085/nh3-0.2.18-cp37-abi3-musllinux_1_2_x86_64.whl"
              ]
            }
          },
          "rules_python_publish_deps_311_nh3_cp37_abi3_win_amd64_8ce0f819": {
            "bzlFile": "@@rules_python~//python/private/pypi:whl_library.bzl",
            "ruleClassName": "whl_library",
            "attributes": {
              "dep_template": "@rules_python_publish_deps//{name}:{target}",
              "experimental_target_platforms": [
                "cp311_linux_aarch64",
                "cp311_linux_arm",
                "cp311_linux_ppc",
                "cp311_linux_s390x",
                "cp311_linux_x86_64",
                "cp311_osx_aarch64",
                "cp311_osx_x86_64",
                "cp311_windows_x86_64"
              ],
              "filename": "nh3-0.2.18-cp37-abi3-win_amd64.whl",
              "python_interpreter_target": "@@rules_python~~python~python_3_11_host//:python",
              "repo": "rules_python_publish_deps_311",
              "requirement": "nh3==0.2.18",
              "sha256": "8ce0f819d2f1933953fca255db2471ad58184a60508f03e6285e5114b6254844",
              "urls": [
                "https://files.pythonhosted.org/packages/26/8d/53c5b19c4999bdc6ba95f246f4ef35ca83d7d7423e5e38be43ad66544e5d/nh3-0.2.18-cp37-abi3-win_amd64.whl"
              ]
            }
          },
          "rules_python_publish_deps_311_nh3_sdist_94a16692": {
            "bzlFile": "@@rules_python~//python/private/pypi:whl_library.bzl",
            "ruleClassName": "whl_library",
            "attributes": {
              "dep_template": "@rules_python_publish_deps//{name}:{target}",
              "experimental_target_platforms": [
                "cp311_linux_aarch64",
                "cp311_linux_arm",
                "cp311_linux_ppc",
                "cp311_linux_s390x",
                "cp311_linux_x86_64",
                "cp311_osx_aarch64",
                "cp311_osx_x86_64",
                "cp311_windows_x86_64"
              ],
              "extra_pip_args": [
                "--index-url",
                "https://pypi.org/simple"
              ],
              "filename": "nh3-0.2.18.tar.gz",
              "python_interpreter_target": "@@rules_python~~python~python_3_11_host//:python",
              "repo": "rules_python_publish_deps_311",
              "requirement": "nh3==0.2.18",
              "sha256": "94a166927e53972a9698af9542ace4e38b9de50c34352b962f4d9a7d4c927af4",
              "urls": [
                "https://files.pythonhosted.org/packages/62/73/10df50b42ddb547a907deeb2f3c9823022580a7a47281e8eae8e003a9639/nh3-0.2.18.tar.gz"
              ]
            }
          },
          "rules_python_publish_deps_311_pkginfo_py3_none_any_889a6da2": {
            "bzlFile": "@@rules_python~//python/private/pypi:whl_library.bzl",
            "ruleClassName": "whl_library",
            "attributes": {
              "dep_template": "@rules_python_publish_deps//{name}:{target}",
              "experimental_target_platforms": [
                "cp311_linux_aarch64",
                "cp311_linux_arm",
                "cp311_linux_ppc",
                "cp311_linux_s390x",
                "cp311_linux_x86_64",
                "cp311_osx_aarch64",
                "cp311_osx_x86_64",
                "cp311_windows_x86_64"
              ],
              "filename": "pkginfo-1.10.0-py3-none-any.whl",
              "python_interpreter_target": "@@rules_python~~python~python_3_11_host//:python",
              "repo": "rules_python_publish_deps_311",
              "requirement": "pkginfo==1.10.0",
              "sha256": "889a6da2ed7ffc58ab5b900d888ddce90bce912f2d2de1dc1c26f4cb9fe65097",
              "urls": [
                "https://files.pythonhosted.org/packages/56/09/054aea9b7534a15ad38a363a2bd974c20646ab1582a387a95b8df1bfea1c/pkginfo-1.10.0-py3-none-any.whl"
              ]
            }
          },
          "rules_python_publish_deps_311_pkginfo_sdist_5df73835": {
            "bzlFile": "@@rules_python~//python/private/pypi:whl_library.bzl",
            "ruleClassName": "whl_library",
            "attributes": {
              "dep_template": "@rules_python_publish_deps//{name}:{target}",
              "experimental_target_platforms": [
                "cp311_linux_aarch64",
                "cp311_linux_arm",
                "cp311_linux_ppc",
                "cp311_linux_s390x",
                "cp311_linux_x86_64",
                "cp311_osx_aarch64",
                "cp311_osx_x86_64",
                "cp311_windows_x86_64"
              ],
              "extra_pip_args": [
                "--index-url",
                "https://pypi.org/simple"
              ],
              "filename": "pkginfo-1.10.0.tar.gz",
              "python_interpreter_target": "@@rules_python~~python~python_3_11_host//:python",
              "repo": "rules_python_publish_deps_311",
              "requirement": "pkginfo==1.10.0",
              "sha256": "5df73835398d10db79f8eecd5cd86b1f6d29317589ea70796994d49399af6297",
              "urls": [
                "https://files.pythonhosted.org/packages/2f/72/347ec5be4adc85c182ed2823d8d1c7b51e13b9a6b0c1aae59582eca652df/pkginfo-1.10.0.tar.gz"
              ]
            }
          },
          "rules_python_publish_deps_311_pycparser_py3_none_any_c3702b6d": {
            "bzlFile": "@@rules_python~//python/private/pypi:whl_library.bzl",
            "ruleClassName": "whl_library",
            "attributes": {
              "dep_template": "@rules_python_publish_deps//{name}:{target}",
              "experimental_target_platforms": [
                "cp311_linux_aarch64",
                "cp311_linux_arm",
                "cp311_linux_ppc",
                "cp311_linux_s390x",
                "cp311_linux_x86_64"
              ],
              "filename": "pycparser-2.22-py3-none-any.whl",
              "python_interpreter_target": "@@rules_python~~python~python_3_11_host//:python",
              "repo": "rules_python_publish_deps_311",
              "requirement": "pycparser==2.22",
              "sha256": "c3702b6d3dd8c7abc1afa565d7e63d53a1d0bd86cdc24edd75470f4de499cfcc",
              "urls": [
                "https://files.pythonhosted.org/packages/13/a3/a812df4e2dd5696d1f351d58b8fe16a405b234ad2886a0dab9183fb78109/pycparser-2.22-py3-none-any.whl"
              ]
            }
          },
          "rules_python_publish_deps_311_pycparser_sdist_491c8be9": {
            "bzlFile": "@@rules_python~//python/private/pypi:whl_library.bzl",
            "ruleClassName": "whl_library",
            "attributes": {
              "dep_template": "@rules_python_publish_deps//{name}:{target}",
              "experimental_target_platforms": [
                "cp311_linux_aarch64",
                "cp311_linux_arm",
                "cp311_linux_ppc",
                "cp311_linux_s390x",
                "cp311_linux_x86_64"
              ],
              "extra_pip_args": [
                "--index-url",
                "https://pypi.org/simple"
              ],
              "filename": "pycparser-2.22.tar.gz",
              "python_interpreter_target": "@@rules_python~~python~python_3_11_host//:python",
              "repo": "rules_python_publish_deps_311",
              "requirement": "pycparser==2.22",
              "sha256": "491c8be9c040f5390f5bf44a5b07752bd07f56edf992381b05c701439eec10f6",
              "urls": [
                "https://files.pythonhosted.org/packages/1d/b2/31537cf4b1ca988837256c910a668b553fceb8f069bedc4b1c826024b52c/pycparser-2.22.tar.gz"
              ]
            }
          },
          "rules_python_publish_deps_311_pygments_py3_none_any_b8e6aca0": {
            "bzlFile": "@@rules_python~//python/private/pypi:whl_library.bzl",
            "ruleClassName": "whl_library",
            "attributes": {
              "dep_template": "@rules_python_publish_deps//{name}:{target}",
              "experimental_target_platforms": [
                "cp311_linux_aarch64",
                "cp311_linux_arm",
                "cp311_linux_ppc",
                "cp311_linux_s390x",
                "cp311_linux_x86_64",
                "cp311_osx_aarch64",
                "cp311_osx_x86_64",
                "cp311_windows_x86_64"
              ],
              "filename": "pygments-2.18.0-py3-none-any.whl",
              "python_interpreter_target": "@@rules_python~~python~python_3_11_host//:python",
              "repo": "rules_python_publish_deps_311",
              "requirement": "pygments==2.18.0",
              "sha256": "b8e6aca0523f3ab76fee51799c488e38782ac06eafcf95e7ba832985c8e7b13a",
              "urls": [
                "https://files.pythonhosted.org/packages/f7/3f/01c8b82017c199075f8f788d0d906b9ffbbc5a47dc9918a945e13d5a2bda/pygments-2.18.0-py3-none-any.whl"
              ]
            }
          },
          "rules_python_publish_deps_311_pygments_sdist_786ff802": {
            "bzlFile": "@@rules_python~//python/private/pypi:whl_library.bzl",
            "ruleClassName": "whl_library",
            "attributes": {
              "dep_template": "@rules_python_publish_deps//{name}:{target}",
              "experimental_target_platforms": [
                "cp311_linux_aarch64",
                "cp311_linux_arm",
                "cp311_linux_ppc",
                "cp311_linux_s390x",
                "cp311_linux_x86_64",
                "cp311_osx_aarch64",
                "cp311_osx_x86_64",
                "cp311_windows_x86_64"
              ],
              "extra_pip_args": [
                "--index-url",
                "https://pypi.org/simple"
              ],
              "filename": "pygments-2.18.0.tar.gz",
              "python_interpreter_target": "@@rules_python~~python~python_3_11_host//:python",
              "repo": "rules_python_publish_deps_311",
              "requirement": "pygments==2.18.0",
              "sha256": "786ff802f32e91311bff3889f6e9a86e81505fe99f2735bb6d60ae0c5004f199",
              "urls": [
                "https://files.pythonhosted.org/packages/8e/62/8336eff65bcbc8e4cb5d05b55faf041285951b6e80f33e2bff2024788f31/pygments-2.18.0.tar.gz"
              ]
            }
          },
          "rules_python_publish_deps_311_pywin32_ctypes_py3_none_any_8a151337": {
            "bzlFile": "@@rules_python~//python/private/pypi:whl_library.bzl",
            "ruleClassName": "whl_library",
            "attributes": {
              "dep_template": "@rules_python_publish_deps//{name}:{target}",
              "experimental_target_platforms": [
                "cp311_windows_x86_64"
              ],
              "filename": "pywin32_ctypes-0.2.3-py3-none-any.whl",
              "python_interpreter_target": "@@rules_python~~python~python_3_11_host//:python",
              "repo": "rules_python_publish_deps_311",
              "requirement": "pywin32-ctypes==0.2.3",
              "sha256": "8a1513379d709975552d202d942d9837758905c8d01eb82b8bcc30918929e7b8",
              "urls": [
                "https://files.pythonhosted.org/packages/de/3d/8161f7711c017e01ac9f008dfddd9410dff3674334c233bde66e7ba65bbf/pywin32_ctypes-0.2.3-py3-none-any.whl"
              ]
            }
          },
          "rules_python_publish_deps_311_pywin32_ctypes_sdist_d162dc04": {
            "bzlFile": "@@rules_python~//python/private/pypi:whl_library.bzl",
            "ruleClassName": "whl_library",
            "attributes": {
              "dep_template": "@rules_python_publish_deps//{name}:{target}",
              "experimental_target_platforms": [
                "cp311_windows_x86_64"
              ],
              "extra_pip_args": [
                "--index-url",
                "https://pypi.org/simple"
              ],
              "filename": "pywin32-ctypes-0.2.3.tar.gz",
              "python_interpreter_target": "@@rules_python~~python~python_3_11_host//:python",
              "repo": "rules_python_publish_deps_311",
              "requirement": "pywin32-ctypes==0.2.3",
              "sha256": "d162dc04946d704503b2edc4d55f3dba5c1d539ead017afa00142c38b9885755",
              "urls": [
                "https://files.pythonhosted.org/packages/85/9f/01a1a99704853cb63f253eea009390c88e7131c67e66a0a02099a8c917cb/pywin32-ctypes-0.2.3.tar.gz"
              ]
            }
          },
          "rules_python_publish_deps_311_readme_renderer_py3_none_any_2fbca89b": {
            "bzlFile": "@@rules_python~//python/private/pypi:whl_library.bzl",
            "ruleClassName": "whl_library",
            "attributes": {
              "dep_template": "@rules_python_publish_deps//{name}:{target}",
              "experimental_target_platforms": [
                "cp311_linux_aarch64",
                "cp311_linux_arm",
                "cp311_linux_ppc",
                "cp311_linux_s390x",
                "cp311_linux_x86_64",
                "cp311_osx_aarch64",
                "cp311_osx_x86_64",
                "cp311_windows_x86_64"
              ],
              "filename": "readme_renderer-44.0-py3-none-any.whl",
              "python_interpreter_target": "@@rules_python~~python~python_3_11_host//:python",
              "repo": "rules_python_publish_deps_311",
              "requirement": "readme-renderer==44.0",
              "sha256": "2fbca89b81a08526aadf1357a8c2ae889ec05fb03f5da67f9769c9a592166151",
              "urls": [
                "https://files.pythonhosted.org/packages/e1/67/921ec3024056483db83953ae8e48079ad62b92db7880013ca77632921dd0/readme_renderer-44.0-py3-none-any.whl"
              ]
            }
          },
          "rules_python_publish_deps_311_readme_renderer_sdist_8712034e": {
            "bzlFile": "@@rules_python~//python/private/pypi:whl_library.bzl",
            "ruleClassName": "whl_library",
            "attributes": {
              "dep_template": "@rules_python_publish_deps//{name}:{target}",
              "experimental_target_platforms": [
                "cp311_linux_aarch64",
                "cp311_linux_arm",
                "cp311_linux_ppc",
                "cp311_linux_s390x",
                "cp311_linux_x86_64",
                "cp311_osx_aarch64",
                "cp311_osx_x86_64",
                "cp311_windows_x86_64"
              ],
              "extra_pip_args": [
                "--index-url",
                "https://pypi.org/simple"
              ],
              "filename": "readme_renderer-44.0.tar.gz",
              "python_interpreter_target": "@@rules_python~~python~python_3_11_host//:python",
              "repo": "rules_python_publish_deps_311",
              "requirement": "readme-renderer==44.0",
              "sha256": "8712034eabbfa6805cacf1402b4eeb2a73028f72d1166d6f5cb7f9c047c5d1e1",
              "urls": [
                "https://files.pythonhosted.org/packages/5a/a9/104ec9234c8448c4379768221ea6df01260cd6c2ce13182d4eac531c8342/readme_renderer-44.0.tar.gz"
              ]
            }
          },
          "rules_python_publish_deps_311_requests_py3_none_any_70761cfe": {
            "bzlFile": "@@rules_python~//python/private/pypi:whl_library.bzl",
            "ruleClassName": "whl_library",
            "attributes": {
              "dep_template": "@rules_python_publish_deps//{name}:{target}",
              "experimental_target_platforms": [
                "cp311_linux_aarch64",
                "cp311_linux_arm",
                "cp311_linux_ppc",
                "cp311_linux_s390x",
                "cp311_linux_x86_64",
                "cp311_osx_aarch64",
                "cp311_osx_x86_64",
                "cp311_windows_x86_64"
              ],
              "filename": "requests-2.32.3-py3-none-any.whl",
              "python_interpreter_target": "@@rules_python~~python~python_3_11_host//:python",
              "repo": "rules_python_publish_deps_311",
              "requirement": "requests==2.32.3",
              "sha256": "70761cfe03c773ceb22aa2f671b4757976145175cdfca038c02654d061d6dcc6",
              "urls": [
                "https://files.pythonhosted.org/packages/f9/9b/335f9764261e915ed497fcdeb11df5dfd6f7bf257d4a6a2a686d80da4d54/requests-2.32.3-py3-none-any.whl"
              ]
            }
          },
          "rules_python_publish_deps_311_requests_sdist_55365417": {
            "bzlFile": "@@rules_python~//python/private/pypi:whl_library.bzl",
            "ruleClassName": "whl_library",
            "attributes": {
              "dep_template": "@rules_python_publish_deps//{name}:{target}",
              "experimental_target_platforms": [
                "cp311_linux_aarch64",
                "cp311_linux_arm",
                "cp311_linux_ppc",
                "cp311_linux_s390x",
                "cp311_linux_x86_64",
                "cp311_osx_aarch64",
                "cp311_osx_x86_64",
                "cp311_windows_x86_64"
              ],
              "extra_pip_args": [
                "--index-url",
                "https://pypi.org/simple"
              ],
              "filename": "requests-2.32.3.tar.gz",
              "python_interpreter_target": "@@rules_python~~python~python_3_11_host//:python",
              "repo": "rules_python_publish_deps_311",
              "requirement": "requests==2.32.3",
              "sha256": "55365417734eb18255590a9ff9eb97e9e1da868d4ccd6402399eaf68af20a760",
              "urls": [
                "https://files.pythonhosted.org/packages/63/70/2bf7780ad2d390a8d301ad0b550f1581eadbd9a20f896afe06353c2a2913/requests-2.32.3.tar.gz"
              ]
            }
          },
          "rules_python_publish_deps_311_requests_toolbelt_py2_none_any_cccfdd66": {
            "bzlFile": "@@rules_python~//python/private/pypi:whl_library.bzl",
            "ruleClassName": "whl_library",
            "attributes": {
              "dep_template": "@rules_python_publish_deps//{name}:{target}",
              "experimental_target_platforms": [
                "cp311_linux_aarch64",
                "cp311_linux_arm",
                "cp311_linux_ppc",
                "cp311_linux_s390x",
                "cp311_linux_x86_64",
                "cp311_osx_aarch64",
                "cp311_osx_x86_64",
                "cp311_windows_x86_64"
              ],
              "filename": "requests_toolbelt-1.0.0-py2.py3-none-any.whl",
              "python_interpreter_target": "@@rules_python~~python~python_3_11_host//:python",
              "repo": "rules_python_publish_deps_311",
              "requirement": "requests-toolbelt==1.0.0",
              "sha256": "cccfdd665f0a24fcf4726e690f65639d272bb0637b9b92dfd91a5568ccf6bd06",
              "urls": [
                "https://files.pythonhosted.org/packages/3f/51/d4db610ef29373b879047326cbf6fa98b6c1969d6f6dc423279de2b1be2c/requests_toolbelt-1.0.0-py2.py3-none-any.whl"
              ]
            }
          },
          "rules_python_publish_deps_311_requests_toolbelt_sdist_7681a0a3": {
            "bzlFile": "@@rules_python~//python/private/pypi:whl_library.bzl",
            "ruleClassName": "whl_library",
            "attributes": {
              "dep_template": "@rules_python_publish_deps//{name}:{target}",
              "experimental_target_platforms": [
                "cp311_linux_aarch64",
                "cp311_linux_arm",
                "cp311_linux_ppc",
                "cp311_linux_s390x",
                "cp311_linux_x86_64",
                "cp311_osx_aarch64",
                "cp311_osx_x86_64",
                "cp311_windows_x86_64"
              ],
              "extra_pip_args": [
                "--index-url",
                "https://pypi.org/simple"
              ],
              "filename": "requests-toolbelt-1.0.0.tar.gz",
              "python_interpreter_target": "@@rules_python~~python~python_3_11_host//:python",
              "repo": "rules_python_publish_deps_311",
              "requirement": "requests-toolbelt==1.0.0",
              "sha256": "7681a0a3d047012b5bdc0ee37d7f8f07ebe76ab08caeccfc3921ce23c88d5bc6",
              "urls": [
                "https://files.pythonhosted.org/packages/f3/61/d7545dafb7ac2230c70d38d31cbfe4cc64f7144dc41f6e4e4b78ecd9f5bb/requests-toolbelt-1.0.0.tar.gz"
              ]
            }
          },
          "rules_python_publish_deps_311_rfc3986_py2_none_any_50b1502b": {
            "bzlFile": "@@rules_python~//python/private/pypi:whl_library.bzl",
            "ruleClassName": "whl_library",
            "attributes": {
              "dep_template": "@rules_python_publish_deps//{name}:{target}",
              "experimental_target_platforms": [
                "cp311_linux_aarch64",
                "cp311_linux_arm",
                "cp311_linux_ppc",
                "cp311_linux_s390x",
                "cp311_linux_x86_64",
                "cp311_osx_aarch64",
                "cp311_osx_x86_64",
                "cp311_windows_x86_64"
              ],
              "filename": "rfc3986-2.0.0-py2.py3-none-any.whl",
              "python_interpreter_target": "@@rules_python~~python~python_3_11_host//:python",
              "repo": "rules_python_publish_deps_311",
              "requirement": "rfc3986==2.0.0",
              "sha256": "50b1502b60e289cb37883f3dfd34532b8873c7de9f49bb546641ce9cbd256ebd",
              "urls": [
                "https://files.pythonhosted.org/packages/ff/9a/9afaade874b2fa6c752c36f1548f718b5b83af81ed9b76628329dab81c1b/rfc3986-2.0.0-py2.py3-none-any.whl"
              ]
            }
          },
          "rules_python_publish_deps_311_rfc3986_sdist_97aacf9d": {
            "bzlFile": "@@rules_python~//python/private/pypi:whl_library.bzl",
            "ruleClassName": "whl_library",
            "attributes": {
              "dep_template": "@rules_python_publish_deps//{name}:{target}",
              "experimental_target_platforms": [
                "cp311_linux_aarch64",
                "cp311_linux_arm",
                "cp311_linux_ppc",
                "cp311_linux_s390x",
                "cp311_linux_x86_64",
                "cp311_osx_aarch64",
                "cp311_osx_x86_64",
                "cp311_windows_x86_64"
              ],
              "extra_pip_args": [
                "--index-url",
                "https://pypi.org/simple"
              ],
              "filename": "rfc3986-2.0.0.tar.gz",
              "python_interpreter_target": "@@rules_python~~python~python_3_11_host//:python",
              "repo": "rules_python_publish_deps_311",
              "requirement": "rfc3986==2.0.0",
              "sha256": "97aacf9dbd4bfd829baad6e6309fa6573aaf1be3f6fa735c8ab05e46cecb261c",
              "urls": [
                "https://files.pythonhosted.org/packages/85/40/1520d68bfa07ab5a6f065a186815fb6610c86fe957bc065754e47f7b0840/rfc3986-2.0.0.tar.gz"
              ]
            }
          },
          "rules_python_publish_deps_311_rich_py3_none_any_9836f509": {
            "bzlFile": "@@rules_python~//python/private/pypi:whl_library.bzl",
            "ruleClassName": "whl_library",
            "attributes": {
              "dep_template": "@rules_python_publish_deps//{name}:{target}",
              "experimental_target_platforms": [
                "cp311_linux_aarch64",
                "cp311_linux_arm",
                "cp311_linux_ppc",
                "cp311_linux_s390x",
                "cp311_linux_x86_64",
                "cp311_osx_aarch64",
                "cp311_osx_x86_64",
                "cp311_windows_x86_64"
              ],
              "filename": "rich-13.9.3-py3-none-any.whl",
              "python_interpreter_target": "@@rules_python~~python~python_3_11_host//:python",
              "repo": "rules_python_publish_deps_311",
              "requirement": "rich==13.9.3",
              "sha256": "9836f5096eb2172c9e77df411c1b009bace4193d6a481d534fea75ebba758283",
              "urls": [
                "https://files.pythonhosted.org/packages/9a/e2/10e9819cf4a20bd8ea2f5dabafc2e6bf4a78d6a0965daeb60a4b34d1c11f/rich-13.9.3-py3-none-any.whl"
              ]
            }
          },
          "rules_python_publish_deps_311_rich_sdist_bc1e01b8": {
            "bzlFile": "@@rules_python~//python/private/pypi:whl_library.bzl",
            "ruleClassName": "whl_library",
            "attributes": {
              "dep_template": "@rules_python_publish_deps//{name}:{target}",
              "experimental_target_platforms": [
                "cp311_linux_aarch64",
                "cp311_linux_arm",
                "cp311_linux_ppc",
                "cp311_linux_s390x",
                "cp311_linux_x86_64",
                "cp311_osx_aarch64",
                "cp311_osx_x86_64",
                "cp311_windows_x86_64"
              ],
              "extra_pip_args": [
                "--index-url",
                "https://pypi.org/simple"
              ],
              "filename": "rich-13.9.3.tar.gz",
              "python_interpreter_target": "@@rules_python~~python~python_3_11_host//:python",
              "repo": "rules_python_publish_deps_311",
              "requirement": "rich==13.9.3",
              "sha256": "bc1e01b899537598cf02579d2b9f4a415104d3fc439313a7a2c165d76557a08e",
              "urls": [
                "https://files.pythonhosted.org/packages/d9/e9/cf9ef5245d835065e6673781dbd4b8911d352fb770d56cf0879cf11b7ee1/rich-13.9.3.tar.gz"
              ]
            }
          },
          "rules_python_publish_deps_311_secretstorage_py3_none_any_f356e662": {
            "bzlFile": "@@rules_python~//python/private/pypi:whl_library.bzl",
            "ruleClassName": "whl_library",
            "attributes": {
              "dep_template": "@rules_python_publish_deps//{name}:{target}",
              "experimental_target_platforms": [
                "cp311_linux_aarch64",
                "cp311_linux_arm",
                "cp311_linux_ppc",
                "cp311_linux_s390x",
                "cp311_linux_x86_64"
              ],
              "filename": "SecretStorage-3.3.3-py3-none-any.whl",
              "python_interpreter_target": "@@rules_python~~python~python_3_11_host//:python",
              "repo": "rules_python_publish_deps_311",
              "requirement": "secretstorage==3.3.3",
              "sha256": "f356e6628222568e3af06f2eba8df495efa13b3b63081dafd4f7d9a7b7bc9f99",
              "urls": [
                "https://files.pythonhosted.org/packages/54/24/b4293291fa1dd830f353d2cb163295742fa87f179fcc8a20a306a81978b7/SecretStorage-3.3.3-py3-none-any.whl"
              ]
            }
          },
          "rules_python_publish_deps_311_secretstorage_sdist_2403533e": {
            "bzlFile": "@@rules_python~//python/private/pypi:whl_library.bzl",
            "ruleClassName": "whl_library",
            "attributes": {
              "dep_template": "@rules_python_publish_deps//{name}:{target}",
              "experimental_target_platforms": [
                "cp311_linux_aarch64",
                "cp311_linux_arm",
                "cp311_linux_ppc",
                "cp311_linux_s390x",
                "cp311_linux_x86_64"
              ],
              "extra_pip_args": [
                "--index-url",
                "https://pypi.org/simple"
              ],
              "filename": "SecretStorage-3.3.3.tar.gz",
              "python_interpreter_target": "@@rules_python~~python~python_3_11_host//:python",
              "repo": "rules_python_publish_deps_311",
              "requirement": "secretstorage==3.3.3",
              "sha256": "2403533ef369eca6d2ba81718576c5e0f564d5cca1b58f73a8b23e7d4eeebd77",
              "urls": [
                "https://files.pythonhosted.org/packages/53/a4/f48c9d79cb507ed1373477dbceaba7401fd8a23af63b837fa61f1dcd3691/SecretStorage-3.3.3.tar.gz"
              ]
            }
          },
          "rules_python_publish_deps_311_twine_py3_none_any_215dbe7b": {
            "bzlFile": "@@rules_python~//python/private/pypi:whl_library.bzl",
            "ruleClassName": "whl_library",
            "attributes": {
              "dep_template": "@rules_python_publish_deps//{name}:{target}",
              "experimental_target_platforms": [
                "cp311_linux_aarch64",
                "cp311_linux_arm",
                "cp311_linux_ppc",
                "cp311_linux_s390x",
                "cp311_linux_x86_64",
                "cp311_osx_aarch64",
                "cp311_osx_x86_64",
                "cp311_windows_x86_64"
              ],
              "filename": "twine-5.1.1-py3-none-any.whl",
              "python_interpreter_target": "@@rules_python~~python~python_3_11_host//:python",
              "repo": "rules_python_publish_deps_311",
              "requirement": "twine==5.1.1",
              "sha256": "215dbe7b4b94c2c50a7315c0275d2258399280fbb7d04182c7e55e24b5f93997",
              "urls": [
                "https://files.pythonhosted.org/packages/5d/ec/00f9d5fd040ae29867355e559a94e9a8429225a0284a3f5f091a3878bfc0/twine-5.1.1-py3-none-any.whl"
              ]
            }
          },
          "rules_python_publish_deps_311_twine_sdist_9aa08251": {
            "bzlFile": "@@rules_python~//python/private/pypi:whl_library.bzl",
            "ruleClassName": "whl_library",
            "attributes": {
              "dep_template": "@rules_python_publish_deps//{name}:{target}",
              "experimental_target_platforms": [
                "cp311_linux_aarch64",
                "cp311_linux_arm",
                "cp311_linux_ppc",
                "cp311_linux_s390x",
                "cp311_linux_x86_64",
                "cp311_osx_aarch64",
                "cp311_osx_x86_64",
                "cp311_windows_x86_64"
              ],
              "extra_pip_args": [
                "--index-url",
                "https://pypi.org/simple"
              ],
              "filename": "twine-5.1.1.tar.gz",
              "python_interpreter_target": "@@rules_python~~python~python_3_11_host//:python",
              "repo": "rules_python_publish_deps_311",
              "requirement": "twine==5.1.1",
              "sha256": "9aa0825139c02b3434d913545c7b847a21c835e11597f5255842d457da2322db",
              "urls": [
                "https://files.pythonhosted.org/packages/77/68/bd982e5e949ef8334e6f7dcf76ae40922a8750aa2e347291ae1477a4782b/twine-5.1.1.tar.gz"
              ]
            }
          },
          "rules_python_publish_deps_311_urllib3_py3_none_any_ca899ca0": {
            "bzlFile": "@@rules_python~//python/private/pypi:whl_library.bzl",
            "ruleClassName": "whl_library",
            "attributes": {
              "dep_template": "@rules_python_publish_deps//{name}:{target}",
              "experimental_target_platforms": [
                "cp311_linux_aarch64",
                "cp311_linux_arm",
                "cp311_linux_ppc",
                "cp311_linux_s390x",
                "cp311_linux_x86_64",
                "cp311_osx_aarch64",
                "cp311_osx_x86_64",
                "cp311_windows_x86_64"
              ],
              "filename": "urllib3-2.2.3-py3-none-any.whl",
              "python_interpreter_target": "@@rules_python~~python~python_3_11_host//:python",
              "repo": "rules_python_publish_deps_311",
              "requirement": "urllib3==2.2.3",
              "sha256": "ca899ca043dcb1bafa3e262d73aa25c465bfb49e0bd9dd5d59f1d0acba2f8fac",
              "urls": [
                "https://files.pythonhosted.org/packages/ce/d9/5f4c13cecde62396b0d3fe530a50ccea91e7dfc1ccf0e09c228841bb5ba8/urllib3-2.2.3-py3-none-any.whl"
              ]
            }
          },
          "rules_python_publish_deps_311_urllib3_sdist_e7d814a8": {
            "bzlFile": "@@rules_python~//python/private/pypi:whl_library.bzl",
            "ruleClassName": "whl_library",
            "attributes": {
              "dep_template": "@rules_python_publish_deps//{name}:{target}",
              "experimental_target_platforms": [
                "cp311_linux_aarch64",
                "cp311_linux_arm",
                "cp311_linux_ppc",
                "cp311_linux_s390x",
                "cp311_linux_x86_64",
                "cp311_osx_aarch64",
                "cp311_osx_x86_64",
                "cp311_windows_x86_64"
              ],
              "extra_pip_args": [
                "--index-url",
                "https://pypi.org/simple"
              ],
              "filename": "urllib3-2.2.3.tar.gz",
              "python_interpreter_target": "@@rules_python~~python~python_3_11_host//:python",
              "repo": "rules_python_publish_deps_311",
              "requirement": "urllib3==2.2.3",
              "sha256": "e7d814a81dad81e6caf2ec9fdedb284ecc9c73076b62654547cc64ccdcae26e9",
              "urls": [
                "https://files.pythonhosted.org/packages/ed/63/22ba4ebfe7430b76388e7cd448d5478814d3032121827c12a2cc287e2260/urllib3-2.2.3.tar.gz"
              ]
            }
          },
          "rules_python_publish_deps_311_zipp_py3_none_any_a817ac80": {
            "bzlFile": "@@rules_python~//python/private/pypi:whl_library.bzl",
            "ruleClassName": "whl_library",
            "attributes": {
              "dep_template": "@rules_python_publish_deps//{name}:{target}",
              "experimental_target_platforms": [
                "cp311_linux_aarch64",
                "cp311_linux_arm",
                "cp311_linux_ppc",
                "cp311_linux_s390x",
                "cp311_linux_x86_64",
                "cp311_osx_aarch64",
                "cp311_osx_x86_64",
                "cp311_windows_x86_64"
              ],
              "filename": "zipp-3.20.2-py3-none-any.whl",
              "python_interpreter_target": "@@rules_python~~python~python_3_11_host//:python",
              "repo": "rules_python_publish_deps_311",
              "requirement": "zipp==3.20.2",
              "sha256": "a817ac80d6cf4b23bf7f2828b7cabf326f15a001bea8b1f9b49631780ba28350",
              "urls": [
                "https://files.pythonhosted.org/packages/62/8b/5ba542fa83c90e09eac972fc9baca7a88e7e7ca4b221a89251954019308b/zipp-3.20.2-py3-none-any.whl"
              ]
            }
          },
          "rules_python_publish_deps_311_zipp_sdist_bc9eb26f": {
            "bzlFile": "@@rules_python~//python/private/pypi:whl_library.bzl",
            "ruleClassName": "whl_library",
            "attributes": {
              "dep_template": "@rules_python_publish_deps//{name}:{target}",
              "experimental_target_platforms": [
                "cp311_linux_aarch64",
                "cp311_linux_arm",
                "cp311_linux_ppc",
                "cp311_linux_s390x",
                "cp311_linux_x86_64",
                "cp311_osx_aarch64",
                "cp311_osx_x86_64",
                "cp311_windows_x86_64"
              ],
              "extra_pip_args": [
                "--index-url",
                "https://pypi.org/simple"
              ],
              "filename": "zipp-3.20.2.tar.gz",
              "python_interpreter_target": "@@rules_python~~python~python_3_11_host//:python",
              "repo": "rules_python_publish_deps_311",
              "requirement": "zipp==3.20.2",
              "sha256": "bc9eb26f4506fda01b81bcde0ca78103b6e62f991b381fec825435c836edbc29",
              "urls": [
                "https://files.pythonhosted.org/packages/54/bf/5c0000c44ebc80123ecbdddba1f5dcd94a5ada602a9c225d84b5aaa55e86/zipp-3.20.2.tar.gz"
              ]
            }
          },
          "pip_deps": {
            "bzlFile": "@@rules_python~//python/private/pypi:hub_repository.bzl",
            "ruleClassName": "hub_repository",
            "attributes": {
              "repo_name": "pip_deps",
              "extra_hub_aliases": {},
              "whl_map": {
                "numpy": "{\"pip_deps_310_numpy\":[{\"version\":\"3.10\"}],\"pip_deps_311_numpy\":[{\"version\":\"3.11\"}],\"pip_deps_312_numpy\":[{\"version\":\"3.12\"}],\"pip_deps_38_numpy\":[{\"version\":\"3.8\"}],\"pip_deps_39_numpy\":[{\"version\":\"3.9\"}]}",
                "setuptools": "{\"pip_deps_310_setuptools\":[{\"version\":\"3.10\"}],\"pip_deps_311_setuptools\":[{\"version\":\"3.11\"}],\"pip_deps_312_setuptools\":[{\"version\":\"3.12\"}],\"pip_deps_38_setuptools\":[{\"version\":\"3.8\"}],\"pip_deps_39_setuptools\":[{\"version\":\"3.9\"}]}"
              },
              "packages": [
                "numpy",
                "setuptools"
              ],
              "groups": {}
            }
          },
          "rules_fuzzing_py_deps": {
            "bzlFile": "@@rules_python~//python/private/pypi:hub_repository.bzl",
            "ruleClassName": "hub_repository",
            "attributes": {
              "repo_name": "rules_fuzzing_py_deps",
              "extra_hub_aliases": {},
              "whl_map": {
                "absl_py": "{\"rules_fuzzing_py_deps_310_absl_py\":[{\"version\":\"3.10\"}],\"rules_fuzzing_py_deps_311_absl_py\":[{\"version\":\"3.11\"}],\"rules_fuzzing_py_deps_312_absl_py\":[{\"version\":\"3.12\"}],\"rules_fuzzing_py_deps_38_absl_py\":[{\"version\":\"3.8\"}],\"rules_fuzzing_py_deps_39_absl_py\":[{\"version\":\"3.9\"}]}",
                "six": "{\"rules_fuzzing_py_deps_310_six\":[{\"version\":\"3.10\"}],\"rules_fuzzing_py_deps_311_six\":[{\"version\":\"3.11\"}],\"rules_fuzzing_py_deps_312_six\":[{\"version\":\"3.12\"}],\"rules_fuzzing_py_deps_38_six\":[{\"version\":\"3.8\"}],\"rules_fuzzing_py_deps_39_six\":[{\"version\":\"3.9\"}]}"
              },
              "packages": [
                "absl_py",
                "six"
              ],
              "groups": {}
            }
          },
          "rules_python_publish_deps": {
            "bzlFile": "@@rules_python~//python/private/pypi:hub_repository.bzl",
            "ruleClassName": "hub_repository",
            "attributes": {
              "repo_name": "rules_python_publish_deps",
              "extra_hub_aliases": {},
              "whl_map": {
                "backports_tarfile": "{\"rules_python_publish_deps_311_backports_tarfile_py3_none_any_77e284d7\":[{\"filename\":\"backports.tarfile-1.2.0-py3-none-any.whl\",\"version\":\"3.11\"}],\"rules_python_publish_deps_311_backports_tarfile_sdist_d75e02c2\":[{\"filename\":\"backports_tarfile-1.2.0.tar.gz\",\"version\":\"3.11\"}]}",
                "certifi": "{\"rules_python_publish_deps_311_certifi_py3_none_any_922820b5\":[{\"filename\":\"certifi-2024.8.30-py3-none-any.whl\",\"version\":\"3.11\"}],\"rules_python_publish_deps_311_certifi_sdist_bec941d2\":[{\"filename\":\"certifi-2024.8.30.tar.gz\",\"version\":\"3.11\"}]}",
                "cffi": "{\"rules_python_publish_deps_311_cffi_cp311_cp311_manylinux_2_17_aarch64_a1ed2dd2\":[{\"filename\":\"cffi-1.17.1-cp311-cp311-manylinux_2_17_aarch64.manylinux2014_aarch64.whl\",\"version\":\"3.11\"}],\"rules_python_publish_deps_311_cffi_cp311_cp311_manylinux_2_17_ppc64le_46bf4316\":[{\"filename\":\"cffi-1.17.1-cp311-cp311-manylinux_2_17_ppc64le.manylinux2014_ppc64le.whl\",\"version\":\"3.11\"}],\"rules_python_publish_deps_311_cffi_cp311_cp311_manylinux_2_17_s390x_a24ed04c\":[{\"filename\":\"cffi-1.17.1-cp311-cp311-manylinux_2_17_s390x.manylinux2014_s390x.whl\",\"version\":\"3.11\"}],\"rules_python_publish_deps_311_cffi_cp311_cp311_manylinux_2_17_x86_64_610faea7\":[{\"filename\":\"cffi-1.17.1-cp311-cp311-manylinux_2_17_x86_64.manylinux2014_x86_64.whl\",\"version\":\"3.11\"}],\"rules_python_publish_deps_311_cffi_cp311_cp311_musllinux_1_1_aarch64_a9b15d49\":[{\"filename\":\"cffi-1.17.1-cp311-cp311-musllinux_1_1_aarch64.whl\",\"version\":\"3.11\"}],\"rules_python_publish_deps_311_cffi_cp311_cp311_musllinux_1_1_x86_64_fc48c783\":[{\"filename\":\"cffi-1.17.1-cp311-cp311-musllinux_1_1_x86_64.whl\",\"version\":\"3.11\"}],\"rules_python_publish_deps_311_cffi_sdist_1c39c601\":[{\"filename\":\"cffi-1.17.1.tar.gz\",\"version\":\"3.11\"}]}",
                "charset_normalizer": "{\"rules_python_publish_deps_311_charset_normalizer_cp311_cp311_macosx_10_9_universal2_0d99dd8f\":[{\"filename\":\"charset_normalizer-3.4.0-cp311-cp311-macosx_10_9_universal2.whl\",\"version\":\"3.11\"}],\"rules_python_publish_deps_311_charset_normalizer_cp311_cp311_macosx_10_9_x86_64_c57516e5\":[{\"filename\":\"charset_normalizer-3.4.0-cp311-cp311-macosx_10_9_x86_64.whl\",\"version\":\"3.11\"}],\"rules_python_publish_deps_311_charset_normalizer_cp311_cp311_macosx_11_0_arm64_6dba5d19\":[{\"filename\":\"charset_normalizer-3.4.0-cp311-cp311-macosx_11_0_arm64.whl\",\"version\":\"3.11\"}],\"rules_python_publish_deps_311_charset_normalizer_cp311_cp311_manylinux_2_17_aarch64_bf4475b8\":[{\"filename\":\"charset_normalizer-3.4.0-cp311-cp311-manylinux_2_17_aarch64.manylinux2014_aarch64.whl\",\"version\":\"3.11\"}],\"rules_python_publish_deps_311_charset_normalizer_cp311_cp311_manylinux_2_17_ppc64le_ce031db0\":[{\"filename\":\"charset_normalizer-3.4.0-cp311-cp311-manylinux_2_17_ppc64le.manylinux2014_ppc64le.whl\",\"version\":\"3.11\"}],\"rules_python_publish_deps_311_charset_normalizer_cp311_cp311_manylinux_2_17_s390x_8ff4e7cd\":[{\"filename\":\"charset_normalizer-3.4.0-cp311-cp311-manylinux_2_17_s390x.manylinux2014_s390x.whl\",\"version\":\"3.11\"}],\"rules_python_publish_deps_311_charset_normalizer_cp311_cp311_manylinux_2_17_x86_64_3710a975\":[{\"filename\":\"charset_normalizer-3.4.0-cp311-cp311-manylinux_2_17_x86_64.manylinux2014_x86_64.whl\",\"version\":\"3.11\"}],\"rules_python_publish_deps_311_charset_normalizer_cp311_cp311_musllinux_1_2_aarch64_47334db7\":[{\"filename\":\"charset_normalizer-3.4.0-cp311-cp311-musllinux_1_2_aarch64.whl\",\"version\":\"3.11\"}],\"rules_python_publish_deps_311_charset_normalizer_cp311_cp311_musllinux_1_2_ppc64le_f1a2f519\":[{\"filename\":\"charset_normalizer-3.4.0-cp311-cp311-musllinux_1_2_ppc64le.whl\",\"version\":\"3.11\"}],\"rules_python_publish_deps_311_charset_normalizer_cp311_cp311_musllinux_1_2_s390x_63bc5c4a\":[{\"filename\":\"charset_normalizer-3.4.0-cp311-cp311-musllinux_1_2_s390x.whl\",\"version\":\"3.11\"}],\"rules_python_publish_deps_311_charset_normalizer_cp311_cp311_musllinux_1_2_x86_64_bcb4f8ea\":[{\"filename\":\"charset_normalizer-3.4.0-cp311-cp311-musllinux_1_2_x86_64.whl\",\"version\":\"3.11\"}],\"rules_python_publish_deps_311_charset_normalizer_cp311_cp311_win_amd64_cee4373f\":[{\"filename\":\"charset_normalizer-3.4.0-cp311-cp311-win_amd64.whl\",\"version\":\"3.11\"}],\"rules_python_publish_deps_311_charset_normalizer_py3_none_any_fe9f97fe\":[{\"filename\":\"charset_normalizer-3.4.0-py3-none-any.whl\",\"version\":\"3.11\"}],\"rules_python_publish_deps_311_charset_normalizer_sdist_223217c3\":[{\"filename\":\"charset_normalizer-3.4.0.tar.gz\",\"version\":\"3.11\"}]}",
                "cryptography": "{\"rules_python_publish_deps_311_cryptography_cp39_abi3_manylinux_2_17_aarch64_846da004\":[{\"filename\":\"cryptography-43.0.3-cp39-abi3-manylinux_2_17_aarch64.manylinux2014_aarch64.whl\",\"version\":\"3.11\"}],\"rules_python_publish_deps_311_cryptography_cp39_abi3_manylinux_2_17_x86_64_0f996e72\":[{\"filename\":\"cryptography-43.0.3-cp39-abi3-manylinux_2_17_x86_64.manylinux2014_x86_64.whl\",\"version\":\"3.11\"}],\"rules_python_publish_deps_311_cryptography_cp39_abi3_manylinux_2_28_aarch64_f7b178f1\":[{\"filename\":\"cryptography-43.0.3-cp39-abi3-manylinux_2_28_aarch64.whl\",\"version\":\"3.11\"}],\"rules_python_publish_deps_311_cryptography_cp39_abi3_manylinux_2_28_x86_64_c2e6fc39\":[{\"filename\":\"cryptography-43.0.3-cp39-abi3-manylinux_2_28_x86_64.whl\",\"version\":\"3.11\"}],\"rules_python_publish_deps_311_cryptography_cp39_abi3_musllinux_1_2_aarch64_e1be4655\":[{\"filename\":\"cryptography-43.0.3-cp39-abi3-musllinux_1_2_aarch64.whl\",\"version\":\"3.11\"}],\"rules_python_publish_deps_311_cryptography_cp39_abi3_musllinux_1_2_x86_64_df6b6c6d\":[{\"filename\":\"cryptography-43.0.3-cp39-abi3-musllinux_1_2_x86_64.whl\",\"version\":\"3.11\"}],\"rules_python_publish_deps_311_cryptography_sdist_315b9001\":[{\"filename\":\"cryptography-43.0.3.tar.gz\",\"version\":\"3.11\"}]}",
                "docutils": "{\"rules_python_publish_deps_311_docutils_py3_none_any_dafca5b9\":[{\"filename\":\"docutils-0.21.2-py3-none-any.whl\",\"version\":\"3.11\"}],\"rules_python_publish_deps_311_docutils_sdist_3a6b1873\":[{\"filename\":\"docutils-0.21.2.tar.gz\",\"version\":\"3.11\"}]}",
                "idna": "{\"rules_python_publish_deps_311_idna_py3_none_any_946d195a\":[{\"filename\":\"idna-3.10-py3-none-any.whl\",\"version\":\"3.11\"}],\"rules_python_publish_deps_311_idna_sdist_12f65c9b\":[{\"filename\":\"idna-3.10.tar.gz\",\"version\":\"3.11\"}]}",
                "importlib_metadata": "{\"rules_python_publish_deps_311_importlib_metadata_py3_none_any_45e54197\":[{\"filename\":\"importlib_metadata-8.5.0-py3-none-any.whl\",\"version\":\"3.11\"}],\"rules_python_publish_deps_311_importlib_metadata_sdist_71522656\":[{\"filename\":\"importlib_metadata-8.5.0.tar.gz\",\"version\":\"3.11\"}]}",
                "jaraco_classes": "{\"rules_python_publish_deps_311_jaraco_classes_py3_none_any_f662826b\":[{\"filename\":\"jaraco.classes-3.4.0-py3-none-any.whl\",\"version\":\"3.11\"}],\"rules_python_publish_deps_311_jaraco_classes_sdist_47a024b5\":[{\"filename\":\"jaraco.classes-3.4.0.tar.gz\",\"version\":\"3.11\"}]}",
                "jaraco_context": "{\"rules_python_publish_deps_311_jaraco_context_py3_none_any_f797fc48\":[{\"filename\":\"jaraco.context-6.0.1-py3-none-any.whl\",\"version\":\"3.11\"}],\"rules_python_publish_deps_311_jaraco_context_sdist_9bae4ea5\":[{\"filename\":\"jaraco_context-6.0.1.tar.gz\",\"version\":\"3.11\"}]}",
                "jaraco_functools": "{\"rules_python_publish_deps_311_jaraco_functools_py3_none_any_ad159f13\":[{\"filename\":\"jaraco.functools-4.1.0-py3-none-any.whl\",\"version\":\"3.11\"}],\"rules_python_publish_deps_311_jaraco_functools_sdist_70f7e0e2\":[{\"filename\":\"jaraco_functools-4.1.0.tar.gz\",\"version\":\"3.11\"}]}",
                "jeepney": "{\"rules_python_publish_deps_311_jeepney_py3_none_any_c0a454ad\":[{\"filename\":\"jeepney-0.8.0-py3-none-any.whl\",\"version\":\"3.11\"}],\"rules_python_publish_deps_311_jeepney_sdist_5efe48d2\":[{\"filename\":\"jeepney-0.8.0.tar.gz\",\"version\":\"3.11\"}]}",
                "keyring": "{\"rules_python_publish_deps_311_keyring_py3_none_any_5426f817\":[{\"filename\":\"keyring-25.4.1-py3-none-any.whl\",\"version\":\"3.11\"}],\"rules_python_publish_deps_311_keyring_sdist_b07ebc55\":[{\"filename\":\"keyring-25.4.1.tar.gz\",\"version\":\"3.11\"}]}",
                "markdown_it_py": "{\"rules_python_publish_deps_311_markdown_it_py_py3_none_any_35521684\":[{\"filename\":\"markdown_it_py-3.0.0-py3-none-any.whl\",\"version\":\"3.11\"}],\"rules_python_publish_deps_311_markdown_it_py_sdist_e3f60a94\":[{\"filename\":\"markdown-it-py-3.0.0.tar.gz\",\"version\":\"3.11\"}]}",
                "mdurl": "{\"rules_python_publish_deps_311_mdurl_py3_none_any_84008a41\":[{\"filename\":\"mdurl-0.1.2-py3-none-any.whl\",\"version\":\"3.11\"}],\"rules_python_publish_deps_311_mdurl_sdist_bb413d29\":[{\"filename\":\"mdurl-0.1.2.tar.gz\",\"version\":\"3.11\"}]}",
                "more_itertools": "{\"rules_python_publish_deps_311_more_itertools_py3_none_any_037b0d32\":[{\"filename\":\"more_itertools-10.5.0-py3-none-any.whl\",\"version\":\"3.11\"}],\"rules_python_publish_deps_311_more_itertools_sdist_5482bfef\":[{\"filename\":\"more-itertools-10.5.0.tar.gz\",\"version\":\"3.11\"}]}",
                "nh3": "{\"rules_python_publish_deps_311_nh3_cp37_abi3_macosx_10_12_x86_64_14c5a72e\":[{\"filename\":\"nh3-0.2.18-cp37-abi3-macosx_10_12_x86_64.macosx_11_0_arm64.macosx_10_12_universal2.whl\",\"version\":\"3.11\"}],\"rules_python_publish_deps_311_nh3_cp37_abi3_macosx_10_12_x86_64_7b7c2a3c\":[{\"filename\":\"nh3-0.2.18-cp37-abi3-macosx_10_12_x86_64.whl\",\"version\":\"3.11\"}],\"rules_python_publish_deps_311_nh3_cp37_abi3_manylinux_2_17_aarch64_42c64511\":[{\"filename\":\"nh3-0.2.18-cp37-abi3-manylinux_2_17_aarch64.manylinux2014_aarch64.whl\",\"version\":\"3.11\"}],\"rules_python_publish_deps_311_nh3_cp37_abi3_manylinux_2_17_armv7l_0411beb0\":[{\"filename\":\"nh3-0.2.18-cp37-abi3-manylinux_2_17_armv7l.manylinux2014_armv7l.whl\",\"version\":\"3.11\"}],\"rules_python_publish_deps_311_nh3_cp37_abi3_manylinux_2_17_ppc64_5f36b271\":[{\"filename\":\"nh3-0.2.18-cp37-abi3-manylinux_2_17_ppc64.manylinux2014_ppc64.whl\",\"version\":\"3.11\"}],\"rules_python_publish_deps_311_nh3_cp37_abi3_manylinux_2_17_ppc64le_34c03fa7\":[{\"filename\":\"nh3-0.2.18-cp37-abi3-manylinux_2_17_ppc64le.manylinux2014_ppc64le.whl\",\"version\":\"3.11\"}],\"rules_python_publish_deps_311_nh3_cp37_abi3_manylinux_2_17_s390x_19aaba96\":[{\"filename\":\"nh3-0.2.18-cp37-abi3-manylinux_2_17_s390x.manylinux2014_s390x.whl\",\"version\":\"3.11\"}],\"rules_python_publish_deps_311_nh3_cp37_abi3_manylinux_2_17_x86_64_de3ceed6\":[{\"filename\":\"nh3-0.2.18-cp37-abi3-manylinux_2_17_x86_64.manylinux2014_x86_64.whl\",\"version\":\"3.11\"}],\"rules_python_publish_deps_311_nh3_cp37_abi3_musllinux_1_2_aarch64_f0eca9ca\":[{\"filename\":\"nh3-0.2.18-cp37-abi3-musllinux_1_2_aarch64.whl\",\"version\":\"3.11\"}],\"rules_python_publish_deps_311_nh3_cp37_abi3_musllinux_1_2_armv7l_3a157ab1\":[{\"filename\":\"nh3-0.2.18-cp37-abi3-musllinux_1_2_armv7l.whl\",\"version\":\"3.11\"}],\"rules_python_publish_deps_311_nh3_cp37_abi3_musllinux_1_2_x86_64_36c95d4b\":[{\"filename\":\"nh3-0.2.18-cp37-abi3-musllinux_1_2_x86_64.whl\",\"version\":\"3.11\"}],\"rules_python_publish_deps_311_nh3_cp37_abi3_win_amd64_8ce0f819\":[{\"filename\":\"nh3-0.2.18-cp37-abi3-win_amd64.whl\",\"version\":\"3.11\"}],\"rules_python_publish_deps_311_nh3_sdist_94a16692\":[{\"filename\":\"nh3-0.2.18.tar.gz\",\"version\":\"3.11\"}]}",
                "pkginfo": "{\"rules_python_publish_deps_311_pkginfo_py3_none_any_889a6da2\":[{\"filename\":\"pkginfo-1.10.0-py3-none-any.whl\",\"version\":\"3.11\"}],\"rules_python_publish_deps_311_pkginfo_sdist_5df73835\":[{\"filename\":\"pkginfo-1.10.0.tar.gz\",\"version\":\"3.11\"}]}",
                "pycparser": "{\"rules_python_publish_deps_311_pycparser_py3_none_any_c3702b6d\":[{\"filename\":\"pycparser-2.22-py3-none-any.whl\",\"version\":\"3.11\"}],\"rules_python_publish_deps_311_pycparser_sdist_491c8be9\":[{\"filename\":\"pycparser-2.22.tar.gz\",\"version\":\"3.11\"}]}",
                "pygments": "{\"rules_python_publish_deps_311_pygments_py3_none_any_b8e6aca0\":[{\"filename\":\"pygments-2.18.0-py3-none-any.whl\",\"version\":\"3.11\"}],\"rules_python_publish_deps_311_pygments_sdist_786ff802\":[{\"filename\":\"pygments-2.18.0.tar.gz\",\"version\":\"3.11\"}]}",
                "pywin32_ctypes": "{\"rules_python_publish_deps_311_pywin32_ctypes_py3_none_any_8a151337\":[{\"filename\":\"pywin32_ctypes-0.2.3-py3-none-any.whl\",\"version\":\"3.11\"}],\"rules_python_publish_deps_311_pywin32_ctypes_sdist_d162dc04\":[{\"filename\":\"pywin32-ctypes-0.2.3.tar.gz\",\"version\":\"3.11\"}]}",
                "readme_renderer": "{\"rules_python_publish_deps_311_readme_renderer_py3_none_any_2fbca89b\":[{\"filename\":\"readme_renderer-44.0-py3-none-any.whl\",\"version\":\"3.11\"}],\"rules_python_publish_deps_311_readme_renderer_sdist_8712034e\":[{\"filename\":\"readme_renderer-44.0.tar.gz\",\"version\":\"3.11\"}]}",
                "requests": "{\"rules_python_publish_deps_311_requests_py3_none_any_70761cfe\":[{\"filename\":\"requests-2.32.3-py3-none-any.whl\",\"version\":\"3.11\"}],\"rules_python_publish_deps_311_requests_sdist_55365417\":[{\"filename\":\"requests-2.32.3.tar.gz\",\"version\":\"3.11\"}]}",
                "requests_toolbelt": "{\"rules_python_publish_deps_311_requests_toolbelt_py2_none_any_cccfdd66\":[{\"filename\":\"requests_toolbelt-1.0.0-py2.py3-none-any.whl\",\"version\":\"3.11\"}],\"rules_python_publish_deps_311_requests_toolbelt_sdist_7681a0a3\":[{\"filename\":\"requests-toolbelt-1.0.0.tar.gz\",\"version\":\"3.11\"}]}",
                "rfc3986": "{\"rules_python_publish_deps_311_rfc3986_py2_none_any_50b1502b\":[{\"filename\":\"rfc3986-2.0.0-py2.py3-none-any.whl\",\"version\":\"3.11\"}],\"rules_python_publish_deps_311_rfc3986_sdist_97aacf9d\":[{\"filename\":\"rfc3986-2.0.0.tar.gz\",\"version\":\"3.11\"}]}",
                "rich": "{\"rules_python_publish_deps_311_rich_py3_none_any_9836f509\":[{\"filename\":\"rich-13.9.3-py3-none-any.whl\",\"version\":\"3.11\"}],\"rules_python_publish_deps_311_rich_sdist_bc1e01b8\":[{\"filename\":\"rich-13.9.3.tar.gz\",\"version\":\"3.11\"}]}",
                "secretstorage": "{\"rules_python_publish_deps_311_secretstorage_py3_none_any_f356e662\":[{\"filename\":\"SecretStorage-3.3.3-py3-none-any.whl\",\"version\":\"3.11\"}],\"rules_python_publish_deps_311_secretstorage_sdist_2403533e\":[{\"filename\":\"SecretStorage-3.3.3.tar.gz\",\"version\":\"3.11\"}]}",
                "twine": "{\"rules_python_publish_deps_311_twine_py3_none_any_215dbe7b\":[{\"filename\":\"twine-5.1.1-py3-none-any.whl\",\"version\":\"3.11\"}],\"rules_python_publish_deps_311_twine_sdist_9aa08251\":[{\"filename\":\"twine-5.1.1.tar.gz\",\"version\":\"3.11\"}]}",
                "urllib3": "{\"rules_python_publish_deps_311_urllib3_py3_none_any_ca899ca0\":[{\"filename\":\"urllib3-2.2.3-py3-none-any.whl\",\"version\":\"3.11\"}],\"rules_python_publish_deps_311_urllib3_sdist_e7d814a8\":[{\"filename\":\"urllib3-2.2.3.tar.gz\",\"version\":\"3.11\"}]}",
                "zipp": "{\"rules_python_publish_deps_311_zipp_py3_none_any_a817ac80\":[{\"filename\":\"zipp-3.20.2-py3-none-any.whl\",\"version\":\"3.11\"}],\"rules_python_publish_deps_311_zipp_sdist_bc9eb26f\":[{\"filename\":\"zipp-3.20.2.tar.gz\",\"version\":\"3.11\"}]}"
              },
              "packages": [
                "backports_tarfile",
                "certifi",
                "charset_normalizer",
                "docutils",
                "idna",
                "importlib_metadata",
                "jaraco_classes",
                "jaraco_context",
                "jaraco_functools",
                "keyring",
                "markdown_it_py",
                "mdurl",
                "more_itertools",
                "nh3",
                "pkginfo",
                "pygments",
                "readme_renderer",
                "requests",
                "requests_toolbelt",
                "rfc3986",
                "rich",
                "twine",
                "urllib3",
                "zipp"
              ],
              "groups": {}
            }
          }
        },
        "moduleExtensionMetadata": {
          "useAllRepos": "NO",
          "reproducible": false
        },
        "recordedRepoMappingEntries": [
          [
            "bazel_features~",
            "bazel_features_globals",
            "bazel_features~~version_extension~bazel_features_globals"
          ],
          [
            "bazel_features~",
            "bazel_features_version",
            "bazel_features~~version_extension~bazel_features_version"
          ],
          [
            "rules_python~",
            "bazel_features",
            "bazel_features~"
          ],
          [
            "rules_python~",
            "bazel_skylib",
            "bazel_skylib~"
          ],
          [
            "rules_python~",
            "bazel_tools",
            "bazel_tools"
          ],
          [
            "rules_python~",
            "pypi__build",
            "rules_python~~internal_deps~pypi__build"
          ],
          [
            "rules_python~",
            "pypi__click",
            "rules_python~~internal_deps~pypi__click"
          ],
          [
            "rules_python~",
            "pypi__colorama",
            "rules_python~~internal_deps~pypi__colorama"
          ],
          [
            "rules_python~",
            "pypi__importlib_metadata",
            "rules_python~~internal_deps~pypi__importlib_metadata"
          ],
          [
            "rules_python~",
            "pypi__installer",
            "rules_python~~internal_deps~pypi__installer"
          ],
          [
            "rules_python~",
            "pypi__more_itertools",
            "rules_python~~internal_deps~pypi__more_itertools"
          ],
          [
            "rules_python~",
            "pypi__packaging",
            "rules_python~~internal_deps~pypi__packaging"
          ],
          [
            "rules_python~",
            "pypi__pep517",
            "rules_python~~internal_deps~pypi__pep517"
          ],
          [
            "rules_python~",
            "pypi__pip",
            "rules_python~~internal_deps~pypi__pip"
          ],
          [
            "rules_python~",
            "pypi__pip_tools",
            "rules_python~~internal_deps~pypi__pip_tools"
          ],
          [
            "rules_python~",
            "pypi__pyproject_hooks",
            "rules_python~~internal_deps~pypi__pyproject_hooks"
          ],
          [
            "rules_python~",
            "pypi__setuptools",
            "rules_python~~internal_deps~pypi__setuptools"
          ],
          [
            "rules_python~",
            "pypi__tomli",
            "rules_python~~internal_deps~pypi__tomli"
          ],
          [
            "rules_python~",
            "pypi__wheel",
            "rules_python~~internal_deps~pypi__wheel"
          ],
          [
            "rules_python~",
            "pypi__zipp",
            "rules_python~~internal_deps~pypi__zipp"
          ],
          [
            "rules_python~",
            "pythons_hub",
            "rules_python~~python~pythons_hub"
          ],
          [
            "rules_python~~python~pythons_hub",
            "python_3_10_host",
            "rules_python~~python~python_3_10_host"
          ],
          [
            "rules_python~~python~pythons_hub",
            "python_3_11_host",
            "rules_python~~python~python_3_11_host"
          ],
          [
            "rules_python~~python~pythons_hub",
            "python_3_12_host",
            "rules_python~~python~python_3_12_host"
          ],
          [
            "rules_python~~python~pythons_hub",
            "python_3_8_host",
            "rules_python~~python~python_3_8_host"
          ],
          [
            "rules_python~~python~pythons_hub",
            "python_3_9_host",
            "rules_python~~python~python_3_9_host"
          ]
        ]
      }
    },
    "@@rules_sass~//src/toolchain:extensions.bzl%sass": {
      "general": {
        "bzlTransitiveDigest": "+GauQp6nWf/mHsJ/XVWUL2JTuC15MuxATrVcAgDpclc=",
        "usagesDigest": "FPXQ5+6+DFGdSdCMXLwFaruzstMFlLH6N0TRxi0sSH8=",
        "recordedFileInputs": {},
        "recordedDirentsInputs": {},
        "envVariables": {},
        "generatedRepoSpecs": {
          "linux_amd64_sass": {
            "bzlFile": "@@rules_sass~//src/toolchain:configure_sass.bzl",
            "ruleClassName": "configure_sass",
            "attributes": {
              "file": "@rules_sass//src/compiler/built:sass_linux_x64",
              "sha256": "",
              "constraints": [
                "@@platforms//os:linux",
                "@@platforms//cpu:x86_64"
              ]
            }
          },
          "darwin_amd64_sass": {
            "bzlFile": "@@rules_sass~//src/toolchain:configure_sass.bzl",
            "ruleClassName": "configure_sass",
            "attributes": {
              "file": "@rules_sass//src/compiler/built:sass_mac_x64",
              "sha256": "",
              "constraints": [
                "@@platforms//os:macos",
                "@@platforms//cpu:x86_64"
              ]
            }
          },
          "darwin_arm64_sass": {
            "bzlFile": "@@rules_sass~//src/toolchain:configure_sass.bzl",
            "ruleClassName": "configure_sass",
            "attributes": {
              "file": "@rules_sass//src/compiler/built:sass_mac_arm",
              "sha256": "",
              "constraints": [
                "@@platforms//os:macos",
                "@@platforms//cpu:arm64"
              ]
            }
          }
        },
        "recordedRepoMappingEntries": []
      }
    },
    "@@tar.bzl~//tar:extensions.bzl%toolchains": {
      "general": {
        "bzlTransitiveDigest": "x8T4avQwaccwFRDkBObSMray93ZBHwpcjsZTPQOyII0=",
        "usagesDigest": "aQJiuhjXhigIjDvDZxsHPfosrrHvNBHV55yj8QdZQgs=",
        "recordedFileInputs": {},
        "recordedDirentsInputs": {},
        "envVariables": {},
        "generatedRepoSpecs": {
          "bsd_tar_toolchains": {
            "bzlFile": "@@tar.bzl~//tar/toolchain:toolchain.bzl",
            "ruleClassName": "tar_toolchains_repo",
            "attributes": {
              "user_repository_name": "bsd_tar_toolchains"
            }
          },
          "bsd_tar_toolchains_darwin_amd64": {
            "bzlFile": "@@tar.bzl~//tar/toolchain:platforms.bzl",
            "ruleClassName": "bsdtar_binary_repo",
            "attributes": {
              "platform": "darwin_amd64"
            }
          },
          "bsd_tar_toolchains_darwin_arm64": {
            "bzlFile": "@@tar.bzl~//tar/toolchain:platforms.bzl",
            "ruleClassName": "bsdtar_binary_repo",
            "attributes": {
              "platform": "darwin_arm64"
            }
          },
          "bsd_tar_toolchains_linux_amd64": {
            "bzlFile": "@@tar.bzl~//tar/toolchain:platforms.bzl",
            "ruleClassName": "bsdtar_binary_repo",
            "attributes": {
              "platform": "linux_amd64"
            }
          },
          "bsd_tar_toolchains_linux_arm64": {
            "bzlFile": "@@tar.bzl~//tar/toolchain:platforms.bzl",
            "ruleClassName": "bsdtar_binary_repo",
            "attributes": {
              "platform": "linux_arm64"
            }
          },
          "bsd_tar_toolchains_windows_amd64": {
            "bzlFile": "@@tar.bzl~//tar/toolchain:platforms.bzl",
            "ruleClassName": "bsdtar_binary_repo",
            "attributes": {
              "platform": "windows_amd64"
            }
          },
          "bsd_tar_toolchains_windows_arm64": {
            "bzlFile": "@@tar.bzl~//tar/toolchain:platforms.bzl",
            "ruleClassName": "bsdtar_binary_repo",
            "attributes": {
              "platform": "windows_arm64"
            }
          }
        },
        "recordedRepoMappingEntries": []
      }
    },
    "@@yq.bzl~//yq:extensions.bzl%yq": {
      "general": {
        "bzlTransitiveDigest": "61Uz+o5PnlY0jJfPZEUNqsKxnM/UCLeWsn5VVCc8u5Y=",
        "usagesDigest": "hTf7RXXlm85DQds3r44JRfN0JwKFbTZsXmDKAzPHvAo=",
        "recordedFileInputs": {},
        "recordedDirentsInputs": {},
        "envVariables": {},
        "generatedRepoSpecs": {
          "yq_darwin_amd64": {
            "bzlFile": "@@yq.bzl~//yq/toolchain:platforms.bzl",
            "ruleClassName": "yq_platform_repo",
            "attributes": {
              "platform": "darwin_amd64",
              "version": "4.45.1"
            }
          },
          "yq_darwin_arm64": {
            "bzlFile": "@@yq.bzl~//yq/toolchain:platforms.bzl",
            "ruleClassName": "yq_platform_repo",
            "attributes": {
              "platform": "darwin_arm64",
              "version": "4.45.1"
            }
          },
          "yq_linux_amd64": {
            "bzlFile": "@@yq.bzl~//yq/toolchain:platforms.bzl",
            "ruleClassName": "yq_platform_repo",
            "attributes": {
              "platform": "linux_amd64",
              "version": "4.45.1"
            }
          },
          "yq_linux_arm64": {
            "bzlFile": "@@yq.bzl~//yq/toolchain:platforms.bzl",
            "ruleClassName": "yq_platform_repo",
            "attributes": {
              "platform": "linux_arm64",
              "version": "4.45.1"
            }
          },
          "yq_linux_s390x": {
            "bzlFile": "@@yq.bzl~//yq/toolchain:platforms.bzl",
            "ruleClassName": "yq_platform_repo",
            "attributes": {
              "platform": "linux_s390x",
              "version": "4.45.1"
            }
          },
          "yq_linux_riscv64": {
            "bzlFile": "@@yq.bzl~//yq/toolchain:platforms.bzl",
            "ruleClassName": "yq_platform_repo",
            "attributes": {
              "platform": "linux_riscv64",
              "version": "4.45.1"
            }
          },
          "yq_linux_ppc64le": {
            "bzlFile": "@@yq.bzl~//yq/toolchain:platforms.bzl",
            "ruleClassName": "yq_platform_repo",
            "attributes": {
              "platform": "linux_ppc64le",
              "version": "4.45.1"
            }
          },
          "yq_windows_amd64": {
            "bzlFile": "@@yq.bzl~//yq/toolchain:platforms.bzl",
            "ruleClassName": "yq_platform_repo",
            "attributes": {
              "platform": "windows_amd64",
              "version": "4.45.1"
            }
          },
          "yq_toolchains": {
            "bzlFile": "@@yq.bzl~//yq/toolchain:toolchain.bzl",
            "ruleClassName": "yq_toolchains_repo",
            "attributes": {
              "user_repository_name": "yq"
            }
          }
        },
        "recordedRepoMappingEntries": []
      }
    }
  }
}<|MERGE_RESOLUTION|>--- conflicted
+++ resolved
@@ -547,11 +547,7 @@
         "bzlTransitiveDigest": "9IJp6IlB/FMHFBJe4MX/DQM4zi3oArC8yqYE/+NyPwk=",
         "usagesDigest": "1rX5zKEA5AF0V7MwOa4Uu00O9/xtmOXAgV3jUGUxeQk=",
         "recordedFileInputs": {
-<<<<<<< HEAD
-          "@@//package.json": "7c6067dab730faacaeefdf807f0b9d3b7c344b74d9fc652810872a2207c79919",
-=======
-          "@@//package.json": "5a98de041b8a40a949062b59a03709726850890c86bcca142f2a47de022e3e0d",
->>>>>>> 67d4449d
+          "@@//package.json": "ec188498a5070d792486104602dac93c675ca86076b1b91bcd9927985ea3d738",
           "@@devinfra~//bazel/package.json": "960bcecf963a211f96a3967c7cfb5d3e1cea08d94b27056a3e8dbf2fad1e2dd3",
           "@@rules_browsers~//package.json": "45572077938c7a4916e4aaedf7db7ce8425854ab92f35348cff02a2134023bb8"
         },
