{
  "lockFileVersion": 13,
  "registryFileHashes": {
    "https://bcr.bazel.build/bazel_registry.json": "8a28e4aff06ee60aed2a8c281907fb8bcbf3b753c91fb5a5c57da3215d5b3497",
    "https://bcr.bazel.build/modules/abseil-cpp/20210324.2/MODULE.bazel": "7cd0312e064fde87c8d1cd79ba06c876bd23630c83466e9500321be55c96ace2",
    "https://bcr.bazel.build/modules/abseil-cpp/20211102.0/MODULE.bazel": "70390338f7a5106231d20620712f7cccb659cd0e9d073d1991c038eb9fc57589",
    "https://bcr.bazel.build/modules/abseil-cpp/20230125.1/MODULE.bazel": "89047429cb0207707b2dface14ba7f8df85273d484c2572755be4bab7ce9c3a0",
    "https://bcr.bazel.build/modules/abseil-cpp/20230802.0.bcr.1/MODULE.bazel": "1c8cec495288dccd14fdae6e3f95f772c1c91857047a098fad772034264cc8cb",
    "https://bcr.bazel.build/modules/abseil-cpp/20230802.0/MODULE.bazel": "d253ae36a8bd9ee3c5955384096ccb6baf16a1b1e93e858370da0a3b94f77c16",
    "https://bcr.bazel.build/modules/abseil-cpp/20230802.1/MODULE.bazel": "fa92e2eb41a04df73cdabeec37107316f7e5272650f81d6cc096418fe647b915",
    "https://bcr.bazel.build/modules/abseil-cpp/20240116.1/MODULE.bazel": "37bcdb4440fbb61df6a1c296ae01b327f19e9bb521f9b8e26ec854b6f97309ed",
    "https://bcr.bazel.build/modules/abseil-cpp/20240116.1/source.json": "9be551b8d4e3ef76875c0d744b5d6a504a27e3ae67bc6b28f46415fd2d2957da",
    "https://bcr.bazel.build/modules/apple_support/1.5.0/MODULE.bazel": "50341a62efbc483e8a2a6aec30994a58749bd7b885e18dd96aa8c33031e558ef",
    "https://bcr.bazel.build/modules/apple_support/1.5.0/source.json": "eb98a7627c0bc486b57f598ad8da50f6625d974c8f723e9ea71bd39f709c9862",
    "https://bcr.bazel.build/modules/aspect_bazel_lib/2.0.0/MODULE.bazel": "e118477db5c49419a88d78ebc7a2c2cea9d49600fe0f490c1903324a2c16ecd9",
    "https://bcr.bazel.build/modules/aspect_bazel_lib/2.11.0/MODULE.bazel": "cb1ba9f9999ed0bc08600c221f532c1ddd8d217686b32ba7d45b0713b5131452",
    "https://bcr.bazel.build/modules/aspect_bazel_lib/2.14.0/MODULE.bazel": "2b31ffcc9bdc8295b2167e07a757dbbc9ac8906e7028e5170a3708cecaac119f",
    "https://bcr.bazel.build/modules/aspect_bazel_lib/2.19.3/MODULE.bazel": "253d739ba126f62a5767d832765b12b59e9f8d2bc88cc1572f4a73e46eb298ca",
    "https://bcr.bazel.build/modules/aspect_bazel_lib/2.21.0/MODULE.bazel": "2fbd1f58ccbbe28749a248bdadea068a6db27eda8be45f8d60668f48e4025437",
    "https://bcr.bazel.build/modules/aspect_bazel_lib/2.21.0/source.json": "9ce346023624f8d3b58d31d3ef1bf773f85495187386f6de63fd8aaef744c63e",
    "https://bcr.bazel.build/modules/aspect_bazel_lib/2.7.7/MODULE.bazel": "491f8681205e31bb57892d67442ce448cda4f472a8e6b3dc062865e29a64f89c",
    "https://bcr.bazel.build/modules/aspect_bazel_lib/2.8.1/MODULE.bazel": "812d2dd42f65dca362152101fbec418029cc8fd34cbad1a2fde905383d705838",
    "https://bcr.bazel.build/modules/aspect_bazel_lib/2.9.3/MODULE.bazel": "66baf724dbae7aff4787bf2245cc188d50cb08e07789769730151c0943587c14",
    "https://bcr.bazel.build/modules/aspect_rules_esbuild/0.22.1/MODULE.bazel": "499ce65b6126f344f9a630040b9db91b36b20c6d1436026120067d922c2d69bd",
    "https://bcr.bazel.build/modules/aspect_rules_esbuild/0.22.1/source.json": "84138a41a9e71655cb97d39fcb80f6e2ba7e754d5601fb14f5a7d14080dff409",
    "https://bcr.bazel.build/modules/aspect_rules_jasmine/2.0.0/MODULE.bazel": "071d1952527721bf8b180e1299def24edaece9d7466e31a311981640da82c6be",
    "https://bcr.bazel.build/modules/aspect_rules_jasmine/2.0.0/source.json": "45fa9603cdfe100575a12d8b65fa425fe8713dd8c9f0cdf802168b670bc0e299",
    "https://bcr.bazel.build/modules/aspect_rules_js/2.0.0/MODULE.bazel": "b45b507574aa60a92796e3e13c195cd5744b3b8aff516a9c0cb5ae6a048161c5",
    "https://bcr.bazel.build/modules/aspect_rules_js/2.4.2/MODULE.bazel": "0d01db38b96d25df7ed952a5e96eac4b3802723d146961974bf020f6dd07591d",
    "https://bcr.bazel.build/modules/aspect_rules_js/2.4.2/source.json": "854a600536a6fa4efae974a19271ae3d86d39705094cc41331724583398bb0b6",
    "https://bcr.bazel.build/modules/aspect_rules_rollup/2.0.1/MODULE.bazel": "296e3a053658c2af989ba9bd62a205e6d1fa84bdd6dd5249196546e6b84770ec",
    "https://bcr.bazel.build/modules/aspect_rules_rollup/2.0.1/source.json": "2fe8ac1ccb4de74bf884761e070010280b272d94e3997205b361b91c75409726",
    "https://bcr.bazel.build/modules/aspect_rules_ts/3.6.3/MODULE.bazel": "d09db394970f076176ce7bab5b5fa7f0d560fd4f30b8432ea5e2c2570505b130",
    "https://bcr.bazel.build/modules/aspect_rules_ts/3.7.0/MODULE.bazel": "5aace216caf88638950ef061245d23c36f57c8359e56e97f02a36f70bb09c50f",
    "https://bcr.bazel.build/modules/aspect_rules_ts/3.7.0/source.json": "4a8115ea69dd796353232ff27a7e93e6d7d1ad43bea1eb33c6bd3acfa656bf2e",
    "https://bcr.bazel.build/modules/aspect_tools_telemetry/0.2.3/MODULE.bazel": "20f53b145f40957a51077ae90b37b7ce83582a1daf9350349f0f86179e19dd0d",
    "https://bcr.bazel.build/modules/aspect_tools_telemetry/0.2.6/MODULE.bazel": "cafb8781ad591bc57cc765dca5fefab08cf9f65af363d162b79d49205c7f8af7",
    "https://bcr.bazel.build/modules/aspect_tools_telemetry/0.2.6/source.json": "4d98137d5f74f01e00c6efa8bf591c02718e6c5f31f0bcc73983ea514dd02a12",
    "https://bcr.bazel.build/modules/bazel_features/1.1.1/MODULE.bazel": "27b8c79ef57efe08efccbd9dd6ef70d61b4798320b8d3c134fd571f78963dbcd",
    "https://bcr.bazel.build/modules/bazel_features/1.11.0/MODULE.bazel": "f9382337dd5a474c3b7d334c2f83e50b6eaedc284253334cf823044a26de03e8",
    "https://bcr.bazel.build/modules/bazel_features/1.15.0/MODULE.bazel": "d38ff6e517149dc509406aca0db3ad1efdd890a85e049585b7234d04238e2a4d",
    "https://bcr.bazel.build/modules/bazel_features/1.17.0/MODULE.bazel": "039de32d21b816b47bd42c778e0454217e9c9caac4a3cf8e15c7231ee3ddee4d",
    "https://bcr.bazel.build/modules/bazel_features/1.18.0/MODULE.bazel": "1be0ae2557ab3a72a57aeb31b29be347bcdc5d2b1eb1e70f39e3851a7e97041a",
    "https://bcr.bazel.build/modules/bazel_features/1.19.0/MODULE.bazel": "59adcdf28230d220f0067b1f435b8537dd033bfff8db21335ef9217919c7fb58",
    "https://bcr.bazel.build/modules/bazel_features/1.21.0/MODULE.bazel": "675642261665d8eea09989aa3b8afb5c37627f1be178382c320d1b46afba5e3b",
    "https://bcr.bazel.build/modules/bazel_features/1.34.0/MODULE.bazel": "e8475ad7c8965542e0c7aac8af68eb48c4af904be3d614b6aa6274c092c2ea1e",
    "https://bcr.bazel.build/modules/bazel_features/1.34.0/source.json": "dfa5c4b01110313153b484a735764d247fee5624bbab63d25289e43b151a657a",
    "https://bcr.bazel.build/modules/bazel_features/1.4.1/MODULE.bazel": "e45b6bb2350aff3e442ae1111c555e27eac1d915e77775f6fdc4b351b758b5d7",
    "https://bcr.bazel.build/modules/bazel_features/1.9.0/MODULE.bazel": "885151d58d90d8d9c811eb75e3288c11f850e1d6b481a8c9f766adee4712358b",
    "https://bcr.bazel.build/modules/bazel_skylib/1.0.3/MODULE.bazel": "bcb0fd896384802d1ad283b4e4eb4d718eebd8cb820b0a2c3a347fb971afd9d8",
    "https://bcr.bazel.build/modules/bazel_skylib/1.1.1/MODULE.bazel": "1add3e7d93ff2e6998f9e118022c84d163917d912f5afafb3058e3d2f1545b5e",
    "https://bcr.bazel.build/modules/bazel_skylib/1.2.0/MODULE.bazel": "44fe84260e454ed94ad326352a698422dbe372b21a1ac9f3eab76eb531223686",
    "https://bcr.bazel.build/modules/bazel_skylib/1.2.1/MODULE.bazel": "f35baf9da0efe45fa3da1696ae906eea3d615ad41e2e3def4aeb4e8bc0ef9a7a",
    "https://bcr.bazel.build/modules/bazel_skylib/1.3.0/MODULE.bazel": "20228b92868bf5cfc41bda7afc8a8ba2a543201851de39d990ec957b513579c5",
    "https://bcr.bazel.build/modules/bazel_skylib/1.4.0/MODULE.bazel": "2ab127ef8d56a739a99bb2ce00ec4c7d1ecc7977d4370c0ca6efd0d8f03d6d99",
    "https://bcr.bazel.build/modules/bazel_skylib/1.4.1/MODULE.bazel": "a0dcb779424be33100dcae821e9e27e4f2901d9dfd5333efe5ac6a8d7ab75e1d",
    "https://bcr.bazel.build/modules/bazel_skylib/1.4.2/MODULE.bazel": "3bd40978e7a1fac911d5989e6b09d8f64921865a45822d8b09e815eaa726a651",
    "https://bcr.bazel.build/modules/bazel_skylib/1.5.0/MODULE.bazel": "32880f5e2945ce6a03d1fbd588e9198c0a959bb42297b2cfaf1685b7bc32e138",
    "https://bcr.bazel.build/modules/bazel_skylib/1.6.1/MODULE.bazel": "8fdee2dbaace6c252131c00e1de4b165dc65af02ea278476187765e1a617b917",
    "https://bcr.bazel.build/modules/bazel_skylib/1.7.0/MODULE.bazel": "0db596f4563de7938de764cc8deeabec291f55e8ec15299718b93c4423e9796d",
    "https://bcr.bazel.build/modules/bazel_skylib/1.7.1/MODULE.bazel": "3120d80c5861aa616222ec015332e5f8d3171e062e3e804a2a0253e1be26e59b",
    "https://bcr.bazel.build/modules/bazel_skylib/1.8.1/MODULE.bazel": "88ade7293becda963e0e3ea33e7d54d3425127e0a326e0d17da085a5f1f03ff6",
    "https://bcr.bazel.build/modules/bazel_skylib/1.8.1/source.json": "7ebaefba0b03efe59cac88ed5bbc67bcf59a3eff33af937345ede2a38b2d368a",
    "https://bcr.bazel.build/modules/buildozer/7.1.2/MODULE.bazel": "2e8dd40ede9c454042645fd8d8d0cd1527966aa5c919de86661e62953cd73d84",
    "https://bcr.bazel.build/modules/buildozer/7.1.2/source.json": "c9028a501d2db85793a6996205c8de120944f50a0d570438fcae0457a5f9d1f8",
    "https://bcr.bazel.build/modules/gawk/5.3.2.bcr.1/MODULE.bazel": "cdf8cbe5ee750db04b78878c9633cc76e80dcf4416cbe982ac3a9222f80713c8",
    "https://bcr.bazel.build/modules/gawk/5.3.2.bcr.1/source.json": "fa7b512dfcb5eafd90ce3959cf42a2a6fe96144ebbb4b3b3928054895f2afac2",
    "https://bcr.bazel.build/modules/google_benchmark/1.8.2/MODULE.bazel": "a70cf1bba851000ba93b58ae2f6d76490a9feb74192e57ab8e8ff13c34ec50cb",
    "https://bcr.bazel.build/modules/googletest/1.11.0/MODULE.bazel": "3a83f095183f66345ca86aa13c58b59f9f94a2f81999c093d4eeaa2d262d12f4",
    "https://bcr.bazel.build/modules/googletest/1.14.0.bcr.1/MODULE.bazel": "22c31a561553727960057361aa33bf20fb2e98584bc4fec007906e27053f80c6",
    "https://bcr.bazel.build/modules/googletest/1.14.0.bcr.1/source.json": "41e9e129f80d8c8bf103a7acc337b76e54fad1214ac0a7084bf24f4cd924b8b4",
    "https://bcr.bazel.build/modules/googletest/1.14.0/MODULE.bazel": "cfbcbf3e6eac06ef9d85900f64424708cc08687d1b527f0ef65aa7517af8118f",
    "https://bcr.bazel.build/modules/jq.bzl/0.1.0/MODULE.bazel": "2ce69b1af49952cd4121a9c3055faa679e748ce774c7f1fda9657f936cae902f",
    "https://bcr.bazel.build/modules/jq.bzl/0.1.0/source.json": "746bf13cac0860f091df5e4911d0c593971cd8796b5ad4e809b2f8e133eee3d5",
    "https://bcr.bazel.build/modules/jsoncpp/1.9.5/MODULE.bazel": "31271aedc59e815656f5736f282bb7509a97c7ecb43e927ac1a37966e0578075",
    "https://bcr.bazel.build/modules/jsoncpp/1.9.5/source.json": "4108ee5085dd2885a341c7fab149429db457b3169b86eb081fa245eadf69169d",
    "https://bcr.bazel.build/modules/libpfm/4.11.0/MODULE.bazel": "45061ff025b301940f1e30d2c16bea596c25b176c8b6b3087e92615adbd52902",
    "https://bcr.bazel.build/modules/package_metadata/0.0.2/MODULE.bazel": "fb8d25550742674d63d7b250063d4580ca530499f045d70748b1b142081ebb92",
    "https://bcr.bazel.build/modules/package_metadata/0.0.2/source.json": "e53a759a72488d2c0576f57491ef2da0cf4aab05ac0997314012495935531b73",
    "https://bcr.bazel.build/modules/platforms/0.0.10/MODULE.bazel": "8cb8efaf200bdeb2150d93e162c40f388529a25852b332cec879373771e48ed5",
    "https://bcr.bazel.build/modules/platforms/0.0.11/MODULE.bazel": "0daefc49732e227caa8bfa834d65dc52e8cc18a2faf80df25e8caea151a9413f",
    "https://bcr.bazel.build/modules/platforms/0.0.4/MODULE.bazel": "9b328e31ee156f53f3c416a64f8491f7eb731742655a47c9eec4703a71644aee",
    "https://bcr.bazel.build/modules/platforms/0.0.5/MODULE.bazel": "5733b54ea419d5eaf7997054bb55f6a1d0b5ff8aedf0176fef9eea44f3acda37",
    "https://bcr.bazel.build/modules/platforms/0.0.6/MODULE.bazel": "ad6eeef431dc52aefd2d77ed20a4b353f8ebf0f4ecdd26a807d2da5aa8cd0615",
    "https://bcr.bazel.build/modules/platforms/0.0.7/MODULE.bazel": "72fd4a0ede9ee5c021f6a8dd92b503e089f46c227ba2813ff183b71616034814",
    "https://bcr.bazel.build/modules/platforms/0.0.8/MODULE.bazel": "9f142c03e348f6d263719f5074b21ef3adf0b139ee4c5133e2aa35664da9eb2d",
    "https://bcr.bazel.build/modules/platforms/0.0.9/MODULE.bazel": "4a87a60c927b56ddd67db50c89acaa62f4ce2a1d2149ccb63ffd871d5ce29ebc",
    "https://bcr.bazel.build/modules/platforms/1.0.0/MODULE.bazel": "f05feb42b48f1b3c225e4ccf351f367be0371411a803198ec34a389fb22aa580",
    "https://bcr.bazel.build/modules/platforms/1.0.0/source.json": "f4ff1fd412e0246fd38c82328eb209130ead81d62dcd5a9e40910f867f733d96",
    "https://bcr.bazel.build/modules/protobuf/21.7/MODULE.bazel": "a5a29bb89544f9b97edce05642fac225a808b5b7be74038ea3640fae2f8e66a7",
    "https://bcr.bazel.build/modules/protobuf/27.0/MODULE.bazel": "7873b60be88844a0a1d8f80b9d5d20cfbd8495a689b8763e76c6372998d3f64c",
    "https://bcr.bazel.build/modules/protobuf/27.1/MODULE.bazel": "703a7b614728bb06647f965264967a8ef1c39e09e8f167b3ca0bb1fd80449c0d",
    "https://bcr.bazel.build/modules/protobuf/29.0-rc2/MODULE.bazel": "6241d35983510143049943fc0d57937937122baf1b287862f9dc8590fc4c37df",
    "https://bcr.bazel.build/modules/protobuf/29.0-rc3/MODULE.bazel": "33c2dfa286578573afc55a7acaea3cada4122b9631007c594bf0729f41c8de92",
    "https://bcr.bazel.build/modules/protobuf/29.0-rc3/source.json": "c16a6488fb279ef578da7098e605082d72ed85fc8d843eaae81e7d27d0f4625d",
    "https://bcr.bazel.build/modules/protobuf/3.19.0/MODULE.bazel": "6b5fbb433f760a99a22b18b6850ed5784ef0e9928a72668b66e4d7ccd47db9b0",
    "https://bcr.bazel.build/modules/protobuf/3.19.6/MODULE.bazel": "9233edc5e1f2ee276a60de3eaa47ac4132302ef9643238f23128fea53ea12858",
    "https://bcr.bazel.build/modules/pybind11_bazel/2.11.1/MODULE.bazel": "88af1c246226d87e65be78ed49ecd1e6f5e98648558c14ce99176da041dc378e",
    "https://bcr.bazel.build/modules/pybind11_bazel/2.11.1/source.json": "be4789e951dd5301282729fe3d4938995dc4c1a81c2ff150afc9f1b0504c6022",
    "https://bcr.bazel.build/modules/re2/2023-09-01/MODULE.bazel": "cb3d511531b16cfc78a225a9e2136007a48cf8a677e4264baeab57fe78a80206",
    "https://bcr.bazel.build/modules/re2/2023-09-01/source.json": "e044ce89c2883cd957a2969a43e79f7752f9656f6b20050b62f90ede21ec6eb4",
    "https://bcr.bazel.build/modules/rules_android/0.1.1/MODULE.bazel": "48809ab0091b07ad0182defb787c4c5328bd3a278938415c00a7b69b50c4d3a8",
    "https://bcr.bazel.build/modules/rules_android/0.1.1/source.json": "e6986b41626ee10bdc864937ffb6d6bf275bb5b9c65120e6137d56e6331f089e",
    "https://bcr.bazel.build/modules/rules_cc/0.0.1/MODULE.bazel": "cb2aa0747f84c6c3a78dad4e2049c154f08ab9d166b1273835a8174940365647",
    "https://bcr.bazel.build/modules/rules_cc/0.0.10/MODULE.bazel": "ec1705118f7eaedd6e118508d3d26deba2a4e76476ada7e0e3965211be012002",
    "https://bcr.bazel.build/modules/rules_cc/0.0.13/MODULE.bazel": "0e8529ed7b323dad0775ff924d2ae5af7640b23553dfcd4d34344c7e7a867191",
    "https://bcr.bazel.build/modules/rules_cc/0.0.15/MODULE.bazel": "6704c35f7b4a72502ee81f61bf88706b54f06b3cbe5558ac17e2e14666cd5dcc",
    "https://bcr.bazel.build/modules/rules_cc/0.0.16/MODULE.bazel": "7661303b8fc1b4d7f532e54e9d6565771fea666fbdf839e0a86affcd02defe87",
    "https://bcr.bazel.build/modules/rules_cc/0.0.2/MODULE.bazel": "6915987c90970493ab97393024c156ea8fb9f3bea953b2f3ec05c34f19b5695c",
    "https://bcr.bazel.build/modules/rules_cc/0.0.6/MODULE.bazel": "abf360251023dfe3efcef65ab9d56beefa8394d4176dd29529750e1c57eaa33f",
    "https://bcr.bazel.build/modules/rules_cc/0.0.8/MODULE.bazel": "964c85c82cfeb6f3855e6a07054fdb159aced38e99a5eecf7bce9d53990afa3e",
    "https://bcr.bazel.build/modules/rules_cc/0.0.9/MODULE.bazel": "836e76439f354b89afe6a911a7adf59a6b2518fafb174483ad78a2a2fde7b1c5",
    "https://bcr.bazel.build/modules/rules_cc/0.1.1/MODULE.bazel": "2f0222a6f229f0bf44cd711dc13c858dad98c62d52bd51d8fc3a764a83125513",
    "https://bcr.bazel.build/modules/rules_cc/0.1.1/source.json": "d61627377bd7dd1da4652063e368d9366fc9a73920bfa396798ad92172cf645c",
    "https://bcr.bazel.build/modules/rules_foreign_cc/0.9.0/MODULE.bazel": "c9e8c682bf75b0e7c704166d79b599f93b72cfca5ad7477df596947891feeef6",
    "https://bcr.bazel.build/modules/rules_fuzzing/0.5.2/MODULE.bazel": "40c97d1144356f52905566c55811f13b299453a14ac7769dfba2ac38192337a8",
    "https://bcr.bazel.build/modules/rules_fuzzing/0.5.2/source.json": "c8b1e2c717646f1702290959a3302a178fb639d987ab61d548105019f11e527e",
    "https://bcr.bazel.build/modules/rules_java/4.0.0/MODULE.bazel": "5a78a7ae82cd1a33cef56dc578c7d2a46ed0dca12643ee45edbb8417899e6f74",
    "https://bcr.bazel.build/modules/rules_java/5.3.5/MODULE.bazel": "a4ec4f2db570171e3e5eb753276ee4b389bae16b96207e9d3230895c99644b86",
    "https://bcr.bazel.build/modules/rules_java/6.0.0/MODULE.bazel": "8a43b7df601a7ec1af61d79345c17b31ea1fedc6711fd4abfd013ea612978e39",
    "https://bcr.bazel.build/modules/rules_java/6.3.0/MODULE.bazel": "a97c7678c19f236a956ad260d59c86e10a463badb7eb2eda787490f4c969b963",
    "https://bcr.bazel.build/modules/rules_java/6.4.0/MODULE.bazel": "e986a9fe25aeaa84ac17ca093ef13a4637f6107375f64667a15999f77db6c8f6",
    "https://bcr.bazel.build/modules/rules_java/6.5.2/MODULE.bazel": "1d440d262d0e08453fa0c4d8f699ba81609ed0e9a9a0f02cd10b3e7942e61e31",
    "https://bcr.bazel.build/modules/rules_java/7.10.0/MODULE.bazel": "530c3beb3067e870561739f1144329a21c851ff771cd752a49e06e3dc9c2e71a",
    "https://bcr.bazel.build/modules/rules_java/7.12.2/MODULE.bazel": "579c505165ee757a4280ef83cda0150eea193eed3bef50b1004ba88b99da6de6",
    "https://bcr.bazel.build/modules/rules_java/7.2.0/MODULE.bazel": "06c0334c9be61e6cef2c8c84a7800cef502063269a5af25ceb100b192453d4ab",
    "https://bcr.bazel.build/modules/rules_java/7.3.2/MODULE.bazel": "50dece891cfdf1741ea230d001aa9c14398062f2b7c066470accace78e412bc2",
    "https://bcr.bazel.build/modules/rules_java/7.6.1/MODULE.bazel": "2f14b7e8a1aa2f67ae92bc69d1ec0fa8d9f827c4e17ff5e5f02e91caa3b2d0fe",
    "https://bcr.bazel.build/modules/rules_java/7.6.5/MODULE.bazel": "481164be5e02e4cab6e77a36927683263be56b7e36fef918b458d7a8a1ebadb1",
    "https://bcr.bazel.build/modules/rules_java/8.3.2/MODULE.bazel": "7336d5511ad5af0b8615fdc7477535a2e4e723a357b6713af439fe8cf0195017",
    "https://bcr.bazel.build/modules/rules_java/8.5.1/MODULE.bazel": "d8a9e38cc5228881f7055a6079f6f7821a073df3744d441978e7a43e20226939",
    "https://bcr.bazel.build/modules/rules_java/8.5.1/source.json": "db1a77d81b059e0f84985db67a22f3f579a529a86b7997605be3d214a0abe38e",
    "https://bcr.bazel.build/modules/rules_jvm_external/4.4.2/MODULE.bazel": "a56b85e418c83eb1839819f0b515c431010160383306d13ec21959ac412d2fe7",
    "https://bcr.bazel.build/modules/rules_jvm_external/5.1/MODULE.bazel": "33f6f999e03183f7d088c9be518a63467dfd0be94a11d0055fe2d210f89aa909",
    "https://bcr.bazel.build/modules/rules_jvm_external/5.2/MODULE.bazel": "d9351ba35217ad0de03816ef3ed63f89d411349353077348a45348b096615036",
    "https://bcr.bazel.build/modules/rules_jvm_external/5.3/MODULE.bazel": "bf93870767689637164657731849fb887ad086739bd5d360d90007a581d5527d",
    "https://bcr.bazel.build/modules/rules_jvm_external/6.1/MODULE.bazel": "75b5fec090dbd46cf9b7d8ea08cf84a0472d92ba3585b476f44c326eda8059c4",
    "https://bcr.bazel.build/modules/rules_jvm_external/6.3/MODULE.bazel": "c998e060b85f71e00de5ec552019347c8bca255062c990ac02d051bb80a38df0",
    "https://bcr.bazel.build/modules/rules_jvm_external/6.3/source.json": "6f5f5a5a4419ae4e37c35a5bb0a6ae657ed40b7abc5a5189111b47fcebe43197",
    "https://bcr.bazel.build/modules/rules_kotlin/1.9.0/MODULE.bazel": "ef85697305025e5a61f395d4eaede272a5393cee479ace6686dba707de804d59",
    "https://bcr.bazel.build/modules/rules_kotlin/1.9.6/MODULE.bazel": "d269a01a18ee74d0335450b10f62c9ed81f2321d7958a2934e44272fe82dcef3",
    "https://bcr.bazel.build/modules/rules_kotlin/1.9.6/source.json": "2faa4794364282db7c06600b7e5e34867a564ae91bda7cae7c29c64e9466b7d5",
    "https://bcr.bazel.build/modules/rules_license/0.0.3/MODULE.bazel": "627e9ab0247f7d1e05736b59dbb1b6871373de5ad31c3011880b4133cafd4bd0",
    "https://bcr.bazel.build/modules/rules_license/0.0.7/MODULE.bazel": "088fbeb0b6a419005b89cf93fe62d9517c0a2b8bb56af3244af65ecfe37e7d5d",
    "https://bcr.bazel.build/modules/rules_license/1.0.0/MODULE.bazel": "a7fda60eefdf3d8c827262ba499957e4df06f659330bbe6cdbdb975b768bb65c",
    "https://bcr.bazel.build/modules/rules_license/1.0.0/source.json": "a52c89e54cc311196e478f8382df91c15f7a2bfdf4c6cd0e2675cc2ff0b56efb",
    "https://bcr.bazel.build/modules/rules_nodejs/6.2.0/MODULE.bazel": "ec27907f55eb34705adb4e8257952162a2d4c3ed0f0b3b4c3c1aad1fac7be35e",
    "https://bcr.bazel.build/modules/rules_nodejs/6.3.0/MODULE.bazel": "45345e4aba35dd6e4701c1eebf5a4e67af4ed708def9ebcdc6027585b34ee52d",
    "https://bcr.bazel.build/modules/rules_nodejs/6.5.0/MODULE.bazel": "546d0cf79f36f9f6e080816045f97234b071c205f4542e3351bd4424282a8810",
    "https://bcr.bazel.build/modules/rules_nodejs/6.5.0/source.json": "ac075bc5babebc25a0adc88ee885f2c8d8520d141f6e139ba9dfa0eedb5be908",
    "https://bcr.bazel.build/modules/rules_pkg/0.7.0/MODULE.bazel": "df99f03fc7934a4737122518bb87e667e62d780b610910f0447665a7e2be62dc",
    "https://bcr.bazel.build/modules/rules_pkg/1.0.1/MODULE.bazel": "5b1df97dbc29623bccdf2b0dcd0f5cb08e2f2c9050aab1092fd39a41e82686ff",
    "https://bcr.bazel.build/modules/rules_pkg/1.1.0/MODULE.bazel": "9db8031e71b6ef32d1846106e10dd0ee2deac042bd9a2de22b4761b0c3036453",
    "https://bcr.bazel.build/modules/rules_pkg/1.1.0/source.json": "fef768df13a92ce6067e1cd0cdc47560dace01354f1d921cfb1d632511f7d608",
    "https://bcr.bazel.build/modules/rules_proto/4.0.0/MODULE.bazel": "a7a7b6ce9bee418c1a760b3d84f83a299ad6952f9903c67f19e4edd964894e06",
    "https://bcr.bazel.build/modules/rules_proto/5.3.0-21.7/MODULE.bazel": "e8dff86b0971688790ae75528fe1813f71809b5afd57facb44dad9e8eca631b7",
    "https://bcr.bazel.build/modules/rules_proto/6.0.0/MODULE.bazel": "b531d7f09f58dce456cd61b4579ce8c86b38544da75184eadaf0a7cb7966453f",
    "https://bcr.bazel.build/modules/rules_proto/6.0.2/MODULE.bazel": "ce916b775a62b90b61888052a416ccdda405212b6aaeb39522f7dc53431a5e73",
    "https://bcr.bazel.build/modules/rules_proto/7.0.2/MODULE.bazel": "bf81793bd6d2ad89a37a40693e56c61b0ee30f7a7fdbaf3eabbf5f39de47dea2",
    "https://bcr.bazel.build/modules/rules_proto/7.0.2/source.json": "1e5e7260ae32ef4f2b52fd1d0de8d03b606a44c91b694d2f1afb1d3b28a48ce1",
    "https://bcr.bazel.build/modules/rules_python/0.10.2/MODULE.bazel": "cc82bc96f2997baa545ab3ce73f196d040ffb8756fd2d66125a530031cd90e5f",
    "https://bcr.bazel.build/modules/rules_python/0.22.1/MODULE.bazel": "26114f0c0b5e93018c0c066d6673f1a2c3737c7e90af95eff30cfee38d0bbac7",
    "https://bcr.bazel.build/modules/rules_python/0.23.1/MODULE.bazel": "49ffccf0511cb8414de28321f5fcf2a31312b47c40cc21577144b7447f2bf300",
    "https://bcr.bazel.build/modules/rules_python/0.25.0/MODULE.bazel": "72f1506841c920a1afec76975b35312410eea3aa7b63267436bfb1dd91d2d382",
    "https://bcr.bazel.build/modules/rules_python/0.28.0/MODULE.bazel": "cba2573d870babc976664a912539b320cbaa7114cd3e8f053c720171cde331ed",
    "https://bcr.bazel.build/modules/rules_python/0.31.0/MODULE.bazel": "93a43dc47ee570e6ec9f5779b2e64c1476a6ce921c48cc9a1678a91dd5f8fd58",
    "https://bcr.bazel.build/modules/rules_python/0.4.0/MODULE.bazel": "9208ee05fd48bf09ac60ed269791cf17fb343db56c8226a720fbb1cdf467166c",
    "https://bcr.bazel.build/modules/rules_python/1.0.0/MODULE.bazel": "898a3d999c22caa585eb062b600f88654bf92efb204fa346fb55f6f8edffca43",
    "https://bcr.bazel.build/modules/rules_python/1.0.0/source.json": "b0162a65c6312e45e7912e39abd1a7f8856c2c7e41ecc9b6dc688a6f6400a917",
    "https://bcr.bazel.build/modules/rules_shell/0.2.0/MODULE.bazel": "fda8a652ab3c7d8fee214de05e7a9916d8b28082234e8d2c0094505c5268ed3c",
    "https://bcr.bazel.build/modules/rules_shell/0.4.1/MODULE.bazel": "00e501db01bbf4e3e1dd1595959092c2fadf2087b2852d3f553b5370f5633592",
    "https://bcr.bazel.build/modules/rules_shell/0.4.1/source.json": "4757bd277fe1567763991c4425b483477bb82e35e777a56fd846eb5cceda324a",
    "https://bcr.bazel.build/modules/stardoc/0.5.1/MODULE.bazel": "1a05d92974d0c122f5ccf09291442580317cdd859f07a8655f1db9a60374f9f8",
    "https://bcr.bazel.build/modules/stardoc/0.5.3/MODULE.bazel": "c7f6948dae6999bf0db32c1858ae345f112cacf98f174c7a8bb707e41b974f1c",
    "https://bcr.bazel.build/modules/stardoc/0.5.4/MODULE.bazel": "6569966df04610b8520957cb8e97cf2e9faac2c0309657c537ab51c16c18a2a4",
    "https://bcr.bazel.build/modules/stardoc/0.5.6/MODULE.bazel": "c43dabc564990eeab55e25ed61c07a1aadafe9ece96a4efabb3f8bf9063b71ef",
    "https://bcr.bazel.build/modules/stardoc/0.6.2/MODULE.bazel": "7060193196395f5dd668eda046ccbeacebfd98efc77fed418dbe2b82ffaa39fd",
    "https://bcr.bazel.build/modules/stardoc/0.7.0/MODULE.bazel": "05e3d6d30c099b6770e97da986c53bd31844d7f13d41412480ea265ac9e8079c",
    "https://bcr.bazel.build/modules/stardoc/0.7.1/MODULE.bazel": "3548faea4ee5dda5580f9af150e79d0f6aea934fc60c1cc50f4efdd9420759e7",
    "https://bcr.bazel.build/modules/stardoc/0.7.2/MODULE.bazel": "fc152419aa2ea0f51c29583fab1e8c99ddefd5b3778421845606ee628629e0e5",
    "https://bcr.bazel.build/modules/stardoc/0.7.2/source.json": "58b029e5e901d6802967754adf0a9056747e8176f017cfe3607c0851f4d42216",
    "https://bcr.bazel.build/modules/tar.bzl/0.2.1/MODULE.bazel": "52d1c00a80a8cc67acbd01649e83d8dd6a9dc426a6c0b754a04fe8c219c76468",
    "https://bcr.bazel.build/modules/tar.bzl/0.5.1/MODULE.bazel": "7c2eb3dcfc53b0f3d6f9acdfd911ca803eaf92aadf54f8ca6e4c1f3aee288351",
    "https://bcr.bazel.build/modules/tar.bzl/0.5.5/MODULE.bazel": "4bfab9bbc7a1966c2c5f7371f5848f5e2d27c465951b4435adc9aaf00ed681da",
    "https://bcr.bazel.build/modules/tar.bzl/0.5.5/source.json": "67c322bd9f9a6714b9d55d4df36ddc222976a7fbb2070410ef036f68cdf2eeb7",
    "https://bcr.bazel.build/modules/upb/0.0.0-20220923-a547704/MODULE.bazel": "7298990c00040a0e2f121f6c32544bab27d4452f80d9ce51349b1a28f3005c43",
    "https://bcr.bazel.build/modules/yq.bzl/0.1.1/MODULE.bazel": "9039681f9bcb8958ee2c87ffc74bdafba9f4369096a2b5634b88abc0eaefa072",
    "https://bcr.bazel.build/modules/yq.bzl/0.2.0/MODULE.bazel": "6f3a675677db8885be4d607fde14cc51829715e3a879fb016eb9bf336786ce6d",
    "https://bcr.bazel.build/modules/yq.bzl/0.2.0/source.json": "ff33c6f75da6848caade494240b6824cf00e7e6b8892100f4253984e1dfae2af",
    "https://bcr.bazel.build/modules/zlib/1.2.11/MODULE.bazel": "07b389abc85fdbca459b69e2ec656ae5622873af3f845e1c9d80fe179f3effa0",
    "https://bcr.bazel.build/modules/zlib/1.2.12/MODULE.bazel": "3b1a8834ada2a883674be8cbd36ede1b6ec481477ada359cd2d3ddc562340b27",
    "https://bcr.bazel.build/modules/zlib/1.3.1.bcr.3/MODULE.bazel": "af322bc08976524477c79d1e45e241b6efbeb918c497e8840b8ab116802dda79",
    "https://bcr.bazel.build/modules/zlib/1.3.1.bcr.3/source.json": "2be409ac3c7601245958cd4fcdff4288be79ed23bd690b4b951f500d54ee6e7d",
    "https://bcr.bazel.build/modules/zlib/1.3.1/MODULE.bazel": "751c9940dcfe869f5f7274e1295422a34623555916eb98c174c1e945594bf198"
  },
  "selectedYankedVersions": {},
  "moduleExtensions": {
    "@@apple_support~//crosstool:setup.bzl%apple_cc_configure_extension": {
      "general": {
        "bzlTransitiveDigest": "PjIds3feoYE8SGbbIq2SFTZy3zmxeO2tQevJZNDo7iY=",
        "usagesDigest": "+hz7IHWN6A1oVJJWNDB6yZRG+RYhF76wAYItpAeIUIg=",
        "recordedFileInputs": {},
        "recordedDirentsInputs": {},
        "envVariables": {},
        "generatedRepoSpecs": {
          "local_config_apple_cc_toolchains": {
            "bzlFile": "@@apple_support~//crosstool:setup.bzl",
            "ruleClassName": "_apple_cc_autoconf_toolchains",
            "attributes": {}
          },
          "local_config_apple_cc": {
            "bzlFile": "@@apple_support~//crosstool:setup.bzl",
            "ruleClassName": "_apple_cc_autoconf",
            "attributes": {}
          }
        },
        "recordedRepoMappingEntries": [
          [
            "apple_support~",
            "bazel_tools",
            "bazel_tools"
          ]
        ]
      }
    },
    "@@aspect_rules_esbuild~//esbuild:extensions.bzl%esbuild": {
      "general": {
        "bzlTransitiveDigest": "kTUS+5KfJWn2vdwH6Zqj/XyxZ/KwXpkw9jyu0vM46hw=",
        "usagesDigest": "u8wMZJd6Ovxb3YTmhoM3sMbh11Qwrv5EHaggdNi5Wb8=",
        "recordedFileInputs": {},
        "recordedDirentsInputs": {},
        "envVariables": {},
        "generatedRepoSpecs": {
          "esbuild_darwin-x64": {
            "bzlFile": "@@aspect_rules_esbuild~//esbuild:repositories.bzl",
            "ruleClassName": "esbuild_repositories",
            "attributes": {
              "esbuild_version": "0.19.9",
              "platform": "darwin-x64"
            }
          },
          "esbuild_darwin-arm64": {
            "bzlFile": "@@aspect_rules_esbuild~//esbuild:repositories.bzl",
            "ruleClassName": "esbuild_repositories",
            "attributes": {
              "esbuild_version": "0.19.9",
              "platform": "darwin-arm64"
            }
          },
          "esbuild_linux-x64": {
            "bzlFile": "@@aspect_rules_esbuild~//esbuild:repositories.bzl",
            "ruleClassName": "esbuild_repositories",
            "attributes": {
              "esbuild_version": "0.19.9",
              "platform": "linux-x64"
            }
          },
          "esbuild_linux-arm64": {
            "bzlFile": "@@aspect_rules_esbuild~//esbuild:repositories.bzl",
            "ruleClassName": "esbuild_repositories",
            "attributes": {
              "esbuild_version": "0.19.9",
              "platform": "linux-arm64"
            }
          },
          "esbuild_win32-x64": {
            "bzlFile": "@@aspect_rules_esbuild~//esbuild:repositories.bzl",
            "ruleClassName": "esbuild_repositories",
            "attributes": {
              "esbuild_version": "0.19.9",
              "platform": "win32-x64"
            }
          },
          "esbuild_toolchains": {
            "bzlFile": "@@aspect_rules_esbuild~//esbuild/private:toolchains_repo.bzl",
            "ruleClassName": "toolchains_repo",
            "attributes": {
              "esbuild_version": "0.19.9",
              "user_repository_name": "esbuild"
            }
          },
          "npm__esbuild_0.19.9": {
            "bzlFile": "@@aspect_rules_js~//npm/private:npm_import.bzl",
            "ruleClassName": "npm_import_rule",
            "attributes": {
              "package": "esbuild",
              "version": "0.19.9",
              "root_package": "",
              "link_workspace": "",
              "link_packages": {},
              "integrity": "sha512-U9CHtKSy+EpPsEBa+/A2gMs/h3ylBC0H0KSqIg7tpztHerLi6nrrcoUJAkNCEPumx8yJ+Byic4BVwHgRbN0TBg==",
              "url": "",
              "commit": "",
              "patch_args": [
                "-p0"
              ],
              "patches": [],
              "custom_postinstall": "",
              "npm_auth": "",
              "npm_auth_basic": "",
              "npm_auth_username": "",
              "npm_auth_password": "",
              "lifecycle_hooks": [],
              "extra_build_content": "",
              "generate_bzl_library_targets": false,
              "extract_full_archive": false,
              "exclude_package_contents": [],
              "system_tar": "auto"
            }
          },
          "npm__esbuild_0.19.9__links": {
            "bzlFile": "@@aspect_rules_js~//npm/private:npm_import.bzl",
            "ruleClassName": "npm_import_links",
            "attributes": {
              "package": "esbuild",
              "version": "0.19.9",
              "dev": false,
              "root_package": "",
              "link_packages": {},
              "deps": {},
              "transitive_closure": {},
              "lifecycle_build_target": false,
              "lifecycle_hooks_env": [],
              "lifecycle_hooks_execution_requirements": [
                "no-sandbox"
              ],
              "lifecycle_hooks_use_default_shell_env": false,
              "bins": {},
              "package_visibility": [
                "//visibility:public"
              ],
              "replace_package": "",
              "exclude_package_contents": []
            }
          }
        },
        "recordedRepoMappingEntries": [
          [
            "aspect_bazel_lib~",
            "bazel_skylib",
            "bazel_skylib~"
          ],
          [
            "aspect_bazel_lib~",
            "bazel_tools",
            "bazel_tools"
          ],
          [
            "aspect_bazel_lib~",
            "tar.bzl",
            "tar.bzl~"
          ],
          [
            "aspect_rules_esbuild~",
            "aspect_rules_js",
            "aspect_rules_js~"
          ],
          [
            "aspect_rules_esbuild~",
            "bazel_skylib",
            "bazel_skylib~"
          ],
          [
            "aspect_rules_js~",
            "aspect_bazel_lib",
            "aspect_bazel_lib~"
          ],
          [
            "aspect_rules_js~",
            "aspect_rules_js",
            "aspect_rules_js~"
          ],
          [
            "aspect_rules_js~",
            "bazel_skylib",
            "bazel_skylib~"
          ],
          [
            "aspect_rules_js~",
            "bazel_tools",
            "bazel_tools"
          ],
          [
            "tar.bzl~",
            "aspect_bazel_lib",
            "aspect_bazel_lib~"
          ],
          [
            "tar.bzl~",
            "bazel_skylib",
            "bazel_skylib~"
          ],
          [
            "tar.bzl~",
            "tar.bzl",
            "tar.bzl~"
          ]
        ]
      }
    },
    "@@aspect_rules_js~//npm:extensions.bzl%pnpm": {
      "general": {
        "bzlTransitiveDigest": "c8uIGKVCpKOnSSLnPu/WxiAx4hKcD/TqeY2Zo+gEMFg=",
        "usagesDigest": "2wI1W54euHdYspfoi48ZBJ1qawn1YVouPSl0SAxEp9k=",
        "recordedFileInputs": {},
        "recordedDirentsInputs": {},
        "envVariables": {},
        "generatedRepoSpecs": {
          "pnpm": {
            "bzlFile": "@@aspect_rules_js~//npm/private:npm_import.bzl",
            "ruleClassName": "npm_import_rule",
            "attributes": {
              "package": "pnpm",
              "version": "8.6.7",
              "root_package": "",
              "link_workspace": "",
              "link_packages": {},
              "integrity": "sha512-vRIWpD/L4phf9Bk2o/O2TDR8fFoJnpYrp2TKqTIZF/qZ2/rgL3qKXzHofHgbXsinwMoSEigz28sqk3pQ+yMEQQ==",
              "url": "",
              "commit": "",
              "patch_args": [
                "-p0"
              ],
              "patches": [],
              "custom_postinstall": "",
              "npm_auth": "",
              "npm_auth_basic": "",
              "npm_auth_username": "",
              "npm_auth_password": "",
              "lifecycle_hooks": [],
              "extra_build_content": "load(\"@aspect_rules_js//js:defs.bzl\", \"js_binary\")\njs_binary(name = \"pnpm\", data = glob([\"package/**\"]), entry_point = \"package/dist/pnpm.cjs\", visibility = [\"//visibility:public\"])",
              "generate_bzl_library_targets": false,
              "extract_full_archive": true,
              "exclude_package_contents": [],
              "system_tar": "auto"
            }
          },
          "pnpm__links": {
            "bzlFile": "@@aspect_rules_js~//npm/private:npm_import.bzl",
            "ruleClassName": "npm_import_links",
            "attributes": {
              "package": "pnpm",
              "version": "8.6.7",
              "dev": false,
              "root_package": "",
              "link_packages": {},
              "deps": {},
              "transitive_closure": {},
              "lifecycle_build_target": false,
              "lifecycle_hooks_env": [],
              "lifecycle_hooks_execution_requirements": [
                "no-sandbox"
              ],
              "lifecycle_hooks_use_default_shell_env": false,
              "bins": {},
              "package_visibility": [
                "//visibility:public"
              ],
              "replace_package": "",
              "exclude_package_contents": []
            }
          }
        },
        "recordedRepoMappingEntries": [
          [
            "aspect_bazel_lib~",
            "bazel_skylib",
            "bazel_skylib~"
          ],
          [
            "aspect_bazel_lib~",
            "bazel_tools",
            "bazel_tools"
          ],
          [
            "aspect_bazel_lib~",
            "tar.bzl",
            "tar.bzl~"
          ],
          [
            "aspect_rules_js~",
            "aspect_bazel_lib",
            "aspect_bazel_lib~"
          ],
          [
            "aspect_rules_js~",
            "aspect_rules_js",
            "aspect_rules_js~"
          ],
          [
            "aspect_rules_js~",
            "aspect_tools_telemetry_report",
            "aspect_tools_telemetry~~telemetry~aspect_tools_telemetry_report"
          ],
          [
            "aspect_rules_js~",
            "bazel_features",
            "bazel_features~"
          ],
          [
            "aspect_rules_js~",
            "bazel_skylib",
            "bazel_skylib~"
          ],
          [
            "aspect_rules_js~",
            "bazel_tools",
            "bazel_tools"
          ],
          [
            "bazel_features~",
            "bazel_features_globals",
            "bazel_features~~version_extension~bazel_features_globals"
          ],
          [
            "bazel_features~",
            "bazel_features_version",
            "bazel_features~~version_extension~bazel_features_version"
          ],
          [
            "tar.bzl~",
            "aspect_bazel_lib",
            "aspect_bazel_lib~"
          ],
          [
            "tar.bzl~",
            "bazel_skylib",
            "bazel_skylib~"
          ],
          [
            "tar.bzl~",
            "tar.bzl",
            "tar.bzl~"
          ]
        ]
      }
    },
    "@@aspect_rules_ts~//ts:extensions.bzl%ext": {
      "general": {
        "bzlTransitiveDigest": "9IJp6IlB/FMHFBJe4MX/DQM4zi3oArC8yqYE/+NyPwk=",
        "usagesDigest": "1rX5zKEA5AF0V7MwOa4Uu00O9/xtmOXAgV3jUGUxeQk=",
        "recordedFileInputs": {
<<<<<<< HEAD
          "@@//package.json": "eb9445d89e15ecdd0725c6d058fdd7f758e86f35b3ee39819812187ef803ee00",
=======
          "@@//package.json": "f84abbdaaa5df6cc4b5247eb8fac25c66114a8ee7f0b783555f006d9459bab3e",
>>>>>>> 6f541b81
          "@@devinfra~//bazel/package.json": "960bcecf963a211f96a3967c7cfb5d3e1cea08d94b27056a3e8dbf2fad1e2dd3",
          "@@rules_browsers~//package.json": "45572077938c7a4916e4aaedf7db7ce8425854ab92f35348cff02a2134023bb8"
        },
        "recordedDirentsInputs": {},
        "envVariables": {},
        "generatedRepoSpecs": {
          "angular_npm_typescript": {
            "bzlFile": "@@aspect_rules_ts~//ts/private:npm_repositories.bzl",
            "ruleClassName": "http_archive_version",
            "attributes": {
              "version": "",
              "version_from": "@@//:package.json",
              "integrity": "sha512-CWBzXQrc/qOkhidw1OzBTQuYRbfyxDXJMVJ1XNwUHGROVmuaeiEm3OslpZ1RV96d7SKKjZKrSJu3+t/xlw3R9A==",
              "urls": [
                "https://registry.npmjs.org/typescript/-/typescript-{}.tgz"
              ]
            }
          },
          "rules_angular_npm_typescript": {
            "bzlFile": "@@aspect_rules_ts~//ts/private:npm_repositories.bzl",
            "ruleClassName": "http_archive_version",
            "attributes": {
              "version": "5.9.2",
              "integrity": "sha512-CWBzXQrc/qOkhidw1OzBTQuYRbfyxDXJMVJ1XNwUHGROVmuaeiEm3OslpZ1RV96d7SKKjZKrSJu3+t/xlw3R9A==",
              "urls": [
                "https://registry.npmjs.org/typescript/-/typescript-{}.tgz"
              ]
            }
          },
          "npm_typescript": {
            "bzlFile": "@@aspect_rules_ts~//ts/private:npm_repositories.bzl",
            "ruleClassName": "http_archive_version",
            "attributes": {
              "version": "",
              "version_from": "@@devinfra~//bazel:package.json",
              "integrity": "sha512-CWBzXQrc/qOkhidw1OzBTQuYRbfyxDXJMVJ1XNwUHGROVmuaeiEm3OslpZ1RV96d7SKKjZKrSJu3+t/xlw3R9A==",
              "urls": [
                "https://registry.npmjs.org/typescript/-/typescript-{}.tgz"
              ]
            }
          },
          "npm_rules_browsers_typescript": {
            "bzlFile": "@@aspect_rules_ts~//ts/private:npm_repositories.bzl",
            "ruleClassName": "http_archive_version",
            "attributes": {
              "version": "",
              "version_from": "@@rules_browsers~//:package.json",
              "integrity": "",
              "urls": [
                "https://registry.npmjs.org/typescript/-/typescript-{}.tgz"
              ]
            }
          }
        },
        "recordedRepoMappingEntries": [
          [
            "aspect_rules_ts~",
            "aspect_rules_ts",
            "aspect_rules_ts~"
          ],
          [
            "aspect_rules_ts~",
            "aspect_tools_telemetry_report",
            "aspect_tools_telemetry~~telemetry~aspect_tools_telemetry_report"
          ],
          [
            "aspect_rules_ts~",
            "bazel_tools",
            "bazel_tools"
          ]
        ]
      }
    },
    "@@aspect_tools_telemetry~//:extension.bzl%telemetry": {
      "general": {
        "bzlTransitiveDigest": "9U/UW6moiJI22q2ERFWJSK1omQJqmQgMYfWCWNL+SXk=",
        "usagesDigest": "ATa+jCtyiVjbrAwX9dX7eTQpGgQ4YrnQ1RC7FSUFzJQ=",
        "recordedFileInputs": {},
        "recordedDirentsInputs": {},
        "envVariables": {},
        "generatedRepoSpecs": {
          "aspect_tools_telemetry_report": {
            "bzlFile": "@@aspect_tools_telemetry~//:extension.bzl",
            "ruleClassName": "tel_repository",
            "attributes": {
              "deps": {
                "aspect_rules_ts": "3.7.0",
                "aspect_rules_js": "2.4.2",
                "aspect_tools_telemetry": "0.2.6"
              }
            }
          }
        },
        "recordedRepoMappingEntries": [
          [
            "aspect_tools_telemetry~",
            "aspect_bazel_lib",
            "aspect_bazel_lib~"
          ],
          [
            "aspect_tools_telemetry~",
            "bazel_skylib",
            "bazel_skylib~"
          ]
        ]
      }
    },
    "@@pybind11_bazel~//:python_configure.bzl%extension": {
      "general": {
        "bzlTransitiveDigest": "whINYge95GgPtysKDbNHQ0ZlWYdtKybHs5y2tLF+x7Q=",
        "usagesDigest": "gNvOHVcAlwgDsNXD0amkv2CC96mnaCThPQoE44y8K+w=",
        "recordedFileInputs": {
          "@@pybind11_bazel~//MODULE.bazel": "88af1c246226d87e65be78ed49ecd1e6f5e98648558c14ce99176da041dc378e"
        },
        "recordedDirentsInputs": {},
        "envVariables": {},
        "generatedRepoSpecs": {
          "local_config_python": {
            "bzlFile": "@@pybind11_bazel~//:python_configure.bzl",
            "ruleClassName": "python_configure",
            "attributes": {}
          },
          "pybind11": {
            "bzlFile": "@@bazel_tools//tools/build_defs/repo:http.bzl",
            "ruleClassName": "http_archive",
            "attributes": {
              "build_file": "@@pybind11_bazel~//:pybind11.BUILD",
              "strip_prefix": "pybind11-2.11.1",
              "urls": [
                "https://github.com/pybind/pybind11/archive/v2.11.1.zip"
              ]
            }
          }
        },
        "recordedRepoMappingEntries": [
          [
            "pybind11_bazel~",
            "bazel_tools",
            "bazel_tools"
          ]
        ]
      }
    },
    "@@rules_angular~//setup:extensions.bzl%rules_angular": {
      "general": {
        "bzlTransitiveDigest": "fkaH7HMicL3g7/NDaFzlq39kcLopMyQ3KdbDn+5CRzA=",
        "usagesDigest": "qrhfTKGQbLCxrrnp42MB2+EBqNXRJsMhZvym3Bp/diQ=",
        "recordedFileInputs": {},
        "recordedDirentsInputs": {},
        "envVariables": {},
        "generatedRepoSpecs": {
          "components_rules_angular_configurable_deps": {
            "bzlFile": "@@rules_angular~//setup:repositories.bzl",
            "ruleClassName": "configurable_deps_repo",
            "attributes": {
              "angular_compiler_cli": "@@rules_angular~//:node_modules/@angular/compiler-cli",
              "typescript": "@@rules_angular~//:node_modules/typescript"
            }
          },
          "rules_angular_configurable_deps": {
            "bzlFile": "@@rules_angular~//setup:repositories.bzl",
            "ruleClassName": "configurable_deps_repo",
            "attributes": {
              "angular_compiler_cli": "@@rules_angular~//:node_modules/@angular/compiler-cli",
              "typescript": "@@rules_angular~//:node_modules/typescript-local"
            }
          },
          "dev_infra_rules_angular_configurable_deps": {
            "bzlFile": "@@rules_angular~//setup:repositories.bzl",
            "ruleClassName": "configurable_deps_repo",
            "attributes": {
              "angular_compiler_cli": "@@rules_angular~//:node_modules/@angular/compiler-cli",
              "typescript": "@@rules_angular~//:node_modules/typescript-local"
            }
          }
        },
        "recordedRepoMappingEntries": []
      }
    },
    "@@rules_browsers~//browsers:extensions.bzl%browsers": {
      "general": {
        "bzlTransitiveDigest": "ep2OrXzFai22oPOQwhS3aeTWxT9Jn6Us7ws4lRa4bU8=",
        "usagesDigest": "78aLbl2cYObLkrJFomb3ZkfFUiUFbqzqZK8lnW+Y7Uk=",
        "recordedFileInputs": {},
        "recordedDirentsInputs": {},
        "envVariables": {},
        "generatedRepoSpecs": {
          "rules_browsers_chrome_linux": {
            "bzlFile": "@@rules_browsers~//browsers/private:browser_repo.bzl",
            "ruleClassName": "browser_repo",
            "attributes": {
              "sha256": "14086c6c0844122d4066a5e3a846b963259648945d7fb6c51b520f2105edd597",
              "urls": [
                "https://storage.googleapis.com/chrome-for-testing-public/139.0.7258.68/linux64/chrome-headless-shell-linux64.zip"
              ],
              "named_files": {
                "CHROME-HEADLESS-SHELL": "chrome-headless-shell-linux64/chrome-headless-shell"
              },
              "exclude_patterns": [
                "**/*.log"
              ],
              "exports_files": [
                "chrome-headless-shell-linux64/chrome-headless-shell"
              ]
            }
          },
          "rules_browsers_chrome_mac": {
            "bzlFile": "@@rules_browsers~//browsers/private:browser_repo.bzl",
            "ruleClassName": "browser_repo",
            "attributes": {
              "sha256": "fa2ff20c870e289511cdde481d069f167e403d289b91b1d9d063dd7b2f77ed6e",
              "urls": [
                "https://storage.googleapis.com/chrome-for-testing-public/139.0.7258.68/mac-x64/chrome-headless-shell-mac-x64.zip"
              ],
              "named_files": {
                "CHROME-HEADLESS-SHELL": "chrome-headless-shell-mac-x64/chrome-headless-shell"
              },
              "exclude_patterns": [
                "**/*.log"
              ],
              "exports_files": [
                "chrome-headless-shell-mac-x64/chrome-headless-shell"
              ]
            }
          },
          "rules_browsers_chrome_mac_arm": {
            "bzlFile": "@@rules_browsers~//browsers/private:browser_repo.bzl",
            "ruleClassName": "browser_repo",
            "attributes": {
              "sha256": "cbb938bd24ed648280e3654592c46f7eb8e2e184ca331f2138816bd59fcaed32",
              "urls": [
                "https://storage.googleapis.com/chrome-for-testing-public/139.0.7258.68/mac-arm64/chrome-headless-shell-mac-arm64.zip"
              ],
              "named_files": {
                "CHROME-HEADLESS-SHELL": "chrome-headless-shell-mac-arm64/chrome-headless-shell"
              },
              "exclude_patterns": [
                "**/*.log"
              ],
              "exports_files": [
                "chrome-headless-shell-mac-arm64/chrome-headless-shell"
              ]
            }
          },
          "rules_browsers_chrome_win64": {
            "bzlFile": "@@rules_browsers~//browsers/private:browser_repo.bzl",
            "ruleClassName": "browser_repo",
            "attributes": {
              "sha256": "68bf73ab78647e697bf7b81e8329f23c1331d8792af6e2ab66553aeb9ede9cd3",
              "urls": [
                "https://storage.googleapis.com/chrome-for-testing-public/139.0.7258.68/win64/chrome-headless-shell-win64.zip"
              ],
              "named_files": {
                "CHROME-HEADLESS-SHELL": "chrome-headless-shell-win64/chrome-headless-shell.exe"
              },
              "exclude_patterns": [
                "**/*.log"
              ],
              "exports_files": [
                "chrome-headless-shell-win64/chrome-headless-shell.exe"
              ]
            }
          },
          "rules_browsers_chromedriver_linux": {
            "bzlFile": "@@rules_browsers~//browsers/private:browser_repo.bzl",
            "ruleClassName": "browser_repo",
            "attributes": {
              "sha256": "ec29104132a6ff1ae5f2ffe7b27b7ff675a58ab9b1ef616badcbdd35577b31b3",
              "urls": [
                "https://storage.googleapis.com/chrome-for-testing-public/139.0.7258.68/linux64/chromedriver-linux64.zip"
              ],
              "named_files": {
                "CHROMEDRIVER": "chromedriver-linux64/chromedriver"
              },
              "exclude_patterns": [],
              "exports_files": [
                "chromedriver-linux64/chromedriver"
              ]
            }
          },
          "rules_browsers_chromedriver_mac": {
            "bzlFile": "@@rules_browsers~//browsers/private:browser_repo.bzl",
            "ruleClassName": "browser_repo",
            "attributes": {
              "sha256": "2b9787f5f758c9f3e3888ac23270f8de47b168679718a4440bd1cea2b3cc57e9",
              "urls": [
                "https://storage.googleapis.com/chrome-for-testing-public/139.0.7258.68/mac-x64/chromedriver-mac-x64.zip"
              ],
              "named_files": {
                "CHROMEDRIVER": "chromedriver-mac-x64/chromedriver"
              },
              "exclude_patterns": [],
              "exports_files": [
                "chromedriver-mac-x64/chromedriver"
              ]
            }
          },
          "rules_browsers_chromedriver_mac_arm": {
            "bzlFile": "@@rules_browsers~//browsers/private:browser_repo.bzl",
            "ruleClassName": "browser_repo",
            "attributes": {
              "sha256": "6da850508d250c00c10b09dcac00c97a58d51346047972c2c47d3e3b850d4662",
              "urls": [
                "https://storage.googleapis.com/chrome-for-testing-public/139.0.7258.68/mac-arm64/chromedriver-mac-arm64.zip"
              ],
              "named_files": {
                "CHROMEDRIVER": "chromedriver-mac-arm64/chromedriver"
              },
              "exclude_patterns": [],
              "exports_files": [
                "chromedriver-mac-arm64/chromedriver"
              ]
            }
          },
          "rules_browsers_chromedriver_win64": {
            "bzlFile": "@@rules_browsers~//browsers/private:browser_repo.bzl",
            "ruleClassName": "browser_repo",
            "attributes": {
              "sha256": "d4af3e6c8f3a7ceb50ff298e43ff07efcad46c1d6ceb0d894eeb2d593db7e522",
              "urls": [
                "https://storage.googleapis.com/chrome-for-testing-public/139.0.7258.68/win64/chromedriver-win64.zip"
              ],
              "named_files": {
                "CHROMEDRIVER": "chromedriver-win64/chromedriver.exe"
              },
              "exclude_patterns": [],
              "exports_files": [
                "chromedriver-win64/chromedriver.exe"
              ]
            }
          },
          "rules_browsers_firefox_linux": {
            "bzlFile": "@@rules_browsers~//browsers/private:browser_repo.bzl",
            "ruleClassName": "browser_repo",
            "attributes": {
              "sha256": "6fcc1a2f95a6b232af82b4b7644566638c5df349e3095c65b7c18d1a63412d3d",
              "urls": [
                "https://archive.mozilla.org/pub/firefox/releases/135.0/linux-x86_64/en-US/firefox-135.0.tar.xz"
              ],
              "named_files": {
                "FIREFOX": "firefox/firefox"
              },
              "exclude_patterns": [],
              "exports_files": [
                "firefox/firefox"
              ]
            }
          },
          "rules_browsers_firefox_mac": {
            "bzlFile": "@@rules_browsers~//browsers/private:browser_repo.bzl",
            "ruleClassName": "browser_repo",
            "attributes": {
              "sha256": "e55e24e6b2a4980f4b9091900835977b282f599dcdd5e38b753d95bad8a11da9",
              "urls": [
                "https://archive.mozilla.org/pub/firefox/releases/135.0/mac/en-US/Firefox%20135.0.dmg"
              ],
              "named_files": {
                "FIREFOX": "Firefox.app/Contents/MacOS/firefox"
              },
              "exclude_patterns": [],
              "exports_files": [
                "Firefox.app/Contents/MacOS/firefox"
              ]
            }
          },
          "rules_browsers_firefox_mac_arm": {
            "bzlFile": "@@rules_browsers~//browsers/private:browser_repo.bzl",
            "ruleClassName": "browser_repo",
            "attributes": {
              "sha256": "e55e24e6b2a4980f4b9091900835977b282f599dcdd5e38b753d95bad8a11da9",
              "urls": [
                "https://archive.mozilla.org/pub/firefox/releases/135.0/mac/en-US/Firefox%20135.0.dmg"
              ],
              "named_files": {
                "FIREFOX": "Firefox.app/Contents/MacOS/firefox"
              },
              "exclude_patterns": [],
              "exports_files": [
                "Firefox.app/Contents/MacOS/firefox"
              ]
            }
          },
          "rules_browsers_firefox_win64": {
            "bzlFile": "@@rules_browsers~//browsers/private:browser_repo.bzl",
            "ruleClassName": "browser_repo",
            "attributes": {
              "sha256": "f46d3cb68caa4d4366b942c225d256e0fc15a189263cd9efe29eff0dbfe02685",
              "urls": [
                "https://archive.mozilla.org/pub/firefox/releases/135.0/win64/en-US/Firefox%20Setup%20135.0.exe"
              ],
              "named_files": {
                "FIREFOX": "core/firefox.exe"
              },
              "exclude_patterns": [],
              "exports_files": [
                "core/firefox.exe"
              ]
            }
          }
        },
        "recordedRepoMappingEntries": []
      }
    },
    "@@rules_fuzzing~//fuzzing/private:extensions.bzl%non_module_dependencies": {
      "general": {
        "bzlTransitiveDigest": "hVgJRQ3Er45/UUAgNn1Yp2Khcp/Y8WyafA2kXIYmQ5M=",
        "usagesDigest": "YnIrdgwnf3iCLfChsltBdZ7yOJh706lpa2vww/i2pDI=",
        "recordedFileInputs": {},
        "recordedDirentsInputs": {},
        "envVariables": {},
        "generatedRepoSpecs": {
          "platforms": {
            "bzlFile": "@@bazel_tools//tools/build_defs/repo:http.bzl",
            "ruleClassName": "http_archive",
            "attributes": {
              "urls": [
                "https://mirror.bazel.build/github.com/bazelbuild/platforms/releases/download/0.0.8/platforms-0.0.8.tar.gz",
                "https://github.com/bazelbuild/platforms/releases/download/0.0.8/platforms-0.0.8.tar.gz"
              ],
              "sha256": "8150406605389ececb6da07cbcb509d5637a3ab9a24bc69b1101531367d89d74"
            }
          },
          "rules_python": {
            "bzlFile": "@@bazel_tools//tools/build_defs/repo:http.bzl",
            "ruleClassName": "http_archive",
            "attributes": {
              "sha256": "d70cd72a7a4880f0000a6346253414825c19cdd40a28289bdf67b8e6480edff8",
              "strip_prefix": "rules_python-0.28.0",
              "url": "https://github.com/bazelbuild/rules_python/releases/download/0.28.0/rules_python-0.28.0.tar.gz"
            }
          },
          "bazel_skylib": {
            "bzlFile": "@@bazel_tools//tools/build_defs/repo:http.bzl",
            "ruleClassName": "http_archive",
            "attributes": {
              "sha256": "cd55a062e763b9349921f0f5db8c3933288dc8ba4f76dd9416aac68acee3cb94",
              "urls": [
                "https://mirror.bazel.build/github.com/bazelbuild/bazel-skylib/releases/download/1.5.0/bazel-skylib-1.5.0.tar.gz",
                "https://github.com/bazelbuild/bazel-skylib/releases/download/1.5.0/bazel-skylib-1.5.0.tar.gz"
              ]
            }
          },
          "com_google_absl": {
            "bzlFile": "@@bazel_tools//tools/build_defs/repo:http.bzl",
            "ruleClassName": "http_archive",
            "attributes": {
              "urls": [
                "https://github.com/abseil/abseil-cpp/archive/refs/tags/20240116.1.zip"
              ],
              "strip_prefix": "abseil-cpp-20240116.1",
              "integrity": "sha256-7capMWOvWyoYbUaHF/b+I2U6XLMaHmky8KugWvfXYuk="
            }
          },
          "rules_fuzzing_oss_fuzz": {
            "bzlFile": "@@rules_fuzzing~//fuzzing/private/oss_fuzz:repository.bzl",
            "ruleClassName": "oss_fuzz_repository",
            "attributes": {}
          },
          "honggfuzz": {
            "bzlFile": "@@bazel_tools//tools/build_defs/repo:http.bzl",
            "ruleClassName": "http_archive",
            "attributes": {
              "build_file": "@@rules_fuzzing~//:honggfuzz.BUILD",
              "sha256": "6b18ba13bc1f36b7b950c72d80f19ea67fbadc0ac0bb297ec89ad91f2eaa423e",
              "url": "https://github.com/google/honggfuzz/archive/2.5.zip",
              "strip_prefix": "honggfuzz-2.5"
            }
          },
          "rules_fuzzing_jazzer": {
            "bzlFile": "@@bazel_tools//tools/build_defs/repo:http.bzl",
            "ruleClassName": "http_jar",
            "attributes": {
              "sha256": "ee6feb569d88962d59cb59e8a31eb9d007c82683f3ebc64955fd5b96f277eec2",
              "url": "https://repo1.maven.org/maven2/com/code-intelligence/jazzer/0.20.1/jazzer-0.20.1.jar"
            }
          },
          "rules_fuzzing_jazzer_api": {
            "bzlFile": "@@bazel_tools//tools/build_defs/repo:http.bzl",
            "ruleClassName": "http_jar",
            "attributes": {
              "sha256": "f5a60242bc408f7fa20fccf10d6c5c5ea1fcb3c6f44642fec5af88373ae7aa1b",
              "url": "https://repo1.maven.org/maven2/com/code-intelligence/jazzer-api/0.20.1/jazzer-api-0.20.1.jar"
            }
          }
        },
        "recordedRepoMappingEntries": [
          [
            "rules_fuzzing~",
            "bazel_tools",
            "bazel_tools"
          ]
        ]
      }
    },
    "@@rules_java~//java:rules_java_deps.bzl%compatibility_proxy": {
      "general": {
        "bzlTransitiveDigest": "KIX40nDfygEWbU+rq3nYpt3tVgTK/iO8PKh5VMBlN7M=",
        "usagesDigest": "pwHZ+26iLgQdwvdZeA5wnAjKnNI3y6XO2VbhOTeo5h8=",
        "recordedFileInputs": {},
        "recordedDirentsInputs": {},
        "envVariables": {},
        "generatedRepoSpecs": {
          "compatibility_proxy": {
            "bzlFile": "@@rules_java~//java:rules_java_deps.bzl",
            "ruleClassName": "_compatibility_proxy_repo_rule",
            "attributes": {}
          }
        },
        "recordedRepoMappingEntries": [
          [
            "rules_java~",
            "bazel_tools",
            "bazel_tools"
          ]
        ]
      }
    },
    "@@rules_kotlin~//src/main/starlark/core/repositories:bzlmod_setup.bzl%rules_kotlin_extensions": {
      "general": {
        "bzlTransitiveDigest": "fus14IFJ/1LGWWGKPH/U18VnJCoMjfDt1ckahqCnM0A=",
        "usagesDigest": "aJF6fLy82rR95Ff5CZPAqxNoFgOMLMN5ImfBS0nhnkg=",
        "recordedFileInputs": {},
        "recordedDirentsInputs": {},
        "envVariables": {},
        "generatedRepoSpecs": {
          "com_github_jetbrains_kotlin_git": {
            "bzlFile": "@@rules_kotlin~//src/main/starlark/core/repositories:compiler.bzl",
            "ruleClassName": "kotlin_compiler_git_repository",
            "attributes": {
              "urls": [
                "https://github.com/JetBrains/kotlin/releases/download/v1.9.23/kotlin-compiler-1.9.23.zip"
              ],
              "sha256": "93137d3aab9afa9b27cb06a824c2324195c6b6f6179d8a8653f440f5bd58be88"
            }
          },
          "com_github_jetbrains_kotlin": {
            "bzlFile": "@@rules_kotlin~//src/main/starlark/core/repositories:compiler.bzl",
            "ruleClassName": "kotlin_capabilities_repository",
            "attributes": {
              "git_repository_name": "com_github_jetbrains_kotlin_git",
              "compiler_version": "1.9.23"
            }
          },
          "com_github_google_ksp": {
            "bzlFile": "@@rules_kotlin~//src/main/starlark/core/repositories:ksp.bzl",
            "ruleClassName": "ksp_compiler_plugin_repository",
            "attributes": {
              "urls": [
                "https://github.com/google/ksp/releases/download/1.9.23-1.0.20/artifacts.zip"
              ],
              "sha256": "ee0618755913ef7fd6511288a232e8fad24838b9af6ea73972a76e81053c8c2d",
              "strip_version": "1.9.23-1.0.20"
            }
          },
          "com_github_pinterest_ktlint": {
            "bzlFile": "@@bazel_tools//tools/build_defs/repo:http.bzl",
            "ruleClassName": "http_file",
            "attributes": {
              "sha256": "01b2e0ef893383a50dbeb13970fe7fa3be36ca3e83259e01649945b09d736985",
              "urls": [
                "https://github.com/pinterest/ktlint/releases/download/1.3.0/ktlint"
              ],
              "executable": true
            }
          },
          "rules_android": {
            "bzlFile": "@@bazel_tools//tools/build_defs/repo:http.bzl",
            "ruleClassName": "http_archive",
            "attributes": {
              "sha256": "cd06d15dd8bb59926e4d65f9003bfc20f9da4b2519985c27e190cddc8b7a7806",
              "strip_prefix": "rules_android-0.1.1",
              "urls": [
                "https://github.com/bazelbuild/rules_android/archive/v0.1.1.zip"
              ]
            }
          }
        },
        "recordedRepoMappingEntries": [
          [
            "rules_kotlin~",
            "bazel_tools",
            "bazel_tools"
          ]
        ]
      }
    },
    "@@rules_nodejs~//nodejs:extensions.bzl%node": {
      "general": {
        "bzlTransitiveDigest": "hdICB1K7PX7oWtO8oksVTBDNt6xxiNERpcO4Yxoa0Gc=",
        "usagesDigest": "YBMiRuzwQlooYYZHMMtJiBtvdnzFWh51BEEbmO5BUdo=",
        "recordedFileInputs": {},
        "recordedDirentsInputs": {},
        "envVariables": {},
        "generatedRepoSpecs": {
          "nodejs_linux_amd64": {
            "bzlFile": "@@rules_nodejs~//nodejs:repositories.bzl",
            "ruleClassName": "_nodejs_repositories",
            "attributes": {
              "node_download_auth": {},
              "node_repositories": {},
              "node_urls": [
                "https://nodejs.org/dist/v{version}/{filename}"
              ],
              "node_version": "20.19.0",
              "include_headers": false,
              "platform": "linux_amd64"
            }
          },
          "nodejs_linux_arm64": {
            "bzlFile": "@@rules_nodejs~//nodejs:repositories.bzl",
            "ruleClassName": "_nodejs_repositories",
            "attributes": {
              "node_download_auth": {},
              "node_repositories": {},
              "node_urls": [
                "https://nodejs.org/dist/v{version}/{filename}"
              ],
              "node_version": "20.19.0",
              "include_headers": false,
              "platform": "linux_arm64"
            }
          },
          "nodejs_linux_s390x": {
            "bzlFile": "@@rules_nodejs~//nodejs:repositories.bzl",
            "ruleClassName": "_nodejs_repositories",
            "attributes": {
              "node_download_auth": {},
              "node_repositories": {},
              "node_urls": [
                "https://nodejs.org/dist/v{version}/{filename}"
              ],
              "node_version": "20.19.0",
              "include_headers": false,
              "platform": "linux_s390x"
            }
          },
          "nodejs_linux_ppc64le": {
            "bzlFile": "@@rules_nodejs~//nodejs:repositories.bzl",
            "ruleClassName": "_nodejs_repositories",
            "attributes": {
              "node_download_auth": {},
              "node_repositories": {},
              "node_urls": [
                "https://nodejs.org/dist/v{version}/{filename}"
              ],
              "node_version": "20.19.0",
              "include_headers": false,
              "platform": "linux_ppc64le"
            }
          },
          "nodejs_darwin_amd64": {
            "bzlFile": "@@rules_nodejs~//nodejs:repositories.bzl",
            "ruleClassName": "_nodejs_repositories",
            "attributes": {
              "node_download_auth": {},
              "node_repositories": {},
              "node_urls": [
                "https://nodejs.org/dist/v{version}/{filename}"
              ],
              "node_version": "20.19.0",
              "include_headers": false,
              "platform": "darwin_amd64"
            }
          },
          "nodejs_darwin_arm64": {
            "bzlFile": "@@rules_nodejs~//nodejs:repositories.bzl",
            "ruleClassName": "_nodejs_repositories",
            "attributes": {
              "node_download_auth": {},
              "node_repositories": {},
              "node_urls": [
                "https://nodejs.org/dist/v{version}/{filename}"
              ],
              "node_version": "20.19.0",
              "include_headers": false,
              "platform": "darwin_arm64"
            }
          },
          "nodejs_windows_amd64": {
            "bzlFile": "@@rules_nodejs~//nodejs:repositories.bzl",
            "ruleClassName": "_nodejs_repositories",
            "attributes": {
              "node_download_auth": {},
              "node_repositories": {},
              "node_urls": [
                "https://nodejs.org/dist/v{version}/{filename}"
              ],
              "node_version": "20.19.0",
              "include_headers": false,
              "platform": "windows_amd64"
            }
          },
          "nodejs_windows_arm64": {
            "bzlFile": "@@rules_nodejs~//nodejs:repositories.bzl",
            "ruleClassName": "_nodejs_repositories",
            "attributes": {
              "node_download_auth": {},
              "node_repositories": {},
              "node_urls": [
                "https://nodejs.org/dist/v{version}/{filename}"
              ],
              "node_version": "20.19.0",
              "include_headers": false,
              "platform": "windows_arm64"
            }
          },
          "nodejs": {
            "bzlFile": "@@rules_nodejs~//nodejs/private:nodejs_repo_host_os_alias.bzl",
            "ruleClassName": "nodejs_repo_host_os_alias",
            "attributes": {
              "user_node_repository_name": "nodejs"
            }
          },
          "nodejs_host": {
            "bzlFile": "@@rules_nodejs~//nodejs/private:nodejs_repo_host_os_alias.bzl",
            "ruleClassName": "nodejs_repo_host_os_alias",
            "attributes": {
              "user_node_repository_name": "nodejs"
            }
          },
          "nodejs_toolchains": {
            "bzlFile": "@@rules_nodejs~//nodejs/private:nodejs_toolchains_repo.bzl",
            "ruleClassName": "nodejs_toolchains_repo",
            "attributes": {
              "user_node_repository_name": "nodejs"
            }
          }
        },
        "recordedRepoMappingEntries": []
      }
    },
    "@@rules_python~//python/extensions:pip.bzl%pip": {
      "general": {
        "bzlTransitiveDigest": "8USX8QvzWk9pjl0ion2dAqEqjB3yzkmi3d13o89Cchs=",
        "usagesDigest": "MKs5B778/fEkKhBaxuBt3oCCW+wPRuh2AxtITF8AMSU=",
        "recordedFileInputs": {
          "@@rules_python~//tools/publish/requirements_linux.txt": "8175b4c8df50ae2f22d1706961884beeb54e7da27bd2447018314a175981997d",
          "@@rules_fuzzing~//fuzzing/requirements.txt": "ab04664be026b632a0d2a2446c4f65982b7654f5b6851d2f9d399a19b7242a5b",
          "@@rules_python~//tools/publish/requirements_windows.txt": "7673adc71dc1a81d3661b90924d7a7c0fc998cd508b3cb4174337cef3f2de556",
          "@@protobuf~//python/requirements.txt": "983be60d3cec4b319dcab6d48aeb3f5b2f7c3350f26b3a9e97486c37967c73c5",
          "@@rules_python~//tools/publish/requirements_darwin.txt": "2994136eab7e57b083c3de76faf46f70fad130bc8e7360a7fed2b288b69e79dc"
        },
        "recordedDirentsInputs": {},
        "envVariables": {
          "RULES_PYTHON_REPO_DEBUG": null,
          "RULES_PYTHON_REPO_DEBUG_VERBOSITY": null
        },
        "generatedRepoSpecs": {
          "pip_deps_310_numpy": {
            "bzlFile": "@@rules_python~//python/private/pypi:whl_library.bzl",
            "ruleClassName": "whl_library",
            "attributes": {
              "dep_template": "@pip_deps//{name}:{target}",
              "python_interpreter_target": "@@rules_python~~python~python_3_10_host//:python",
              "repo": "pip_deps_310",
              "requirement": "numpy<=1.26.1"
            }
          },
          "pip_deps_310_setuptools": {
            "bzlFile": "@@rules_python~//python/private/pypi:whl_library.bzl",
            "ruleClassName": "whl_library",
            "attributes": {
              "dep_template": "@pip_deps//{name}:{target}",
              "python_interpreter_target": "@@rules_python~~python~python_3_10_host//:python",
              "repo": "pip_deps_310",
              "requirement": "setuptools<=70.3.0"
            }
          },
          "pip_deps_311_numpy": {
            "bzlFile": "@@rules_python~//python/private/pypi:whl_library.bzl",
            "ruleClassName": "whl_library",
            "attributes": {
              "dep_template": "@pip_deps//{name}:{target}",
              "python_interpreter_target": "@@rules_python~~python~python_3_11_host//:python",
              "repo": "pip_deps_311",
              "requirement": "numpy<=1.26.1"
            }
          },
          "pip_deps_311_setuptools": {
            "bzlFile": "@@rules_python~//python/private/pypi:whl_library.bzl",
            "ruleClassName": "whl_library",
            "attributes": {
              "dep_template": "@pip_deps//{name}:{target}",
              "python_interpreter_target": "@@rules_python~~python~python_3_11_host//:python",
              "repo": "pip_deps_311",
              "requirement": "setuptools<=70.3.0"
            }
          },
          "pip_deps_312_numpy": {
            "bzlFile": "@@rules_python~//python/private/pypi:whl_library.bzl",
            "ruleClassName": "whl_library",
            "attributes": {
              "dep_template": "@pip_deps//{name}:{target}",
              "python_interpreter_target": "@@rules_python~~python~python_3_12_host//:python",
              "repo": "pip_deps_312",
              "requirement": "numpy<=1.26.1"
            }
          },
          "pip_deps_312_setuptools": {
            "bzlFile": "@@rules_python~//python/private/pypi:whl_library.bzl",
            "ruleClassName": "whl_library",
            "attributes": {
              "dep_template": "@pip_deps//{name}:{target}",
              "python_interpreter_target": "@@rules_python~~python~python_3_12_host//:python",
              "repo": "pip_deps_312",
              "requirement": "setuptools<=70.3.0"
            }
          },
          "pip_deps_38_numpy": {
            "bzlFile": "@@rules_python~//python/private/pypi:whl_library.bzl",
            "ruleClassName": "whl_library",
            "attributes": {
              "dep_template": "@pip_deps//{name}:{target}",
              "python_interpreter_target": "@@rules_python~~python~python_3_8_host//:python",
              "repo": "pip_deps_38",
              "requirement": "numpy<=1.26.1"
            }
          },
          "pip_deps_38_setuptools": {
            "bzlFile": "@@rules_python~//python/private/pypi:whl_library.bzl",
            "ruleClassName": "whl_library",
            "attributes": {
              "dep_template": "@pip_deps//{name}:{target}",
              "python_interpreter_target": "@@rules_python~~python~python_3_8_host//:python",
              "repo": "pip_deps_38",
              "requirement": "setuptools<=70.3.0"
            }
          },
          "pip_deps_39_numpy": {
            "bzlFile": "@@rules_python~//python/private/pypi:whl_library.bzl",
            "ruleClassName": "whl_library",
            "attributes": {
              "dep_template": "@pip_deps//{name}:{target}",
              "python_interpreter_target": "@@rules_python~~python~python_3_9_host//:python",
              "repo": "pip_deps_39",
              "requirement": "numpy<=1.26.1"
            }
          },
          "pip_deps_39_setuptools": {
            "bzlFile": "@@rules_python~//python/private/pypi:whl_library.bzl",
            "ruleClassName": "whl_library",
            "attributes": {
              "dep_template": "@pip_deps//{name}:{target}",
              "python_interpreter_target": "@@rules_python~~python~python_3_9_host//:python",
              "repo": "pip_deps_39",
              "requirement": "setuptools<=70.3.0"
            }
          },
          "rules_fuzzing_py_deps_310_absl_py": {
            "bzlFile": "@@rules_python~//python/private/pypi:whl_library.bzl",
            "ruleClassName": "whl_library",
            "attributes": {
              "dep_template": "@rules_fuzzing_py_deps//{name}:{target}",
              "extra_pip_args": [
                "--require-hashes"
              ],
              "python_interpreter_target": "@@rules_python~~python~python_3_10_host//:python",
              "repo": "rules_fuzzing_py_deps_310",
              "requirement": "absl-py==2.0.0 --hash=sha256:9a28abb62774ae4e8edbe2dd4c49ffcd45a6a848952a5eccc6a49f3f0fc1e2f3"
            }
          },
          "rules_fuzzing_py_deps_310_six": {
            "bzlFile": "@@rules_python~//python/private/pypi:whl_library.bzl",
            "ruleClassName": "whl_library",
            "attributes": {
              "dep_template": "@rules_fuzzing_py_deps//{name}:{target}",
              "extra_pip_args": [
                "--require-hashes"
              ],
              "python_interpreter_target": "@@rules_python~~python~python_3_10_host//:python",
              "repo": "rules_fuzzing_py_deps_310",
              "requirement": "six==1.16.0 --hash=sha256:8abb2f1d86890a2dfb989f9a77cfcfd3e47c2a354b01111771326f8aa26e0254"
            }
          },
          "rules_fuzzing_py_deps_311_absl_py": {
            "bzlFile": "@@rules_python~//python/private/pypi:whl_library.bzl",
            "ruleClassName": "whl_library",
            "attributes": {
              "dep_template": "@rules_fuzzing_py_deps//{name}:{target}",
              "extra_pip_args": [
                "--require-hashes"
              ],
              "python_interpreter_target": "@@rules_python~~python~python_3_11_host//:python",
              "repo": "rules_fuzzing_py_deps_311",
              "requirement": "absl-py==2.0.0 --hash=sha256:9a28abb62774ae4e8edbe2dd4c49ffcd45a6a848952a5eccc6a49f3f0fc1e2f3"
            }
          },
          "rules_fuzzing_py_deps_311_six": {
            "bzlFile": "@@rules_python~//python/private/pypi:whl_library.bzl",
            "ruleClassName": "whl_library",
            "attributes": {
              "dep_template": "@rules_fuzzing_py_deps//{name}:{target}",
              "extra_pip_args": [
                "--require-hashes"
              ],
              "python_interpreter_target": "@@rules_python~~python~python_3_11_host//:python",
              "repo": "rules_fuzzing_py_deps_311",
              "requirement": "six==1.16.0 --hash=sha256:8abb2f1d86890a2dfb989f9a77cfcfd3e47c2a354b01111771326f8aa26e0254"
            }
          },
          "rules_fuzzing_py_deps_312_absl_py": {
            "bzlFile": "@@rules_python~//python/private/pypi:whl_library.bzl",
            "ruleClassName": "whl_library",
            "attributes": {
              "dep_template": "@rules_fuzzing_py_deps//{name}:{target}",
              "extra_pip_args": [
                "--require-hashes"
              ],
              "python_interpreter_target": "@@rules_python~~python~python_3_12_host//:python",
              "repo": "rules_fuzzing_py_deps_312",
              "requirement": "absl-py==2.0.0 --hash=sha256:9a28abb62774ae4e8edbe2dd4c49ffcd45a6a848952a5eccc6a49f3f0fc1e2f3"
            }
          },
          "rules_fuzzing_py_deps_312_six": {
            "bzlFile": "@@rules_python~//python/private/pypi:whl_library.bzl",
            "ruleClassName": "whl_library",
            "attributes": {
              "dep_template": "@rules_fuzzing_py_deps//{name}:{target}",
              "extra_pip_args": [
                "--require-hashes"
              ],
              "python_interpreter_target": "@@rules_python~~python~python_3_12_host//:python",
              "repo": "rules_fuzzing_py_deps_312",
              "requirement": "six==1.16.0 --hash=sha256:8abb2f1d86890a2dfb989f9a77cfcfd3e47c2a354b01111771326f8aa26e0254"
            }
          },
          "rules_fuzzing_py_deps_38_absl_py": {
            "bzlFile": "@@rules_python~//python/private/pypi:whl_library.bzl",
            "ruleClassName": "whl_library",
            "attributes": {
              "dep_template": "@rules_fuzzing_py_deps//{name}:{target}",
              "extra_pip_args": [
                "--require-hashes"
              ],
              "python_interpreter_target": "@@rules_python~~python~python_3_8_host//:python",
              "repo": "rules_fuzzing_py_deps_38",
              "requirement": "absl-py==2.0.0 --hash=sha256:9a28abb62774ae4e8edbe2dd4c49ffcd45a6a848952a5eccc6a49f3f0fc1e2f3"
            }
          },
          "rules_fuzzing_py_deps_38_six": {
            "bzlFile": "@@rules_python~//python/private/pypi:whl_library.bzl",
            "ruleClassName": "whl_library",
            "attributes": {
              "dep_template": "@rules_fuzzing_py_deps//{name}:{target}",
              "extra_pip_args": [
                "--require-hashes"
              ],
              "python_interpreter_target": "@@rules_python~~python~python_3_8_host//:python",
              "repo": "rules_fuzzing_py_deps_38",
              "requirement": "six==1.16.0 --hash=sha256:8abb2f1d86890a2dfb989f9a77cfcfd3e47c2a354b01111771326f8aa26e0254"
            }
          },
          "rules_fuzzing_py_deps_39_absl_py": {
            "bzlFile": "@@rules_python~//python/private/pypi:whl_library.bzl",
            "ruleClassName": "whl_library",
            "attributes": {
              "dep_template": "@rules_fuzzing_py_deps//{name}:{target}",
              "extra_pip_args": [
                "--require-hashes"
              ],
              "python_interpreter_target": "@@rules_python~~python~python_3_9_host//:python",
              "repo": "rules_fuzzing_py_deps_39",
              "requirement": "absl-py==2.0.0 --hash=sha256:9a28abb62774ae4e8edbe2dd4c49ffcd45a6a848952a5eccc6a49f3f0fc1e2f3"
            }
          },
          "rules_fuzzing_py_deps_39_six": {
            "bzlFile": "@@rules_python~//python/private/pypi:whl_library.bzl",
            "ruleClassName": "whl_library",
            "attributes": {
              "dep_template": "@rules_fuzzing_py_deps//{name}:{target}",
              "extra_pip_args": [
                "--require-hashes"
              ],
              "python_interpreter_target": "@@rules_python~~python~python_3_9_host//:python",
              "repo": "rules_fuzzing_py_deps_39",
              "requirement": "six==1.16.0 --hash=sha256:8abb2f1d86890a2dfb989f9a77cfcfd3e47c2a354b01111771326f8aa26e0254"
            }
          },
          "rules_python_publish_deps_311_backports_tarfile_py3_none_any_77e284d7": {
            "bzlFile": "@@rules_python~//python/private/pypi:whl_library.bzl",
            "ruleClassName": "whl_library",
            "attributes": {
              "dep_template": "@rules_python_publish_deps//{name}:{target}",
              "experimental_target_platforms": [
                "cp311_linux_aarch64",
                "cp311_linux_arm",
                "cp311_linux_ppc",
                "cp311_linux_s390x",
                "cp311_linux_x86_64",
                "cp311_osx_aarch64",
                "cp311_osx_x86_64",
                "cp311_windows_x86_64"
              ],
              "filename": "backports.tarfile-1.2.0-py3-none-any.whl",
              "python_interpreter_target": "@@rules_python~~python~python_3_11_host//:python",
              "repo": "rules_python_publish_deps_311",
              "requirement": "backports-tarfile==1.2.0",
              "sha256": "77e284d754527b01fb1e6fa8a1afe577858ebe4e9dad8919e34c862cb399bc34",
              "urls": [
                "https://files.pythonhosted.org/packages/b9/fa/123043af240e49752f1c4bd24da5053b6bd00cad78c2be53c0d1e8b975bc/backports.tarfile-1.2.0-py3-none-any.whl"
              ]
            }
          },
          "rules_python_publish_deps_311_backports_tarfile_sdist_d75e02c2": {
            "bzlFile": "@@rules_python~//python/private/pypi:whl_library.bzl",
            "ruleClassName": "whl_library",
            "attributes": {
              "dep_template": "@rules_python_publish_deps//{name}:{target}",
              "experimental_target_platforms": [
                "cp311_linux_aarch64",
                "cp311_linux_arm",
                "cp311_linux_ppc",
                "cp311_linux_s390x",
                "cp311_linux_x86_64",
                "cp311_osx_aarch64",
                "cp311_osx_x86_64",
                "cp311_windows_x86_64"
              ],
              "extra_pip_args": [
                "--index-url",
                "https://pypi.org/simple"
              ],
              "filename": "backports_tarfile-1.2.0.tar.gz",
              "python_interpreter_target": "@@rules_python~~python~python_3_11_host//:python",
              "repo": "rules_python_publish_deps_311",
              "requirement": "backports-tarfile==1.2.0",
              "sha256": "d75e02c268746e1b8144c278978b6e98e85de6ad16f8e4b0844a154557eca991",
              "urls": [
                "https://files.pythonhosted.org/packages/86/72/cd9b395f25e290e633655a100af28cb253e4393396264a98bd5f5951d50f/backports_tarfile-1.2.0.tar.gz"
              ]
            }
          },
          "rules_python_publish_deps_311_certifi_py3_none_any_922820b5": {
            "bzlFile": "@@rules_python~//python/private/pypi:whl_library.bzl",
            "ruleClassName": "whl_library",
            "attributes": {
              "dep_template": "@rules_python_publish_deps//{name}:{target}",
              "experimental_target_platforms": [
                "cp311_linux_aarch64",
                "cp311_linux_arm",
                "cp311_linux_ppc",
                "cp311_linux_s390x",
                "cp311_linux_x86_64",
                "cp311_osx_aarch64",
                "cp311_osx_x86_64",
                "cp311_windows_x86_64"
              ],
              "filename": "certifi-2024.8.30-py3-none-any.whl",
              "python_interpreter_target": "@@rules_python~~python~python_3_11_host//:python",
              "repo": "rules_python_publish_deps_311",
              "requirement": "certifi==2024.8.30",
              "sha256": "922820b53db7a7257ffbda3f597266d435245903d80737e34f8a45ff3e3230d8",
              "urls": [
                "https://files.pythonhosted.org/packages/12/90/3c9ff0512038035f59d279fddeb79f5f1eccd8859f06d6163c58798b9487/certifi-2024.8.30-py3-none-any.whl"
              ]
            }
          },
          "rules_python_publish_deps_311_certifi_sdist_bec941d2": {
            "bzlFile": "@@rules_python~//python/private/pypi:whl_library.bzl",
            "ruleClassName": "whl_library",
            "attributes": {
              "dep_template": "@rules_python_publish_deps//{name}:{target}",
              "experimental_target_platforms": [
                "cp311_linux_aarch64",
                "cp311_linux_arm",
                "cp311_linux_ppc",
                "cp311_linux_s390x",
                "cp311_linux_x86_64",
                "cp311_osx_aarch64",
                "cp311_osx_x86_64",
                "cp311_windows_x86_64"
              ],
              "extra_pip_args": [
                "--index-url",
                "https://pypi.org/simple"
              ],
              "filename": "certifi-2024.8.30.tar.gz",
              "python_interpreter_target": "@@rules_python~~python~python_3_11_host//:python",
              "repo": "rules_python_publish_deps_311",
              "requirement": "certifi==2024.8.30",
              "sha256": "bec941d2aa8195e248a60b31ff9f0558284cf01a52591ceda73ea9afffd69fd9",
              "urls": [
                "https://files.pythonhosted.org/packages/b0/ee/9b19140fe824b367c04c5e1b369942dd754c4c5462d5674002f75c4dedc1/certifi-2024.8.30.tar.gz"
              ]
            }
          },
          "rules_python_publish_deps_311_cffi_cp311_cp311_manylinux_2_17_aarch64_a1ed2dd2": {
            "bzlFile": "@@rules_python~//python/private/pypi:whl_library.bzl",
            "ruleClassName": "whl_library",
            "attributes": {
              "dep_template": "@rules_python_publish_deps//{name}:{target}",
              "experimental_target_platforms": [
                "cp311_linux_aarch64",
                "cp311_linux_arm",
                "cp311_linux_ppc",
                "cp311_linux_s390x",
                "cp311_linux_x86_64"
              ],
              "filename": "cffi-1.17.1-cp311-cp311-manylinux_2_17_aarch64.manylinux2014_aarch64.whl",
              "python_interpreter_target": "@@rules_python~~python~python_3_11_host//:python",
              "repo": "rules_python_publish_deps_311",
              "requirement": "cffi==1.17.1",
              "sha256": "a1ed2dd2972641495a3ec98445e09766f077aee98a1c896dcb4ad0d303628e41",
              "urls": [
                "https://files.pythonhosted.org/packages/2e/ea/70ce63780f096e16ce8588efe039d3c4f91deb1dc01e9c73a287939c79a6/cffi-1.17.1-cp311-cp311-manylinux_2_17_aarch64.manylinux2014_aarch64.whl"
              ]
            }
          },
          "rules_python_publish_deps_311_cffi_cp311_cp311_manylinux_2_17_ppc64le_46bf4316": {
            "bzlFile": "@@rules_python~//python/private/pypi:whl_library.bzl",
            "ruleClassName": "whl_library",
            "attributes": {
              "dep_template": "@rules_python_publish_deps//{name}:{target}",
              "experimental_target_platforms": [
                "cp311_linux_aarch64",
                "cp311_linux_arm",
                "cp311_linux_ppc",
                "cp311_linux_s390x",
                "cp311_linux_x86_64"
              ],
              "filename": "cffi-1.17.1-cp311-cp311-manylinux_2_17_ppc64le.manylinux2014_ppc64le.whl",
              "python_interpreter_target": "@@rules_python~~python~python_3_11_host//:python",
              "repo": "rules_python_publish_deps_311",
              "requirement": "cffi==1.17.1",
              "sha256": "46bf43160c1a35f7ec506d254e5c890f3c03648a4dbac12d624e4490a7046cd1",
              "urls": [
                "https://files.pythonhosted.org/packages/1c/a0/a4fa9f4f781bda074c3ddd57a572b060fa0df7655d2a4247bbe277200146/cffi-1.17.1-cp311-cp311-manylinux_2_17_ppc64le.manylinux2014_ppc64le.whl"
              ]
            }
          },
          "rules_python_publish_deps_311_cffi_cp311_cp311_manylinux_2_17_s390x_a24ed04c": {
            "bzlFile": "@@rules_python~//python/private/pypi:whl_library.bzl",
            "ruleClassName": "whl_library",
            "attributes": {
              "dep_template": "@rules_python_publish_deps//{name}:{target}",
              "experimental_target_platforms": [
                "cp311_linux_aarch64",
                "cp311_linux_arm",
                "cp311_linux_ppc",
                "cp311_linux_s390x",
                "cp311_linux_x86_64"
              ],
              "filename": "cffi-1.17.1-cp311-cp311-manylinux_2_17_s390x.manylinux2014_s390x.whl",
              "python_interpreter_target": "@@rules_python~~python~python_3_11_host//:python",
              "repo": "rules_python_publish_deps_311",
              "requirement": "cffi==1.17.1",
              "sha256": "a24ed04c8ffd54b0729c07cee15a81d964e6fee0e3d4d342a27b020d22959dc6",
              "urls": [
                "https://files.pythonhosted.org/packages/62/12/ce8710b5b8affbcdd5c6e367217c242524ad17a02fe5beec3ee339f69f85/cffi-1.17.1-cp311-cp311-manylinux_2_17_s390x.manylinux2014_s390x.whl"
              ]
            }
          },
          "rules_python_publish_deps_311_cffi_cp311_cp311_manylinux_2_17_x86_64_610faea7": {
            "bzlFile": "@@rules_python~//python/private/pypi:whl_library.bzl",
            "ruleClassName": "whl_library",
            "attributes": {
              "dep_template": "@rules_python_publish_deps//{name}:{target}",
              "experimental_target_platforms": [
                "cp311_linux_aarch64",
                "cp311_linux_arm",
                "cp311_linux_ppc",
                "cp311_linux_s390x",
                "cp311_linux_x86_64"
              ],
              "filename": "cffi-1.17.1-cp311-cp311-manylinux_2_17_x86_64.manylinux2014_x86_64.whl",
              "python_interpreter_target": "@@rules_python~~python~python_3_11_host//:python",
              "repo": "rules_python_publish_deps_311",
              "requirement": "cffi==1.17.1",
              "sha256": "610faea79c43e44c71e1ec53a554553fa22321b65fae24889706c0a84d4ad86d",
              "urls": [
                "https://files.pythonhosted.org/packages/ff/6b/d45873c5e0242196f042d555526f92aa9e0c32355a1be1ff8c27f077fd37/cffi-1.17.1-cp311-cp311-manylinux_2_17_x86_64.manylinux2014_x86_64.whl"
              ]
            }
          },
          "rules_python_publish_deps_311_cffi_cp311_cp311_musllinux_1_1_aarch64_a9b15d49": {
            "bzlFile": "@@rules_python~//python/private/pypi:whl_library.bzl",
            "ruleClassName": "whl_library",
            "attributes": {
              "dep_template": "@rules_python_publish_deps//{name}:{target}",
              "experimental_target_platforms": [
                "cp311_linux_aarch64",
                "cp311_linux_arm",
                "cp311_linux_ppc",
                "cp311_linux_s390x",
                "cp311_linux_x86_64"
              ],
              "filename": "cffi-1.17.1-cp311-cp311-musllinux_1_1_aarch64.whl",
              "python_interpreter_target": "@@rules_python~~python~python_3_11_host//:python",
              "repo": "rules_python_publish_deps_311",
              "requirement": "cffi==1.17.1",
              "sha256": "a9b15d491f3ad5d692e11f6b71f7857e7835eb677955c00cc0aefcd0669adaf6",
              "urls": [
                "https://files.pythonhosted.org/packages/1a/52/d9a0e523a572fbccf2955f5abe883cfa8bcc570d7faeee06336fbd50c9fc/cffi-1.17.1-cp311-cp311-musllinux_1_1_aarch64.whl"
              ]
            }
          },
          "rules_python_publish_deps_311_cffi_cp311_cp311_musllinux_1_1_x86_64_fc48c783": {
            "bzlFile": "@@rules_python~//python/private/pypi:whl_library.bzl",
            "ruleClassName": "whl_library",
            "attributes": {
              "dep_template": "@rules_python_publish_deps//{name}:{target}",
              "experimental_target_platforms": [
                "cp311_linux_aarch64",
                "cp311_linux_arm",
                "cp311_linux_ppc",
                "cp311_linux_s390x",
                "cp311_linux_x86_64"
              ],
              "filename": "cffi-1.17.1-cp311-cp311-musllinux_1_1_x86_64.whl",
              "python_interpreter_target": "@@rules_python~~python~python_3_11_host//:python",
              "repo": "rules_python_publish_deps_311",
              "requirement": "cffi==1.17.1",
              "sha256": "fc48c783f9c87e60831201f2cce7f3b2e4846bf4d8728eabe54d60700b318a0b",
              "urls": [
                "https://files.pythonhosted.org/packages/f8/4a/34599cac7dfcd888ff54e801afe06a19c17787dfd94495ab0c8d35fe99fb/cffi-1.17.1-cp311-cp311-musllinux_1_1_x86_64.whl"
              ]
            }
          },
          "rules_python_publish_deps_311_cffi_sdist_1c39c601": {
            "bzlFile": "@@rules_python~//python/private/pypi:whl_library.bzl",
            "ruleClassName": "whl_library",
            "attributes": {
              "dep_template": "@rules_python_publish_deps//{name}:{target}",
              "experimental_target_platforms": [
                "cp311_linux_aarch64",
                "cp311_linux_arm",
                "cp311_linux_ppc",
                "cp311_linux_s390x",
                "cp311_linux_x86_64"
              ],
              "extra_pip_args": [
                "--index-url",
                "https://pypi.org/simple"
              ],
              "filename": "cffi-1.17.1.tar.gz",
              "python_interpreter_target": "@@rules_python~~python~python_3_11_host//:python",
              "repo": "rules_python_publish_deps_311",
              "requirement": "cffi==1.17.1",
              "sha256": "1c39c6016c32bc48dd54561950ebd6836e1670f2ae46128f67cf49e789c52824",
              "urls": [
                "https://files.pythonhosted.org/packages/fc/97/c783634659c2920c3fc70419e3af40972dbaf758daa229a7d6ea6135c90d/cffi-1.17.1.tar.gz"
              ]
            }
          },
          "rules_python_publish_deps_311_charset_normalizer_cp311_cp311_macosx_10_9_universal2_0d99dd8f": {
            "bzlFile": "@@rules_python~//python/private/pypi:whl_library.bzl",
            "ruleClassName": "whl_library",
            "attributes": {
              "dep_template": "@rules_python_publish_deps//{name}:{target}",
              "experimental_target_platforms": [
                "cp311_linux_aarch64",
                "cp311_linux_arm",
                "cp311_linux_ppc",
                "cp311_linux_s390x",
                "cp311_linux_x86_64",
                "cp311_osx_aarch64",
                "cp311_osx_x86_64",
                "cp311_windows_x86_64"
              ],
              "filename": "charset_normalizer-3.4.0-cp311-cp311-macosx_10_9_universal2.whl",
              "python_interpreter_target": "@@rules_python~~python~python_3_11_host//:python",
              "repo": "rules_python_publish_deps_311",
              "requirement": "charset-normalizer==3.4.0",
              "sha256": "0d99dd8ff461990f12d6e42c7347fd9ab2532fb70e9621ba520f9e8637161d7c",
              "urls": [
                "https://files.pythonhosted.org/packages/9c/61/73589dcc7a719582bf56aae309b6103d2762b526bffe189d635a7fcfd998/charset_normalizer-3.4.0-cp311-cp311-macosx_10_9_universal2.whl"
              ]
            }
          },
          "rules_python_publish_deps_311_charset_normalizer_cp311_cp311_macosx_10_9_x86_64_c57516e5": {
            "bzlFile": "@@rules_python~//python/private/pypi:whl_library.bzl",
            "ruleClassName": "whl_library",
            "attributes": {
              "dep_template": "@rules_python_publish_deps//{name}:{target}",
              "experimental_target_platforms": [
                "cp311_linux_aarch64",
                "cp311_linux_arm",
                "cp311_linux_ppc",
                "cp311_linux_s390x",
                "cp311_linux_x86_64",
                "cp311_osx_aarch64",
                "cp311_osx_x86_64",
                "cp311_windows_x86_64"
              ],
              "filename": "charset_normalizer-3.4.0-cp311-cp311-macosx_10_9_x86_64.whl",
              "python_interpreter_target": "@@rules_python~~python~python_3_11_host//:python",
              "repo": "rules_python_publish_deps_311",
              "requirement": "charset-normalizer==3.4.0",
              "sha256": "c57516e58fd17d03ebe67e181a4e4e2ccab1168f8c2976c6a334d4f819fe5944",
              "urls": [
                "https://files.pythonhosted.org/packages/77/d5/8c982d58144de49f59571f940e329ad6e8615e1e82ef84584c5eeb5e1d72/charset_normalizer-3.4.0-cp311-cp311-macosx_10_9_x86_64.whl"
              ]
            }
          },
          "rules_python_publish_deps_311_charset_normalizer_cp311_cp311_macosx_11_0_arm64_6dba5d19": {
            "bzlFile": "@@rules_python~//python/private/pypi:whl_library.bzl",
            "ruleClassName": "whl_library",
            "attributes": {
              "dep_template": "@rules_python_publish_deps//{name}:{target}",
              "experimental_target_platforms": [
                "cp311_linux_aarch64",
                "cp311_linux_arm",
                "cp311_linux_ppc",
                "cp311_linux_s390x",
                "cp311_linux_x86_64",
                "cp311_osx_aarch64",
                "cp311_osx_x86_64",
                "cp311_windows_x86_64"
              ],
              "filename": "charset_normalizer-3.4.0-cp311-cp311-macosx_11_0_arm64.whl",
              "python_interpreter_target": "@@rules_python~~python~python_3_11_host//:python",
              "repo": "rules_python_publish_deps_311",
              "requirement": "charset-normalizer==3.4.0",
              "sha256": "6dba5d19c4dfab08e58d5b36304b3f92f3bd5d42c1a3fa37b5ba5cdf6dfcbcee",
              "urls": [
                "https://files.pythonhosted.org/packages/bf/19/411a64f01ee971bed3231111b69eb56f9331a769072de479eae7de52296d/charset_normalizer-3.4.0-cp311-cp311-macosx_11_0_arm64.whl"
              ]
            }
          },
          "rules_python_publish_deps_311_charset_normalizer_cp311_cp311_manylinux_2_17_aarch64_bf4475b8": {
            "bzlFile": "@@rules_python~//python/private/pypi:whl_library.bzl",
            "ruleClassName": "whl_library",
            "attributes": {
              "dep_template": "@rules_python_publish_deps//{name}:{target}",
              "experimental_target_platforms": [
                "cp311_linux_aarch64",
                "cp311_linux_arm",
                "cp311_linux_ppc",
                "cp311_linux_s390x",
                "cp311_linux_x86_64",
                "cp311_osx_aarch64",
                "cp311_osx_x86_64",
                "cp311_windows_x86_64"
              ],
              "filename": "charset_normalizer-3.4.0-cp311-cp311-manylinux_2_17_aarch64.manylinux2014_aarch64.whl",
              "python_interpreter_target": "@@rules_python~~python~python_3_11_host//:python",
              "repo": "rules_python_publish_deps_311",
              "requirement": "charset-normalizer==3.4.0",
              "sha256": "bf4475b82be41b07cc5e5ff94810e6a01f276e37c2d55571e3fe175e467a1a1c",
              "urls": [
                "https://files.pythonhosted.org/packages/4c/92/97509850f0d00e9f14a46bc751daabd0ad7765cff29cdfb66c68b6dad57f/charset_normalizer-3.4.0-cp311-cp311-manylinux_2_17_aarch64.manylinux2014_aarch64.whl"
              ]
            }
          },
          "rules_python_publish_deps_311_charset_normalizer_cp311_cp311_manylinux_2_17_ppc64le_ce031db0": {
            "bzlFile": "@@rules_python~//python/private/pypi:whl_library.bzl",
            "ruleClassName": "whl_library",
            "attributes": {
              "dep_template": "@rules_python_publish_deps//{name}:{target}",
              "experimental_target_platforms": [
                "cp311_linux_aarch64",
                "cp311_linux_arm",
                "cp311_linux_ppc",
                "cp311_linux_s390x",
                "cp311_linux_x86_64",
                "cp311_osx_aarch64",
                "cp311_osx_x86_64",
                "cp311_windows_x86_64"
              ],
              "filename": "charset_normalizer-3.4.0-cp311-cp311-manylinux_2_17_ppc64le.manylinux2014_ppc64le.whl",
              "python_interpreter_target": "@@rules_python~~python~python_3_11_host//:python",
              "repo": "rules_python_publish_deps_311",
              "requirement": "charset-normalizer==3.4.0",
              "sha256": "ce031db0408e487fd2775d745ce30a7cd2923667cf3b69d48d219f1d8f5ddeb6",
              "urls": [
                "https://files.pythonhosted.org/packages/e2/29/d227805bff72ed6d6cb1ce08eec707f7cfbd9868044893617eb331f16295/charset_normalizer-3.4.0-cp311-cp311-manylinux_2_17_ppc64le.manylinux2014_ppc64le.whl"
              ]
            }
          },
          "rules_python_publish_deps_311_charset_normalizer_cp311_cp311_manylinux_2_17_s390x_8ff4e7cd": {
            "bzlFile": "@@rules_python~//python/private/pypi:whl_library.bzl",
            "ruleClassName": "whl_library",
            "attributes": {
              "dep_template": "@rules_python_publish_deps//{name}:{target}",
              "experimental_target_platforms": [
                "cp311_linux_aarch64",
                "cp311_linux_arm",
                "cp311_linux_ppc",
                "cp311_linux_s390x",
                "cp311_linux_x86_64",
                "cp311_osx_aarch64",
                "cp311_osx_x86_64",
                "cp311_windows_x86_64"
              ],
              "filename": "charset_normalizer-3.4.0-cp311-cp311-manylinux_2_17_s390x.manylinux2014_s390x.whl",
              "python_interpreter_target": "@@rules_python~~python~python_3_11_host//:python",
              "repo": "rules_python_publish_deps_311",
              "requirement": "charset-normalizer==3.4.0",
              "sha256": "8ff4e7cdfdb1ab5698e675ca622e72d58a6fa2a8aa58195de0c0061288e6e3ea",
              "urls": [
                "https://files.pythonhosted.org/packages/13/bc/87c2c9f2c144bedfa62f894c3007cd4530ba4b5351acb10dc786428a50f0/charset_normalizer-3.4.0-cp311-cp311-manylinux_2_17_s390x.manylinux2014_s390x.whl"
              ]
            }
          },
          "rules_python_publish_deps_311_charset_normalizer_cp311_cp311_manylinux_2_17_x86_64_3710a975": {
            "bzlFile": "@@rules_python~//python/private/pypi:whl_library.bzl",
            "ruleClassName": "whl_library",
            "attributes": {
              "dep_template": "@rules_python_publish_deps//{name}:{target}",
              "experimental_target_platforms": [
                "cp311_linux_aarch64",
                "cp311_linux_arm",
                "cp311_linux_ppc",
                "cp311_linux_s390x",
                "cp311_linux_x86_64",
                "cp311_osx_aarch64",
                "cp311_osx_x86_64",
                "cp311_windows_x86_64"
              ],
              "filename": "charset_normalizer-3.4.0-cp311-cp311-manylinux_2_17_x86_64.manylinux2014_x86_64.whl",
              "python_interpreter_target": "@@rules_python~~python~python_3_11_host//:python",
              "repo": "rules_python_publish_deps_311",
              "requirement": "charset-normalizer==3.4.0",
              "sha256": "3710a9751938947e6327ea9f3ea6332a09bf0ba0c09cae9cb1f250bd1f1549bc",
              "urls": [
                "https://files.pythonhosted.org/packages/eb/5b/6f10bad0f6461fa272bfbbdf5d0023b5fb9bc6217c92bf068fa5a99820f5/charset_normalizer-3.4.0-cp311-cp311-manylinux_2_17_x86_64.manylinux2014_x86_64.whl"
              ]
            }
          },
          "rules_python_publish_deps_311_charset_normalizer_cp311_cp311_musllinux_1_2_aarch64_47334db7": {
            "bzlFile": "@@rules_python~//python/private/pypi:whl_library.bzl",
            "ruleClassName": "whl_library",
            "attributes": {
              "dep_template": "@rules_python_publish_deps//{name}:{target}",
              "experimental_target_platforms": [
                "cp311_linux_aarch64",
                "cp311_linux_arm",
                "cp311_linux_ppc",
                "cp311_linux_s390x",
                "cp311_linux_x86_64",
                "cp311_osx_aarch64",
                "cp311_osx_x86_64",
                "cp311_windows_x86_64"
              ],
              "filename": "charset_normalizer-3.4.0-cp311-cp311-musllinux_1_2_aarch64.whl",
              "python_interpreter_target": "@@rules_python~~python~python_3_11_host//:python",
              "repo": "rules_python_publish_deps_311",
              "requirement": "charset-normalizer==3.4.0",
              "sha256": "47334db71978b23ebcf3c0f9f5ee98b8d65992b65c9c4f2d34c2eaf5bcaf0594",
              "urls": [
                "https://files.pythonhosted.org/packages/d7/a1/493919799446464ed0299c8eef3c3fad0daf1c3cd48bff9263c731b0d9e2/charset_normalizer-3.4.0-cp311-cp311-musllinux_1_2_aarch64.whl"
              ]
            }
          },
          "rules_python_publish_deps_311_charset_normalizer_cp311_cp311_musllinux_1_2_ppc64le_f1a2f519": {
            "bzlFile": "@@rules_python~//python/private/pypi:whl_library.bzl",
            "ruleClassName": "whl_library",
            "attributes": {
              "dep_template": "@rules_python_publish_deps//{name}:{target}",
              "experimental_target_platforms": [
                "cp311_linux_aarch64",
                "cp311_linux_arm",
                "cp311_linux_ppc",
                "cp311_linux_s390x",
                "cp311_linux_x86_64",
                "cp311_osx_aarch64",
                "cp311_osx_x86_64",
                "cp311_windows_x86_64"
              ],
              "filename": "charset_normalizer-3.4.0-cp311-cp311-musllinux_1_2_ppc64le.whl",
              "python_interpreter_target": "@@rules_python~~python~python_3_11_host//:python",
              "repo": "rules_python_publish_deps_311",
              "requirement": "charset-normalizer==3.4.0",
              "sha256": "f1a2f519ae173b5b6a2c9d5fa3116ce16e48b3462c8b96dfdded11055e3d6365",
              "urls": [
                "https://files.pythonhosted.org/packages/75/d2/0ab54463d3410709c09266dfb416d032a08f97fd7d60e94b8c6ef54ae14b/charset_normalizer-3.4.0-cp311-cp311-musllinux_1_2_ppc64le.whl"
              ]
            }
          },
          "rules_python_publish_deps_311_charset_normalizer_cp311_cp311_musllinux_1_2_s390x_63bc5c4a": {
            "bzlFile": "@@rules_python~//python/private/pypi:whl_library.bzl",
            "ruleClassName": "whl_library",
            "attributes": {
              "dep_template": "@rules_python_publish_deps//{name}:{target}",
              "experimental_target_platforms": [
                "cp311_linux_aarch64",
                "cp311_linux_arm",
                "cp311_linux_ppc",
                "cp311_linux_s390x",
                "cp311_linux_x86_64",
                "cp311_osx_aarch64",
                "cp311_osx_x86_64",
                "cp311_windows_x86_64"
              ],
              "filename": "charset_normalizer-3.4.0-cp311-cp311-musllinux_1_2_s390x.whl",
              "python_interpreter_target": "@@rules_python~~python~python_3_11_host//:python",
              "repo": "rules_python_publish_deps_311",
              "requirement": "charset-normalizer==3.4.0",
              "sha256": "63bc5c4ae26e4bc6be6469943b8253c0fd4e4186c43ad46e713ea61a0ba49129",
              "urls": [
                "https://files.pythonhosted.org/packages/8d/c9/27e41d481557be53d51e60750b85aa40eaf52b841946b3cdeff363105737/charset_normalizer-3.4.0-cp311-cp311-musllinux_1_2_s390x.whl"
              ]
            }
          },
          "rules_python_publish_deps_311_charset_normalizer_cp311_cp311_musllinux_1_2_x86_64_bcb4f8ea": {
            "bzlFile": "@@rules_python~//python/private/pypi:whl_library.bzl",
            "ruleClassName": "whl_library",
            "attributes": {
              "dep_template": "@rules_python_publish_deps//{name}:{target}",
              "experimental_target_platforms": [
                "cp311_linux_aarch64",
                "cp311_linux_arm",
                "cp311_linux_ppc",
                "cp311_linux_s390x",
                "cp311_linux_x86_64",
                "cp311_osx_aarch64",
                "cp311_osx_x86_64",
                "cp311_windows_x86_64"
              ],
              "filename": "charset_normalizer-3.4.0-cp311-cp311-musllinux_1_2_x86_64.whl",
              "python_interpreter_target": "@@rules_python~~python~python_3_11_host//:python",
              "repo": "rules_python_publish_deps_311",
              "requirement": "charset-normalizer==3.4.0",
              "sha256": "bcb4f8ea87d03bc51ad04add8ceaf9b0f085ac045ab4d74e73bbc2dc033f0236",
              "urls": [
                "https://files.pythonhosted.org/packages/ee/44/4f62042ca8cdc0cabf87c0fc00ae27cd8b53ab68be3605ba6d071f742ad3/charset_normalizer-3.4.0-cp311-cp311-musllinux_1_2_x86_64.whl"
              ]
            }
          },
          "rules_python_publish_deps_311_charset_normalizer_cp311_cp311_win_amd64_cee4373f": {
            "bzlFile": "@@rules_python~//python/private/pypi:whl_library.bzl",
            "ruleClassName": "whl_library",
            "attributes": {
              "dep_template": "@rules_python_publish_deps//{name}:{target}",
              "experimental_target_platforms": [
                "cp311_linux_aarch64",
                "cp311_linux_arm",
                "cp311_linux_ppc",
                "cp311_linux_s390x",
                "cp311_linux_x86_64",
                "cp311_osx_aarch64",
                "cp311_osx_x86_64",
                "cp311_windows_x86_64"
              ],
              "filename": "charset_normalizer-3.4.0-cp311-cp311-win_amd64.whl",
              "python_interpreter_target": "@@rules_python~~python~python_3_11_host//:python",
              "repo": "rules_python_publish_deps_311",
              "requirement": "charset-normalizer==3.4.0",
              "sha256": "cee4373f4d3ad28f1ab6290684d8e2ebdb9e7a1b74fdc39e4c211995f77bec27",
              "urls": [
                "https://files.pythonhosted.org/packages/0b/6e/b13bd47fa9023b3699e94abf565b5a2f0b0be6e9ddac9812182596ee62e4/charset_normalizer-3.4.0-cp311-cp311-win_amd64.whl"
              ]
            }
          },
          "rules_python_publish_deps_311_charset_normalizer_py3_none_any_fe9f97fe": {
            "bzlFile": "@@rules_python~//python/private/pypi:whl_library.bzl",
            "ruleClassName": "whl_library",
            "attributes": {
              "dep_template": "@rules_python_publish_deps//{name}:{target}",
              "experimental_target_platforms": [
                "cp311_linux_aarch64",
                "cp311_linux_arm",
                "cp311_linux_ppc",
                "cp311_linux_s390x",
                "cp311_linux_x86_64",
                "cp311_osx_aarch64",
                "cp311_osx_x86_64",
                "cp311_windows_x86_64"
              ],
              "filename": "charset_normalizer-3.4.0-py3-none-any.whl",
              "python_interpreter_target": "@@rules_python~~python~python_3_11_host//:python",
              "repo": "rules_python_publish_deps_311",
              "requirement": "charset-normalizer==3.4.0",
              "sha256": "fe9f97feb71aa9896b81973a7bbada8c49501dc73e58a10fcef6663af95e5079",
              "urls": [
                "https://files.pythonhosted.org/packages/bf/9b/08c0432272d77b04803958a4598a51e2a4b51c06640af8b8f0f908c18bf2/charset_normalizer-3.4.0-py3-none-any.whl"
              ]
            }
          },
          "rules_python_publish_deps_311_charset_normalizer_sdist_223217c3": {
            "bzlFile": "@@rules_python~//python/private/pypi:whl_library.bzl",
            "ruleClassName": "whl_library",
            "attributes": {
              "dep_template": "@rules_python_publish_deps//{name}:{target}",
              "experimental_target_platforms": [
                "cp311_linux_aarch64",
                "cp311_linux_arm",
                "cp311_linux_ppc",
                "cp311_linux_s390x",
                "cp311_linux_x86_64",
                "cp311_osx_aarch64",
                "cp311_osx_x86_64",
                "cp311_windows_x86_64"
              ],
              "extra_pip_args": [
                "--index-url",
                "https://pypi.org/simple"
              ],
              "filename": "charset_normalizer-3.4.0.tar.gz",
              "python_interpreter_target": "@@rules_python~~python~python_3_11_host//:python",
              "repo": "rules_python_publish_deps_311",
              "requirement": "charset-normalizer==3.4.0",
              "sha256": "223217c3d4f82c3ac5e29032b3f1c2eb0fb591b72161f86d93f5719079dae93e",
              "urls": [
                "https://files.pythonhosted.org/packages/f2/4f/e1808dc01273379acc506d18f1504eb2d299bd4131743b9fc54d7be4df1e/charset_normalizer-3.4.0.tar.gz"
              ]
            }
          },
          "rules_python_publish_deps_311_cryptography_cp39_abi3_manylinux_2_17_aarch64_846da004": {
            "bzlFile": "@@rules_python~//python/private/pypi:whl_library.bzl",
            "ruleClassName": "whl_library",
            "attributes": {
              "dep_template": "@rules_python_publish_deps//{name}:{target}",
              "experimental_target_platforms": [
                "cp311_linux_aarch64",
                "cp311_linux_arm",
                "cp311_linux_ppc",
                "cp311_linux_s390x",
                "cp311_linux_x86_64"
              ],
              "filename": "cryptography-43.0.3-cp39-abi3-manylinux_2_17_aarch64.manylinux2014_aarch64.whl",
              "python_interpreter_target": "@@rules_python~~python~python_3_11_host//:python",
              "repo": "rules_python_publish_deps_311",
              "requirement": "cryptography==43.0.3",
              "sha256": "846da004a5804145a5f441b8530b4bf35afbf7da70f82409f151695b127213d5",
              "urls": [
                "https://files.pythonhosted.org/packages/2f/78/55356eb9075d0be6e81b59f45c7b48df87f76a20e73893872170471f3ee8/cryptography-43.0.3-cp39-abi3-manylinux_2_17_aarch64.manylinux2014_aarch64.whl"
              ]
            }
          },
          "rules_python_publish_deps_311_cryptography_cp39_abi3_manylinux_2_17_x86_64_0f996e72": {
            "bzlFile": "@@rules_python~//python/private/pypi:whl_library.bzl",
            "ruleClassName": "whl_library",
            "attributes": {
              "dep_template": "@rules_python_publish_deps//{name}:{target}",
              "experimental_target_platforms": [
                "cp311_linux_aarch64",
                "cp311_linux_arm",
                "cp311_linux_ppc",
                "cp311_linux_s390x",
                "cp311_linux_x86_64"
              ],
              "filename": "cryptography-43.0.3-cp39-abi3-manylinux_2_17_x86_64.manylinux2014_x86_64.whl",
              "python_interpreter_target": "@@rules_python~~python~python_3_11_host//:python",
              "repo": "rules_python_publish_deps_311",
              "requirement": "cryptography==43.0.3",
              "sha256": "0f996e7268af62598f2fc1204afa98a3b5712313a55c4c9d434aef49cadc91d4",
              "urls": [
                "https://files.pythonhosted.org/packages/2a/2c/488776a3dc843f95f86d2f957ca0fc3407d0242b50bede7fad1e339be03f/cryptography-43.0.3-cp39-abi3-manylinux_2_17_x86_64.manylinux2014_x86_64.whl"
              ]
            }
          },
          "rules_python_publish_deps_311_cryptography_cp39_abi3_manylinux_2_28_aarch64_f7b178f1": {
            "bzlFile": "@@rules_python~//python/private/pypi:whl_library.bzl",
            "ruleClassName": "whl_library",
            "attributes": {
              "dep_template": "@rules_python_publish_deps//{name}:{target}",
              "experimental_target_platforms": [
                "cp311_linux_aarch64",
                "cp311_linux_arm",
                "cp311_linux_ppc",
                "cp311_linux_s390x",
                "cp311_linux_x86_64"
              ],
              "filename": "cryptography-43.0.3-cp39-abi3-manylinux_2_28_aarch64.whl",
              "python_interpreter_target": "@@rules_python~~python~python_3_11_host//:python",
              "repo": "rules_python_publish_deps_311",
              "requirement": "cryptography==43.0.3",
              "sha256": "f7b178f11ed3664fd0e995a47ed2b5ff0a12d893e41dd0494f406d1cf555cab7",
              "urls": [
                "https://files.pythonhosted.org/packages/7c/04/2345ca92f7a22f601a9c62961741ef7dd0127c39f7310dffa0041c80f16f/cryptography-43.0.3-cp39-abi3-manylinux_2_28_aarch64.whl"
              ]
            }
          },
          "rules_python_publish_deps_311_cryptography_cp39_abi3_manylinux_2_28_x86_64_c2e6fc39": {
            "bzlFile": "@@rules_python~//python/private/pypi:whl_library.bzl",
            "ruleClassName": "whl_library",
            "attributes": {
              "dep_template": "@rules_python_publish_deps//{name}:{target}",
              "experimental_target_platforms": [
                "cp311_linux_aarch64",
                "cp311_linux_arm",
                "cp311_linux_ppc",
                "cp311_linux_s390x",
                "cp311_linux_x86_64"
              ],
              "filename": "cryptography-43.0.3-cp39-abi3-manylinux_2_28_x86_64.whl",
              "python_interpreter_target": "@@rules_python~~python~python_3_11_host//:python",
              "repo": "rules_python_publish_deps_311",
              "requirement": "cryptography==43.0.3",
              "sha256": "c2e6fc39c4ab499049df3bdf567f768a723a5e8464816e8f009f121a5a9f4405",
              "urls": [
                "https://files.pythonhosted.org/packages/ac/25/e715fa0bc24ac2114ed69da33adf451a38abb6f3f24ec207908112e9ba53/cryptography-43.0.3-cp39-abi3-manylinux_2_28_x86_64.whl"
              ]
            }
          },
          "rules_python_publish_deps_311_cryptography_cp39_abi3_musllinux_1_2_aarch64_e1be4655": {
            "bzlFile": "@@rules_python~//python/private/pypi:whl_library.bzl",
            "ruleClassName": "whl_library",
            "attributes": {
              "dep_template": "@rules_python_publish_deps//{name}:{target}",
              "experimental_target_platforms": [
                "cp311_linux_aarch64",
                "cp311_linux_arm",
                "cp311_linux_ppc",
                "cp311_linux_s390x",
                "cp311_linux_x86_64"
              ],
              "filename": "cryptography-43.0.3-cp39-abi3-musllinux_1_2_aarch64.whl",
              "python_interpreter_target": "@@rules_python~~python~python_3_11_host//:python",
              "repo": "rules_python_publish_deps_311",
              "requirement": "cryptography==43.0.3",
              "sha256": "e1be4655c7ef6e1bbe6b5d0403526601323420bcf414598955968c9ef3eb7d16",
              "urls": [
                "https://files.pythonhosted.org/packages/21/ce/b9c9ff56c7164d8e2edfb6c9305045fbc0df4508ccfdb13ee66eb8c95b0e/cryptography-43.0.3-cp39-abi3-musllinux_1_2_aarch64.whl"
              ]
            }
          },
          "rules_python_publish_deps_311_cryptography_cp39_abi3_musllinux_1_2_x86_64_df6b6c6d": {
            "bzlFile": "@@rules_python~//python/private/pypi:whl_library.bzl",
            "ruleClassName": "whl_library",
            "attributes": {
              "dep_template": "@rules_python_publish_deps//{name}:{target}",
              "experimental_target_platforms": [
                "cp311_linux_aarch64",
                "cp311_linux_arm",
                "cp311_linux_ppc",
                "cp311_linux_s390x",
                "cp311_linux_x86_64"
              ],
              "filename": "cryptography-43.0.3-cp39-abi3-musllinux_1_2_x86_64.whl",
              "python_interpreter_target": "@@rules_python~~python~python_3_11_host//:python",
              "repo": "rules_python_publish_deps_311",
              "requirement": "cryptography==43.0.3",
              "sha256": "df6b6c6d742395dd77a23ea3728ab62f98379eff8fb61be2744d4679ab678f73",
              "urls": [
                "https://files.pythonhosted.org/packages/2a/33/b3682992ab2e9476b9c81fff22f02c8b0a1e6e1d49ee1750a67d85fd7ed2/cryptography-43.0.3-cp39-abi3-musllinux_1_2_x86_64.whl"
              ]
            }
          },
          "rules_python_publish_deps_311_cryptography_sdist_315b9001": {
            "bzlFile": "@@rules_python~//python/private/pypi:whl_library.bzl",
            "ruleClassName": "whl_library",
            "attributes": {
              "dep_template": "@rules_python_publish_deps//{name}:{target}",
              "experimental_target_platforms": [
                "cp311_linux_aarch64",
                "cp311_linux_arm",
                "cp311_linux_ppc",
                "cp311_linux_s390x",
                "cp311_linux_x86_64"
              ],
              "extra_pip_args": [
                "--index-url",
                "https://pypi.org/simple"
              ],
              "filename": "cryptography-43.0.3.tar.gz",
              "python_interpreter_target": "@@rules_python~~python~python_3_11_host//:python",
              "repo": "rules_python_publish_deps_311",
              "requirement": "cryptography==43.0.3",
              "sha256": "315b9001266a492a6ff443b61238f956b214dbec9910a081ba5b6646a055a805",
              "urls": [
                "https://files.pythonhosted.org/packages/0d/05/07b55d1fa21ac18c3a8c79f764e2514e6f6a9698f1be44994f5adf0d29db/cryptography-43.0.3.tar.gz"
              ]
            }
          },
          "rules_python_publish_deps_311_docutils_py3_none_any_dafca5b9": {
            "bzlFile": "@@rules_python~//python/private/pypi:whl_library.bzl",
            "ruleClassName": "whl_library",
            "attributes": {
              "dep_template": "@rules_python_publish_deps//{name}:{target}",
              "experimental_target_platforms": [
                "cp311_linux_aarch64",
                "cp311_linux_arm",
                "cp311_linux_ppc",
                "cp311_linux_s390x",
                "cp311_linux_x86_64",
                "cp311_osx_aarch64",
                "cp311_osx_x86_64",
                "cp311_windows_x86_64"
              ],
              "filename": "docutils-0.21.2-py3-none-any.whl",
              "python_interpreter_target": "@@rules_python~~python~python_3_11_host//:python",
              "repo": "rules_python_publish_deps_311",
              "requirement": "docutils==0.21.2",
              "sha256": "dafca5b9e384f0e419294eb4d2ff9fa826435bf15f15b7bd45723e8ad76811b2",
              "urls": [
                "https://files.pythonhosted.org/packages/8f/d7/9322c609343d929e75e7e5e6255e614fcc67572cfd083959cdef3b7aad79/docutils-0.21.2-py3-none-any.whl"
              ]
            }
          },
          "rules_python_publish_deps_311_docutils_sdist_3a6b1873": {
            "bzlFile": "@@rules_python~//python/private/pypi:whl_library.bzl",
            "ruleClassName": "whl_library",
            "attributes": {
              "dep_template": "@rules_python_publish_deps//{name}:{target}",
              "experimental_target_platforms": [
                "cp311_linux_aarch64",
                "cp311_linux_arm",
                "cp311_linux_ppc",
                "cp311_linux_s390x",
                "cp311_linux_x86_64",
                "cp311_osx_aarch64",
                "cp311_osx_x86_64",
                "cp311_windows_x86_64"
              ],
              "extra_pip_args": [
                "--index-url",
                "https://pypi.org/simple"
              ],
              "filename": "docutils-0.21.2.tar.gz",
              "python_interpreter_target": "@@rules_python~~python~python_3_11_host//:python",
              "repo": "rules_python_publish_deps_311",
              "requirement": "docutils==0.21.2",
              "sha256": "3a6b18732edf182daa3cd12775bbb338cf5691468f91eeeb109deff6ebfa986f",
              "urls": [
                "https://files.pythonhosted.org/packages/ae/ed/aefcc8cd0ba62a0560c3c18c33925362d46c6075480bfa4df87b28e169a9/docutils-0.21.2.tar.gz"
              ]
            }
          },
          "rules_python_publish_deps_311_idna_py3_none_any_946d195a": {
            "bzlFile": "@@rules_python~//python/private/pypi:whl_library.bzl",
            "ruleClassName": "whl_library",
            "attributes": {
              "dep_template": "@rules_python_publish_deps//{name}:{target}",
              "experimental_target_platforms": [
                "cp311_linux_aarch64",
                "cp311_linux_arm",
                "cp311_linux_ppc",
                "cp311_linux_s390x",
                "cp311_linux_x86_64",
                "cp311_osx_aarch64",
                "cp311_osx_x86_64",
                "cp311_windows_x86_64"
              ],
              "filename": "idna-3.10-py3-none-any.whl",
              "python_interpreter_target": "@@rules_python~~python~python_3_11_host//:python",
              "repo": "rules_python_publish_deps_311",
              "requirement": "idna==3.10",
              "sha256": "946d195a0d259cbba61165e88e65941f16e9b36ea6ddb97f00452bae8b1287d3",
              "urls": [
                "https://files.pythonhosted.org/packages/76/c6/c88e154df9c4e1a2a66ccf0005a88dfb2650c1dffb6f5ce603dfbd452ce3/idna-3.10-py3-none-any.whl"
              ]
            }
          },
          "rules_python_publish_deps_311_idna_sdist_12f65c9b": {
            "bzlFile": "@@rules_python~//python/private/pypi:whl_library.bzl",
            "ruleClassName": "whl_library",
            "attributes": {
              "dep_template": "@rules_python_publish_deps//{name}:{target}",
              "experimental_target_platforms": [
                "cp311_linux_aarch64",
                "cp311_linux_arm",
                "cp311_linux_ppc",
                "cp311_linux_s390x",
                "cp311_linux_x86_64",
                "cp311_osx_aarch64",
                "cp311_osx_x86_64",
                "cp311_windows_x86_64"
              ],
              "extra_pip_args": [
                "--index-url",
                "https://pypi.org/simple"
              ],
              "filename": "idna-3.10.tar.gz",
              "python_interpreter_target": "@@rules_python~~python~python_3_11_host//:python",
              "repo": "rules_python_publish_deps_311",
              "requirement": "idna==3.10",
              "sha256": "12f65c9b470abda6dc35cf8e63cc574b1c52b11df2c86030af0ac09b01b13ea9",
              "urls": [
                "https://files.pythonhosted.org/packages/f1/70/7703c29685631f5a7590aa73f1f1d3fa9a380e654b86af429e0934a32f7d/idna-3.10.tar.gz"
              ]
            }
          },
          "rules_python_publish_deps_311_importlib_metadata_py3_none_any_45e54197": {
            "bzlFile": "@@rules_python~//python/private/pypi:whl_library.bzl",
            "ruleClassName": "whl_library",
            "attributes": {
              "dep_template": "@rules_python_publish_deps//{name}:{target}",
              "experimental_target_platforms": [
                "cp311_linux_aarch64",
                "cp311_linux_arm",
                "cp311_linux_ppc",
                "cp311_linux_s390x",
                "cp311_linux_x86_64",
                "cp311_osx_aarch64",
                "cp311_osx_x86_64",
                "cp311_windows_x86_64"
              ],
              "filename": "importlib_metadata-8.5.0-py3-none-any.whl",
              "python_interpreter_target": "@@rules_python~~python~python_3_11_host//:python",
              "repo": "rules_python_publish_deps_311",
              "requirement": "importlib-metadata==8.5.0",
              "sha256": "45e54197d28b7a7f1559e60b95e7c567032b602131fbd588f1497f47880aa68b",
              "urls": [
                "https://files.pythonhosted.org/packages/a0/d9/a1e041c5e7caa9a05c925f4bdbdfb7f006d1f74996af53467bc394c97be7/importlib_metadata-8.5.0-py3-none-any.whl"
              ]
            }
          },
          "rules_python_publish_deps_311_importlib_metadata_sdist_71522656": {
            "bzlFile": "@@rules_python~//python/private/pypi:whl_library.bzl",
            "ruleClassName": "whl_library",
            "attributes": {
              "dep_template": "@rules_python_publish_deps//{name}:{target}",
              "experimental_target_platforms": [
                "cp311_linux_aarch64",
                "cp311_linux_arm",
                "cp311_linux_ppc",
                "cp311_linux_s390x",
                "cp311_linux_x86_64",
                "cp311_osx_aarch64",
                "cp311_osx_x86_64",
                "cp311_windows_x86_64"
              ],
              "extra_pip_args": [
                "--index-url",
                "https://pypi.org/simple"
              ],
              "filename": "importlib_metadata-8.5.0.tar.gz",
              "python_interpreter_target": "@@rules_python~~python~python_3_11_host//:python",
              "repo": "rules_python_publish_deps_311",
              "requirement": "importlib-metadata==8.5.0",
              "sha256": "71522656f0abace1d072b9e5481a48f07c138e00f079c38c8f883823f9c26bd7",
              "urls": [
                "https://files.pythonhosted.org/packages/cd/12/33e59336dca5be0c398a7482335911a33aa0e20776128f038019f1a95f1b/importlib_metadata-8.5.0.tar.gz"
              ]
            }
          },
          "rules_python_publish_deps_311_jaraco_classes_py3_none_any_f662826b": {
            "bzlFile": "@@rules_python~//python/private/pypi:whl_library.bzl",
            "ruleClassName": "whl_library",
            "attributes": {
              "dep_template": "@rules_python_publish_deps//{name}:{target}",
              "experimental_target_platforms": [
                "cp311_linux_aarch64",
                "cp311_linux_arm",
                "cp311_linux_ppc",
                "cp311_linux_s390x",
                "cp311_linux_x86_64",
                "cp311_osx_aarch64",
                "cp311_osx_x86_64",
                "cp311_windows_x86_64"
              ],
              "filename": "jaraco.classes-3.4.0-py3-none-any.whl",
              "python_interpreter_target": "@@rules_python~~python~python_3_11_host//:python",
              "repo": "rules_python_publish_deps_311",
              "requirement": "jaraco-classes==3.4.0",
              "sha256": "f662826b6bed8cace05e7ff873ce0f9283b5c924470fe664fff1c2f00f581790",
              "urls": [
                "https://files.pythonhosted.org/packages/7f/66/b15ce62552d84bbfcec9a4873ab79d993a1dd4edb922cbfccae192bd5b5f/jaraco.classes-3.4.0-py3-none-any.whl"
              ]
            }
          },
          "rules_python_publish_deps_311_jaraco_classes_sdist_47a024b5": {
            "bzlFile": "@@rules_python~//python/private/pypi:whl_library.bzl",
            "ruleClassName": "whl_library",
            "attributes": {
              "dep_template": "@rules_python_publish_deps//{name}:{target}",
              "experimental_target_platforms": [
                "cp311_linux_aarch64",
                "cp311_linux_arm",
                "cp311_linux_ppc",
                "cp311_linux_s390x",
                "cp311_linux_x86_64",
                "cp311_osx_aarch64",
                "cp311_osx_x86_64",
                "cp311_windows_x86_64"
              ],
              "extra_pip_args": [
                "--index-url",
                "https://pypi.org/simple"
              ],
              "filename": "jaraco.classes-3.4.0.tar.gz",
              "python_interpreter_target": "@@rules_python~~python~python_3_11_host//:python",
              "repo": "rules_python_publish_deps_311",
              "requirement": "jaraco-classes==3.4.0",
              "sha256": "47a024b51d0239c0dd8c8540c6c7f484be3b8fcf0b2d85c13825780d3b3f3acd",
              "urls": [
                "https://files.pythonhosted.org/packages/06/c0/ed4a27bc5571b99e3cff68f8a9fa5b56ff7df1c2251cc715a652ddd26402/jaraco.classes-3.4.0.tar.gz"
              ]
            }
          },
          "rules_python_publish_deps_311_jaraco_context_py3_none_any_f797fc48": {
            "bzlFile": "@@rules_python~//python/private/pypi:whl_library.bzl",
            "ruleClassName": "whl_library",
            "attributes": {
              "dep_template": "@rules_python_publish_deps//{name}:{target}",
              "experimental_target_platforms": [
                "cp311_linux_aarch64",
                "cp311_linux_arm",
                "cp311_linux_ppc",
                "cp311_linux_s390x",
                "cp311_linux_x86_64",
                "cp311_osx_aarch64",
                "cp311_osx_x86_64",
                "cp311_windows_x86_64"
              ],
              "filename": "jaraco.context-6.0.1-py3-none-any.whl",
              "python_interpreter_target": "@@rules_python~~python~python_3_11_host//:python",
              "repo": "rules_python_publish_deps_311",
              "requirement": "jaraco-context==6.0.1",
              "sha256": "f797fc481b490edb305122c9181830a3a5b76d84ef6d1aef2fb9b47ab956f9e4",
              "urls": [
                "https://files.pythonhosted.org/packages/ff/db/0c52c4cf5e4bd9f5d7135ec7669a3a767af21b3a308e1ed3674881e52b62/jaraco.context-6.0.1-py3-none-any.whl"
              ]
            }
          },
          "rules_python_publish_deps_311_jaraco_context_sdist_9bae4ea5": {
            "bzlFile": "@@rules_python~//python/private/pypi:whl_library.bzl",
            "ruleClassName": "whl_library",
            "attributes": {
              "dep_template": "@rules_python_publish_deps//{name}:{target}",
              "experimental_target_platforms": [
                "cp311_linux_aarch64",
                "cp311_linux_arm",
                "cp311_linux_ppc",
                "cp311_linux_s390x",
                "cp311_linux_x86_64",
                "cp311_osx_aarch64",
                "cp311_osx_x86_64",
                "cp311_windows_x86_64"
              ],
              "extra_pip_args": [
                "--index-url",
                "https://pypi.org/simple"
              ],
              "filename": "jaraco_context-6.0.1.tar.gz",
              "python_interpreter_target": "@@rules_python~~python~python_3_11_host//:python",
              "repo": "rules_python_publish_deps_311",
              "requirement": "jaraco-context==6.0.1",
              "sha256": "9bae4ea555cf0b14938dc0aee7c9f32ed303aa20a3b73e7dc80111628792d1b3",
              "urls": [
                "https://files.pythonhosted.org/packages/df/ad/f3777b81bf0b6e7bc7514a1656d3e637b2e8e15fab2ce3235730b3e7a4e6/jaraco_context-6.0.1.tar.gz"
              ]
            }
          },
          "rules_python_publish_deps_311_jaraco_functools_py3_none_any_ad159f13": {
            "bzlFile": "@@rules_python~//python/private/pypi:whl_library.bzl",
            "ruleClassName": "whl_library",
            "attributes": {
              "dep_template": "@rules_python_publish_deps//{name}:{target}",
              "experimental_target_platforms": [
                "cp311_linux_aarch64",
                "cp311_linux_arm",
                "cp311_linux_ppc",
                "cp311_linux_s390x",
                "cp311_linux_x86_64",
                "cp311_osx_aarch64",
                "cp311_osx_x86_64",
                "cp311_windows_x86_64"
              ],
              "filename": "jaraco.functools-4.1.0-py3-none-any.whl",
              "python_interpreter_target": "@@rules_python~~python~python_3_11_host//:python",
              "repo": "rules_python_publish_deps_311",
              "requirement": "jaraco-functools==4.1.0",
              "sha256": "ad159f13428bc4acbf5541ad6dec511f91573b90fba04df61dafa2a1231cf649",
              "urls": [
                "https://files.pythonhosted.org/packages/9f/4f/24b319316142c44283d7540e76c7b5a6dbd5db623abd86bb7b3491c21018/jaraco.functools-4.1.0-py3-none-any.whl"
              ]
            }
          },
          "rules_python_publish_deps_311_jaraco_functools_sdist_70f7e0e2": {
            "bzlFile": "@@rules_python~//python/private/pypi:whl_library.bzl",
            "ruleClassName": "whl_library",
            "attributes": {
              "dep_template": "@rules_python_publish_deps//{name}:{target}",
              "experimental_target_platforms": [
                "cp311_linux_aarch64",
                "cp311_linux_arm",
                "cp311_linux_ppc",
                "cp311_linux_s390x",
                "cp311_linux_x86_64",
                "cp311_osx_aarch64",
                "cp311_osx_x86_64",
                "cp311_windows_x86_64"
              ],
              "extra_pip_args": [
                "--index-url",
                "https://pypi.org/simple"
              ],
              "filename": "jaraco_functools-4.1.0.tar.gz",
              "python_interpreter_target": "@@rules_python~~python~python_3_11_host//:python",
              "repo": "rules_python_publish_deps_311",
              "requirement": "jaraco-functools==4.1.0",
              "sha256": "70f7e0e2ae076498e212562325e805204fc092d7b4c17e0e86c959e249701a9d",
              "urls": [
                "https://files.pythonhosted.org/packages/ab/23/9894b3df5d0a6eb44611c36aec777823fc2e07740dabbd0b810e19594013/jaraco_functools-4.1.0.tar.gz"
              ]
            }
          },
          "rules_python_publish_deps_311_jeepney_py3_none_any_c0a454ad": {
            "bzlFile": "@@rules_python~//python/private/pypi:whl_library.bzl",
            "ruleClassName": "whl_library",
            "attributes": {
              "dep_template": "@rules_python_publish_deps//{name}:{target}",
              "experimental_target_platforms": [
                "cp311_linux_aarch64",
                "cp311_linux_arm",
                "cp311_linux_ppc",
                "cp311_linux_s390x",
                "cp311_linux_x86_64"
              ],
              "filename": "jeepney-0.8.0-py3-none-any.whl",
              "python_interpreter_target": "@@rules_python~~python~python_3_11_host//:python",
              "repo": "rules_python_publish_deps_311",
              "requirement": "jeepney==0.8.0",
              "sha256": "c0a454ad016ca575060802ee4d590dd912e35c122fa04e70306de3d076cce755",
              "urls": [
                "https://files.pythonhosted.org/packages/ae/72/2a1e2290f1ab1e06f71f3d0f1646c9e4634e70e1d37491535e19266e8dc9/jeepney-0.8.0-py3-none-any.whl"
              ]
            }
          },
          "rules_python_publish_deps_311_jeepney_sdist_5efe48d2": {
            "bzlFile": "@@rules_python~//python/private/pypi:whl_library.bzl",
            "ruleClassName": "whl_library",
            "attributes": {
              "dep_template": "@rules_python_publish_deps//{name}:{target}",
              "experimental_target_platforms": [
                "cp311_linux_aarch64",
                "cp311_linux_arm",
                "cp311_linux_ppc",
                "cp311_linux_s390x",
                "cp311_linux_x86_64"
              ],
              "extra_pip_args": [
                "--index-url",
                "https://pypi.org/simple"
              ],
              "filename": "jeepney-0.8.0.tar.gz",
              "python_interpreter_target": "@@rules_python~~python~python_3_11_host//:python",
              "repo": "rules_python_publish_deps_311",
              "requirement": "jeepney==0.8.0",
              "sha256": "5efe48d255973902f6badc3ce55e2aa6c5c3b3bc642059ef3a91247bcfcc5806",
              "urls": [
                "https://files.pythonhosted.org/packages/d6/f4/154cf374c2daf2020e05c3c6a03c91348d59b23c5366e968feb198306fdf/jeepney-0.8.0.tar.gz"
              ]
            }
          },
          "rules_python_publish_deps_311_keyring_py3_none_any_5426f817": {
            "bzlFile": "@@rules_python~//python/private/pypi:whl_library.bzl",
            "ruleClassName": "whl_library",
            "attributes": {
              "dep_template": "@rules_python_publish_deps//{name}:{target}",
              "experimental_target_platforms": [
                "cp311_linux_aarch64",
                "cp311_linux_arm",
                "cp311_linux_ppc",
                "cp311_linux_s390x",
                "cp311_linux_x86_64",
                "cp311_osx_aarch64",
                "cp311_osx_x86_64",
                "cp311_windows_x86_64"
              ],
              "filename": "keyring-25.4.1-py3-none-any.whl",
              "python_interpreter_target": "@@rules_python~~python~python_3_11_host//:python",
              "repo": "rules_python_publish_deps_311",
              "requirement": "keyring==25.4.1",
              "sha256": "5426f817cf7f6f007ba5ec722b1bcad95a75b27d780343772ad76b17cb47b0bf",
              "urls": [
                "https://files.pythonhosted.org/packages/83/25/e6d59e5f0a0508d0dca8bb98c7f7fd3772fc943ac3f53d5ab18a218d32c0/keyring-25.4.1-py3-none-any.whl"
              ]
            }
          },
          "rules_python_publish_deps_311_keyring_sdist_b07ebc55": {
            "bzlFile": "@@rules_python~//python/private/pypi:whl_library.bzl",
            "ruleClassName": "whl_library",
            "attributes": {
              "dep_template": "@rules_python_publish_deps//{name}:{target}",
              "experimental_target_platforms": [
                "cp311_linux_aarch64",
                "cp311_linux_arm",
                "cp311_linux_ppc",
                "cp311_linux_s390x",
                "cp311_linux_x86_64",
                "cp311_osx_aarch64",
                "cp311_osx_x86_64",
                "cp311_windows_x86_64"
              ],
              "extra_pip_args": [
                "--index-url",
                "https://pypi.org/simple"
              ],
              "filename": "keyring-25.4.1.tar.gz",
              "python_interpreter_target": "@@rules_python~~python~python_3_11_host//:python",
              "repo": "rules_python_publish_deps_311",
              "requirement": "keyring==25.4.1",
              "sha256": "b07ebc55f3e8ed86ac81dd31ef14e81ace9dd9c3d4b5d77a6e9a2016d0d71a1b",
              "urls": [
                "https://files.pythonhosted.org/packages/a5/1c/2bdbcfd5d59dc6274ffb175bc29aa07ecbfab196830e0cfbde7bd861a2ea/keyring-25.4.1.tar.gz"
              ]
            }
          },
          "rules_python_publish_deps_311_markdown_it_py_py3_none_any_35521684": {
            "bzlFile": "@@rules_python~//python/private/pypi:whl_library.bzl",
            "ruleClassName": "whl_library",
            "attributes": {
              "dep_template": "@rules_python_publish_deps//{name}:{target}",
              "experimental_target_platforms": [
                "cp311_linux_aarch64",
                "cp311_linux_arm",
                "cp311_linux_ppc",
                "cp311_linux_s390x",
                "cp311_linux_x86_64",
                "cp311_osx_aarch64",
                "cp311_osx_x86_64",
                "cp311_windows_x86_64"
              ],
              "filename": "markdown_it_py-3.0.0-py3-none-any.whl",
              "python_interpreter_target": "@@rules_python~~python~python_3_11_host//:python",
              "repo": "rules_python_publish_deps_311",
              "requirement": "markdown-it-py==3.0.0",
              "sha256": "355216845c60bd96232cd8d8c40e8f9765cc86f46880e43a8fd22dc1a1a8cab1",
              "urls": [
                "https://files.pythonhosted.org/packages/42/d7/1ec15b46af6af88f19b8e5ffea08fa375d433c998b8a7639e76935c14f1f/markdown_it_py-3.0.0-py3-none-any.whl"
              ]
            }
          },
          "rules_python_publish_deps_311_markdown_it_py_sdist_e3f60a94": {
            "bzlFile": "@@rules_python~//python/private/pypi:whl_library.bzl",
            "ruleClassName": "whl_library",
            "attributes": {
              "dep_template": "@rules_python_publish_deps//{name}:{target}",
              "experimental_target_platforms": [
                "cp311_linux_aarch64",
                "cp311_linux_arm",
                "cp311_linux_ppc",
                "cp311_linux_s390x",
                "cp311_linux_x86_64",
                "cp311_osx_aarch64",
                "cp311_osx_x86_64",
                "cp311_windows_x86_64"
              ],
              "extra_pip_args": [
                "--index-url",
                "https://pypi.org/simple"
              ],
              "filename": "markdown-it-py-3.0.0.tar.gz",
              "python_interpreter_target": "@@rules_python~~python~python_3_11_host//:python",
              "repo": "rules_python_publish_deps_311",
              "requirement": "markdown-it-py==3.0.0",
              "sha256": "e3f60a94fa066dc52ec76661e37c851cb232d92f9886b15cb560aaada2df8feb",
              "urls": [
                "https://files.pythonhosted.org/packages/38/71/3b932df36c1a044d397a1f92d1cf91ee0a503d91e470cbd670aa66b07ed0/markdown-it-py-3.0.0.tar.gz"
              ]
            }
          },
          "rules_python_publish_deps_311_mdurl_py3_none_any_84008a41": {
            "bzlFile": "@@rules_python~//python/private/pypi:whl_library.bzl",
            "ruleClassName": "whl_library",
            "attributes": {
              "dep_template": "@rules_python_publish_deps//{name}:{target}",
              "experimental_target_platforms": [
                "cp311_linux_aarch64",
                "cp311_linux_arm",
                "cp311_linux_ppc",
                "cp311_linux_s390x",
                "cp311_linux_x86_64",
                "cp311_osx_aarch64",
                "cp311_osx_x86_64",
                "cp311_windows_x86_64"
              ],
              "filename": "mdurl-0.1.2-py3-none-any.whl",
              "python_interpreter_target": "@@rules_python~~python~python_3_11_host//:python",
              "repo": "rules_python_publish_deps_311",
              "requirement": "mdurl==0.1.2",
              "sha256": "84008a41e51615a49fc9966191ff91509e3c40b939176e643fd50a5c2196b8f8",
              "urls": [
                "https://files.pythonhosted.org/packages/b3/38/89ba8ad64ae25be8de66a6d463314cf1eb366222074cfda9ee839c56a4b4/mdurl-0.1.2-py3-none-any.whl"
              ]
            }
          },
          "rules_python_publish_deps_311_mdurl_sdist_bb413d29": {
            "bzlFile": "@@rules_python~//python/private/pypi:whl_library.bzl",
            "ruleClassName": "whl_library",
            "attributes": {
              "dep_template": "@rules_python_publish_deps//{name}:{target}",
              "experimental_target_platforms": [
                "cp311_linux_aarch64",
                "cp311_linux_arm",
                "cp311_linux_ppc",
                "cp311_linux_s390x",
                "cp311_linux_x86_64",
                "cp311_osx_aarch64",
                "cp311_osx_x86_64",
                "cp311_windows_x86_64"
              ],
              "extra_pip_args": [
                "--index-url",
                "https://pypi.org/simple"
              ],
              "filename": "mdurl-0.1.2.tar.gz",
              "python_interpreter_target": "@@rules_python~~python~python_3_11_host//:python",
              "repo": "rules_python_publish_deps_311",
              "requirement": "mdurl==0.1.2",
              "sha256": "bb413d29f5eea38f31dd4754dd7377d4465116fb207585f97bf925588687c1ba",
              "urls": [
                "https://files.pythonhosted.org/packages/d6/54/cfe61301667036ec958cb99bd3efefba235e65cdeb9c84d24a8293ba1d90/mdurl-0.1.2.tar.gz"
              ]
            }
          },
          "rules_python_publish_deps_311_more_itertools_py3_none_any_037b0d32": {
            "bzlFile": "@@rules_python~//python/private/pypi:whl_library.bzl",
            "ruleClassName": "whl_library",
            "attributes": {
              "dep_template": "@rules_python_publish_deps//{name}:{target}",
              "experimental_target_platforms": [
                "cp311_linux_aarch64",
                "cp311_linux_arm",
                "cp311_linux_ppc",
                "cp311_linux_s390x",
                "cp311_linux_x86_64",
                "cp311_osx_aarch64",
                "cp311_osx_x86_64",
                "cp311_windows_x86_64"
              ],
              "filename": "more_itertools-10.5.0-py3-none-any.whl",
              "python_interpreter_target": "@@rules_python~~python~python_3_11_host//:python",
              "repo": "rules_python_publish_deps_311",
              "requirement": "more-itertools==10.5.0",
              "sha256": "037b0d3203ce90cca8ab1defbbdac29d5f993fc20131f3664dc8d6acfa872aef",
              "urls": [
                "https://files.pythonhosted.org/packages/48/7e/3a64597054a70f7c86eb0a7d4fc315b8c1ab932f64883a297bdffeb5f967/more_itertools-10.5.0-py3-none-any.whl"
              ]
            }
          },
          "rules_python_publish_deps_311_more_itertools_sdist_5482bfef": {
            "bzlFile": "@@rules_python~//python/private/pypi:whl_library.bzl",
            "ruleClassName": "whl_library",
            "attributes": {
              "dep_template": "@rules_python_publish_deps//{name}:{target}",
              "experimental_target_platforms": [
                "cp311_linux_aarch64",
                "cp311_linux_arm",
                "cp311_linux_ppc",
                "cp311_linux_s390x",
                "cp311_linux_x86_64",
                "cp311_osx_aarch64",
                "cp311_osx_x86_64",
                "cp311_windows_x86_64"
              ],
              "extra_pip_args": [
                "--index-url",
                "https://pypi.org/simple"
              ],
              "filename": "more-itertools-10.5.0.tar.gz",
              "python_interpreter_target": "@@rules_python~~python~python_3_11_host//:python",
              "repo": "rules_python_publish_deps_311",
              "requirement": "more-itertools==10.5.0",
              "sha256": "5482bfef7849c25dc3c6dd53a6173ae4795da2a41a80faea6700d9f5846c5da6",
              "urls": [
                "https://files.pythonhosted.org/packages/51/78/65922308c4248e0eb08ebcbe67c95d48615cc6f27854b6f2e57143e9178f/more-itertools-10.5.0.tar.gz"
              ]
            }
          },
          "rules_python_publish_deps_311_nh3_cp37_abi3_macosx_10_12_x86_64_14c5a72e": {
            "bzlFile": "@@rules_python~//python/private/pypi:whl_library.bzl",
            "ruleClassName": "whl_library",
            "attributes": {
              "dep_template": "@rules_python_publish_deps//{name}:{target}",
              "experimental_target_platforms": [
                "cp311_linux_aarch64",
                "cp311_linux_arm",
                "cp311_linux_ppc",
                "cp311_linux_s390x",
                "cp311_linux_x86_64",
                "cp311_osx_aarch64",
                "cp311_osx_x86_64",
                "cp311_windows_x86_64"
              ],
              "filename": "nh3-0.2.18-cp37-abi3-macosx_10_12_x86_64.macosx_11_0_arm64.macosx_10_12_universal2.whl",
              "python_interpreter_target": "@@rules_python~~python~python_3_11_host//:python",
              "repo": "rules_python_publish_deps_311",
              "requirement": "nh3==0.2.18",
              "sha256": "14c5a72e9fe82aea5fe3072116ad4661af5cf8e8ff8fc5ad3450f123e4925e86",
              "urls": [
                "https://files.pythonhosted.org/packages/b3/89/1daff5d9ba5a95a157c092c7c5f39b8dd2b1ddb4559966f808d31cfb67e0/nh3-0.2.18-cp37-abi3-macosx_10_12_x86_64.macosx_11_0_arm64.macosx_10_12_universal2.whl"
              ]
            }
          },
          "rules_python_publish_deps_311_nh3_cp37_abi3_macosx_10_12_x86_64_7b7c2a3c": {
            "bzlFile": "@@rules_python~//python/private/pypi:whl_library.bzl",
            "ruleClassName": "whl_library",
            "attributes": {
              "dep_template": "@rules_python_publish_deps//{name}:{target}",
              "experimental_target_platforms": [
                "cp311_linux_aarch64",
                "cp311_linux_arm",
                "cp311_linux_ppc",
                "cp311_linux_s390x",
                "cp311_linux_x86_64",
                "cp311_osx_aarch64",
                "cp311_osx_x86_64",
                "cp311_windows_x86_64"
              ],
              "filename": "nh3-0.2.18-cp37-abi3-macosx_10_12_x86_64.whl",
              "python_interpreter_target": "@@rules_python~~python~python_3_11_host//:python",
              "repo": "rules_python_publish_deps_311",
              "requirement": "nh3==0.2.18",
              "sha256": "7b7c2a3c9eb1a827d42539aa64091640bd275b81e097cd1d8d82ef91ffa2e811",
              "urls": [
                "https://files.pythonhosted.org/packages/2c/b6/42fc3c69cabf86b6b81e4c051a9b6e249c5ba9f8155590222c2622961f58/nh3-0.2.18-cp37-abi3-macosx_10_12_x86_64.whl"
              ]
            }
          },
          "rules_python_publish_deps_311_nh3_cp37_abi3_manylinux_2_17_aarch64_42c64511": {
            "bzlFile": "@@rules_python~//python/private/pypi:whl_library.bzl",
            "ruleClassName": "whl_library",
            "attributes": {
              "dep_template": "@rules_python_publish_deps//{name}:{target}",
              "experimental_target_platforms": [
                "cp311_linux_aarch64",
                "cp311_linux_arm",
                "cp311_linux_ppc",
                "cp311_linux_s390x",
                "cp311_linux_x86_64",
                "cp311_osx_aarch64",
                "cp311_osx_x86_64",
                "cp311_windows_x86_64"
              ],
              "filename": "nh3-0.2.18-cp37-abi3-manylinux_2_17_aarch64.manylinux2014_aarch64.whl",
              "python_interpreter_target": "@@rules_python~~python~python_3_11_host//:python",
              "repo": "rules_python_publish_deps_311",
              "requirement": "nh3==0.2.18",
              "sha256": "42c64511469005058cd17cc1537578eac40ae9f7200bedcfd1fc1a05f4f8c200",
              "urls": [
                "https://files.pythonhosted.org/packages/45/b9/833f385403abaf0023c6547389ec7a7acf141ddd9d1f21573723a6eab39a/nh3-0.2.18-cp37-abi3-manylinux_2_17_aarch64.manylinux2014_aarch64.whl"
              ]
            }
          },
          "rules_python_publish_deps_311_nh3_cp37_abi3_manylinux_2_17_armv7l_0411beb0": {
            "bzlFile": "@@rules_python~//python/private/pypi:whl_library.bzl",
            "ruleClassName": "whl_library",
            "attributes": {
              "dep_template": "@rules_python_publish_deps//{name}:{target}",
              "experimental_target_platforms": [
                "cp311_linux_aarch64",
                "cp311_linux_arm",
                "cp311_linux_ppc",
                "cp311_linux_s390x",
                "cp311_linux_x86_64",
                "cp311_osx_aarch64",
                "cp311_osx_x86_64",
                "cp311_windows_x86_64"
              ],
              "filename": "nh3-0.2.18-cp37-abi3-manylinux_2_17_armv7l.manylinux2014_armv7l.whl",
              "python_interpreter_target": "@@rules_python~~python~python_3_11_host//:python",
              "repo": "rules_python_publish_deps_311",
              "requirement": "nh3==0.2.18",
              "sha256": "0411beb0589eacb6734f28d5497ca2ed379eafab8ad8c84b31bb5c34072b7164",
              "urls": [
                "https://files.pythonhosted.org/packages/05/2b/85977d9e11713b5747595ee61f381bc820749daf83f07b90b6c9964cf932/nh3-0.2.18-cp37-abi3-manylinux_2_17_armv7l.manylinux2014_armv7l.whl"
              ]
            }
          },
          "rules_python_publish_deps_311_nh3_cp37_abi3_manylinux_2_17_ppc64_5f36b271": {
            "bzlFile": "@@rules_python~//python/private/pypi:whl_library.bzl",
            "ruleClassName": "whl_library",
            "attributes": {
              "dep_template": "@rules_python_publish_deps//{name}:{target}",
              "experimental_target_platforms": [
                "cp311_linux_aarch64",
                "cp311_linux_arm",
                "cp311_linux_ppc",
                "cp311_linux_s390x",
                "cp311_linux_x86_64",
                "cp311_osx_aarch64",
                "cp311_osx_x86_64",
                "cp311_windows_x86_64"
              ],
              "filename": "nh3-0.2.18-cp37-abi3-manylinux_2_17_ppc64.manylinux2014_ppc64.whl",
              "python_interpreter_target": "@@rules_python~~python~python_3_11_host//:python",
              "repo": "rules_python_publish_deps_311",
              "requirement": "nh3==0.2.18",
              "sha256": "5f36b271dae35c465ef5e9090e1fdaba4a60a56f0bb0ba03e0932a66f28b9189",
              "urls": [
                "https://files.pythonhosted.org/packages/72/f2/5c894d5265ab80a97c68ca36f25c8f6f0308abac649aaf152b74e7e854a8/nh3-0.2.18-cp37-abi3-manylinux_2_17_ppc64.manylinux2014_ppc64.whl"
              ]
            }
          },
          "rules_python_publish_deps_311_nh3_cp37_abi3_manylinux_2_17_ppc64le_34c03fa7": {
            "bzlFile": "@@rules_python~//python/private/pypi:whl_library.bzl",
            "ruleClassName": "whl_library",
            "attributes": {
              "dep_template": "@rules_python_publish_deps//{name}:{target}",
              "experimental_target_platforms": [
                "cp311_linux_aarch64",
                "cp311_linux_arm",
                "cp311_linux_ppc",
                "cp311_linux_s390x",
                "cp311_linux_x86_64",
                "cp311_osx_aarch64",
                "cp311_osx_x86_64",
                "cp311_windows_x86_64"
              ],
              "filename": "nh3-0.2.18-cp37-abi3-manylinux_2_17_ppc64le.manylinux2014_ppc64le.whl",
              "python_interpreter_target": "@@rules_python~~python~python_3_11_host//:python",
              "repo": "rules_python_publish_deps_311",
              "requirement": "nh3==0.2.18",
              "sha256": "34c03fa78e328c691f982b7c03d4423bdfd7da69cd707fe572f544cf74ac23ad",
              "urls": [
                "https://files.pythonhosted.org/packages/ab/a7/375afcc710dbe2d64cfbd69e31f82f3e423d43737258af01f6a56d844085/nh3-0.2.18-cp37-abi3-manylinux_2_17_ppc64le.manylinux2014_ppc64le.whl"
              ]
            }
          },
          "rules_python_publish_deps_311_nh3_cp37_abi3_manylinux_2_17_s390x_19aaba96": {
            "bzlFile": "@@rules_python~//python/private/pypi:whl_library.bzl",
            "ruleClassName": "whl_library",
            "attributes": {
              "dep_template": "@rules_python_publish_deps//{name}:{target}",
              "experimental_target_platforms": [
                "cp311_linux_aarch64",
                "cp311_linux_arm",
                "cp311_linux_ppc",
                "cp311_linux_s390x",
                "cp311_linux_x86_64",
                "cp311_osx_aarch64",
                "cp311_osx_x86_64",
                "cp311_windows_x86_64"
              ],
              "filename": "nh3-0.2.18-cp37-abi3-manylinux_2_17_s390x.manylinux2014_s390x.whl",
              "python_interpreter_target": "@@rules_python~~python~python_3_11_host//:python",
              "repo": "rules_python_publish_deps_311",
              "requirement": "nh3==0.2.18",
              "sha256": "19aaba96e0f795bd0a6c56291495ff59364f4300d4a39b29a0abc9cb3774a84b",
              "urls": [
                "https://files.pythonhosted.org/packages/c2/a8/3bb02d0c60a03ad3a112b76c46971e9480efa98a8946677b5a59f60130ca/nh3-0.2.18-cp37-abi3-manylinux_2_17_s390x.manylinux2014_s390x.whl"
              ]
            }
          },
          "rules_python_publish_deps_311_nh3_cp37_abi3_manylinux_2_17_x86_64_de3ceed6": {
            "bzlFile": "@@rules_python~//python/private/pypi:whl_library.bzl",
            "ruleClassName": "whl_library",
            "attributes": {
              "dep_template": "@rules_python_publish_deps//{name}:{target}",
              "experimental_target_platforms": [
                "cp311_linux_aarch64",
                "cp311_linux_arm",
                "cp311_linux_ppc",
                "cp311_linux_s390x",
                "cp311_linux_x86_64",
                "cp311_osx_aarch64",
                "cp311_osx_x86_64",
                "cp311_windows_x86_64"
              ],
              "filename": "nh3-0.2.18-cp37-abi3-manylinux_2_17_x86_64.manylinux2014_x86_64.whl",
              "python_interpreter_target": "@@rules_python~~python~python_3_11_host//:python",
              "repo": "rules_python_publish_deps_311",
              "requirement": "nh3==0.2.18",
              "sha256": "de3ceed6e661954871d6cd78b410213bdcb136f79aafe22aa7182e028b8c7307",
              "urls": [
                "https://files.pythonhosted.org/packages/1b/63/6ab90d0e5225ab9780f6c9fb52254fa36b52bb7c188df9201d05b647e5e1/nh3-0.2.18-cp37-abi3-manylinux_2_17_x86_64.manylinux2014_x86_64.whl"
              ]
            }
          },
          "rules_python_publish_deps_311_nh3_cp37_abi3_musllinux_1_2_aarch64_f0eca9ca": {
            "bzlFile": "@@rules_python~//python/private/pypi:whl_library.bzl",
            "ruleClassName": "whl_library",
            "attributes": {
              "dep_template": "@rules_python_publish_deps//{name}:{target}",
              "experimental_target_platforms": [
                "cp311_linux_aarch64",
                "cp311_linux_arm",
                "cp311_linux_ppc",
                "cp311_linux_s390x",
                "cp311_linux_x86_64",
                "cp311_osx_aarch64",
                "cp311_osx_x86_64",
                "cp311_windows_x86_64"
              ],
              "filename": "nh3-0.2.18-cp37-abi3-musllinux_1_2_aarch64.whl",
              "python_interpreter_target": "@@rules_python~~python~python_3_11_host//:python",
              "repo": "rules_python_publish_deps_311",
              "requirement": "nh3==0.2.18",
              "sha256": "f0eca9ca8628dbb4e916ae2491d72957fdd35f7a5d326b7032a345f111ac07fe",
              "urls": [
                "https://files.pythonhosted.org/packages/a3/da/0c4e282bc3cff4a0adf37005fa1fb42257673fbc1bbf7d1ff639ec3d255a/nh3-0.2.18-cp37-abi3-musllinux_1_2_aarch64.whl"
              ]
            }
          },
          "rules_python_publish_deps_311_nh3_cp37_abi3_musllinux_1_2_armv7l_3a157ab1": {
            "bzlFile": "@@rules_python~//python/private/pypi:whl_library.bzl",
            "ruleClassName": "whl_library",
            "attributes": {
              "dep_template": "@rules_python_publish_deps//{name}:{target}",
              "experimental_target_platforms": [
                "cp311_linux_aarch64",
                "cp311_linux_arm",
                "cp311_linux_ppc",
                "cp311_linux_s390x",
                "cp311_linux_x86_64",
                "cp311_osx_aarch64",
                "cp311_osx_x86_64",
                "cp311_windows_x86_64"
              ],
              "filename": "nh3-0.2.18-cp37-abi3-musllinux_1_2_armv7l.whl",
              "python_interpreter_target": "@@rules_python~~python~python_3_11_host//:python",
              "repo": "rules_python_publish_deps_311",
              "requirement": "nh3==0.2.18",
              "sha256": "3a157ab149e591bb638a55c8c6bcb8cdb559c8b12c13a8affaba6cedfe51713a",
              "urls": [
                "https://files.pythonhosted.org/packages/de/81/c291231463d21da5f8bba82c8167a6d6893cc5419b0639801ee5d3aeb8a9/nh3-0.2.18-cp37-abi3-musllinux_1_2_armv7l.whl"
              ]
            }
          },
          "rules_python_publish_deps_311_nh3_cp37_abi3_musllinux_1_2_x86_64_36c95d4b": {
            "bzlFile": "@@rules_python~//python/private/pypi:whl_library.bzl",
            "ruleClassName": "whl_library",
            "attributes": {
              "dep_template": "@rules_python_publish_deps//{name}:{target}",
              "experimental_target_platforms": [
                "cp311_linux_aarch64",
                "cp311_linux_arm",
                "cp311_linux_ppc",
                "cp311_linux_s390x",
                "cp311_linux_x86_64",
                "cp311_osx_aarch64",
                "cp311_osx_x86_64",
                "cp311_windows_x86_64"
              ],
              "filename": "nh3-0.2.18-cp37-abi3-musllinux_1_2_x86_64.whl",
              "python_interpreter_target": "@@rules_python~~python~python_3_11_host//:python",
              "repo": "rules_python_publish_deps_311",
              "requirement": "nh3==0.2.18",
              "sha256": "36c95d4b70530b320b365659bb5034341316e6a9b30f0b25fa9c9eff4c27a204",
              "urls": [
                "https://files.pythonhosted.org/packages/eb/61/73a007c74c37895fdf66e0edcd881f5eaa17a348ff02f4bb4bc906d61085/nh3-0.2.18-cp37-abi3-musllinux_1_2_x86_64.whl"
              ]
            }
          },
          "rules_python_publish_deps_311_nh3_cp37_abi3_win_amd64_8ce0f819": {
            "bzlFile": "@@rules_python~//python/private/pypi:whl_library.bzl",
            "ruleClassName": "whl_library",
            "attributes": {
              "dep_template": "@rules_python_publish_deps//{name}:{target}",
              "experimental_target_platforms": [
                "cp311_linux_aarch64",
                "cp311_linux_arm",
                "cp311_linux_ppc",
                "cp311_linux_s390x",
                "cp311_linux_x86_64",
                "cp311_osx_aarch64",
                "cp311_osx_x86_64",
                "cp311_windows_x86_64"
              ],
              "filename": "nh3-0.2.18-cp37-abi3-win_amd64.whl",
              "python_interpreter_target": "@@rules_python~~python~python_3_11_host//:python",
              "repo": "rules_python_publish_deps_311",
              "requirement": "nh3==0.2.18",
              "sha256": "8ce0f819d2f1933953fca255db2471ad58184a60508f03e6285e5114b6254844",
              "urls": [
                "https://files.pythonhosted.org/packages/26/8d/53c5b19c4999bdc6ba95f246f4ef35ca83d7d7423e5e38be43ad66544e5d/nh3-0.2.18-cp37-abi3-win_amd64.whl"
              ]
            }
          },
          "rules_python_publish_deps_311_nh3_sdist_94a16692": {
            "bzlFile": "@@rules_python~//python/private/pypi:whl_library.bzl",
            "ruleClassName": "whl_library",
            "attributes": {
              "dep_template": "@rules_python_publish_deps//{name}:{target}",
              "experimental_target_platforms": [
                "cp311_linux_aarch64",
                "cp311_linux_arm",
                "cp311_linux_ppc",
                "cp311_linux_s390x",
                "cp311_linux_x86_64",
                "cp311_osx_aarch64",
                "cp311_osx_x86_64",
                "cp311_windows_x86_64"
              ],
              "extra_pip_args": [
                "--index-url",
                "https://pypi.org/simple"
              ],
              "filename": "nh3-0.2.18.tar.gz",
              "python_interpreter_target": "@@rules_python~~python~python_3_11_host//:python",
              "repo": "rules_python_publish_deps_311",
              "requirement": "nh3==0.2.18",
              "sha256": "94a166927e53972a9698af9542ace4e38b9de50c34352b962f4d9a7d4c927af4",
              "urls": [
                "https://files.pythonhosted.org/packages/62/73/10df50b42ddb547a907deeb2f3c9823022580a7a47281e8eae8e003a9639/nh3-0.2.18.tar.gz"
              ]
            }
          },
          "rules_python_publish_deps_311_pkginfo_py3_none_any_889a6da2": {
            "bzlFile": "@@rules_python~//python/private/pypi:whl_library.bzl",
            "ruleClassName": "whl_library",
            "attributes": {
              "dep_template": "@rules_python_publish_deps//{name}:{target}",
              "experimental_target_platforms": [
                "cp311_linux_aarch64",
                "cp311_linux_arm",
                "cp311_linux_ppc",
                "cp311_linux_s390x",
                "cp311_linux_x86_64",
                "cp311_osx_aarch64",
                "cp311_osx_x86_64",
                "cp311_windows_x86_64"
              ],
              "filename": "pkginfo-1.10.0-py3-none-any.whl",
              "python_interpreter_target": "@@rules_python~~python~python_3_11_host//:python",
              "repo": "rules_python_publish_deps_311",
              "requirement": "pkginfo==1.10.0",
              "sha256": "889a6da2ed7ffc58ab5b900d888ddce90bce912f2d2de1dc1c26f4cb9fe65097",
              "urls": [
                "https://files.pythonhosted.org/packages/56/09/054aea9b7534a15ad38a363a2bd974c20646ab1582a387a95b8df1bfea1c/pkginfo-1.10.0-py3-none-any.whl"
              ]
            }
          },
          "rules_python_publish_deps_311_pkginfo_sdist_5df73835": {
            "bzlFile": "@@rules_python~//python/private/pypi:whl_library.bzl",
            "ruleClassName": "whl_library",
            "attributes": {
              "dep_template": "@rules_python_publish_deps//{name}:{target}",
              "experimental_target_platforms": [
                "cp311_linux_aarch64",
                "cp311_linux_arm",
                "cp311_linux_ppc",
                "cp311_linux_s390x",
                "cp311_linux_x86_64",
                "cp311_osx_aarch64",
                "cp311_osx_x86_64",
                "cp311_windows_x86_64"
              ],
              "extra_pip_args": [
                "--index-url",
                "https://pypi.org/simple"
              ],
              "filename": "pkginfo-1.10.0.tar.gz",
              "python_interpreter_target": "@@rules_python~~python~python_3_11_host//:python",
              "repo": "rules_python_publish_deps_311",
              "requirement": "pkginfo==1.10.0",
              "sha256": "5df73835398d10db79f8eecd5cd86b1f6d29317589ea70796994d49399af6297",
              "urls": [
                "https://files.pythonhosted.org/packages/2f/72/347ec5be4adc85c182ed2823d8d1c7b51e13b9a6b0c1aae59582eca652df/pkginfo-1.10.0.tar.gz"
              ]
            }
          },
          "rules_python_publish_deps_311_pycparser_py3_none_any_c3702b6d": {
            "bzlFile": "@@rules_python~//python/private/pypi:whl_library.bzl",
            "ruleClassName": "whl_library",
            "attributes": {
              "dep_template": "@rules_python_publish_deps//{name}:{target}",
              "experimental_target_platforms": [
                "cp311_linux_aarch64",
                "cp311_linux_arm",
                "cp311_linux_ppc",
                "cp311_linux_s390x",
                "cp311_linux_x86_64"
              ],
              "filename": "pycparser-2.22-py3-none-any.whl",
              "python_interpreter_target": "@@rules_python~~python~python_3_11_host//:python",
              "repo": "rules_python_publish_deps_311",
              "requirement": "pycparser==2.22",
              "sha256": "c3702b6d3dd8c7abc1afa565d7e63d53a1d0bd86cdc24edd75470f4de499cfcc",
              "urls": [
                "https://files.pythonhosted.org/packages/13/a3/a812df4e2dd5696d1f351d58b8fe16a405b234ad2886a0dab9183fb78109/pycparser-2.22-py3-none-any.whl"
              ]
            }
          },
          "rules_python_publish_deps_311_pycparser_sdist_491c8be9": {
            "bzlFile": "@@rules_python~//python/private/pypi:whl_library.bzl",
            "ruleClassName": "whl_library",
            "attributes": {
              "dep_template": "@rules_python_publish_deps//{name}:{target}",
              "experimental_target_platforms": [
                "cp311_linux_aarch64",
                "cp311_linux_arm",
                "cp311_linux_ppc",
                "cp311_linux_s390x",
                "cp311_linux_x86_64"
              ],
              "extra_pip_args": [
                "--index-url",
                "https://pypi.org/simple"
              ],
              "filename": "pycparser-2.22.tar.gz",
              "python_interpreter_target": "@@rules_python~~python~python_3_11_host//:python",
              "repo": "rules_python_publish_deps_311",
              "requirement": "pycparser==2.22",
              "sha256": "491c8be9c040f5390f5bf44a5b07752bd07f56edf992381b05c701439eec10f6",
              "urls": [
                "https://files.pythonhosted.org/packages/1d/b2/31537cf4b1ca988837256c910a668b553fceb8f069bedc4b1c826024b52c/pycparser-2.22.tar.gz"
              ]
            }
          },
          "rules_python_publish_deps_311_pygments_py3_none_any_b8e6aca0": {
            "bzlFile": "@@rules_python~//python/private/pypi:whl_library.bzl",
            "ruleClassName": "whl_library",
            "attributes": {
              "dep_template": "@rules_python_publish_deps//{name}:{target}",
              "experimental_target_platforms": [
                "cp311_linux_aarch64",
                "cp311_linux_arm",
                "cp311_linux_ppc",
                "cp311_linux_s390x",
                "cp311_linux_x86_64",
                "cp311_osx_aarch64",
                "cp311_osx_x86_64",
                "cp311_windows_x86_64"
              ],
              "filename": "pygments-2.18.0-py3-none-any.whl",
              "python_interpreter_target": "@@rules_python~~python~python_3_11_host//:python",
              "repo": "rules_python_publish_deps_311",
              "requirement": "pygments==2.18.0",
              "sha256": "b8e6aca0523f3ab76fee51799c488e38782ac06eafcf95e7ba832985c8e7b13a",
              "urls": [
                "https://files.pythonhosted.org/packages/f7/3f/01c8b82017c199075f8f788d0d906b9ffbbc5a47dc9918a945e13d5a2bda/pygments-2.18.0-py3-none-any.whl"
              ]
            }
          },
          "rules_python_publish_deps_311_pygments_sdist_786ff802": {
            "bzlFile": "@@rules_python~//python/private/pypi:whl_library.bzl",
            "ruleClassName": "whl_library",
            "attributes": {
              "dep_template": "@rules_python_publish_deps//{name}:{target}",
              "experimental_target_platforms": [
                "cp311_linux_aarch64",
                "cp311_linux_arm",
                "cp311_linux_ppc",
                "cp311_linux_s390x",
                "cp311_linux_x86_64",
                "cp311_osx_aarch64",
                "cp311_osx_x86_64",
                "cp311_windows_x86_64"
              ],
              "extra_pip_args": [
                "--index-url",
                "https://pypi.org/simple"
              ],
              "filename": "pygments-2.18.0.tar.gz",
              "python_interpreter_target": "@@rules_python~~python~python_3_11_host//:python",
              "repo": "rules_python_publish_deps_311",
              "requirement": "pygments==2.18.0",
              "sha256": "786ff802f32e91311bff3889f6e9a86e81505fe99f2735bb6d60ae0c5004f199",
              "urls": [
                "https://files.pythonhosted.org/packages/8e/62/8336eff65bcbc8e4cb5d05b55faf041285951b6e80f33e2bff2024788f31/pygments-2.18.0.tar.gz"
              ]
            }
          },
          "rules_python_publish_deps_311_pywin32_ctypes_py3_none_any_8a151337": {
            "bzlFile": "@@rules_python~//python/private/pypi:whl_library.bzl",
            "ruleClassName": "whl_library",
            "attributes": {
              "dep_template": "@rules_python_publish_deps//{name}:{target}",
              "experimental_target_platforms": [
                "cp311_windows_x86_64"
              ],
              "filename": "pywin32_ctypes-0.2.3-py3-none-any.whl",
              "python_interpreter_target": "@@rules_python~~python~python_3_11_host//:python",
              "repo": "rules_python_publish_deps_311",
              "requirement": "pywin32-ctypes==0.2.3",
              "sha256": "8a1513379d709975552d202d942d9837758905c8d01eb82b8bcc30918929e7b8",
              "urls": [
                "https://files.pythonhosted.org/packages/de/3d/8161f7711c017e01ac9f008dfddd9410dff3674334c233bde66e7ba65bbf/pywin32_ctypes-0.2.3-py3-none-any.whl"
              ]
            }
          },
          "rules_python_publish_deps_311_pywin32_ctypes_sdist_d162dc04": {
            "bzlFile": "@@rules_python~//python/private/pypi:whl_library.bzl",
            "ruleClassName": "whl_library",
            "attributes": {
              "dep_template": "@rules_python_publish_deps//{name}:{target}",
              "experimental_target_platforms": [
                "cp311_windows_x86_64"
              ],
              "extra_pip_args": [
                "--index-url",
                "https://pypi.org/simple"
              ],
              "filename": "pywin32-ctypes-0.2.3.tar.gz",
              "python_interpreter_target": "@@rules_python~~python~python_3_11_host//:python",
              "repo": "rules_python_publish_deps_311",
              "requirement": "pywin32-ctypes==0.2.3",
              "sha256": "d162dc04946d704503b2edc4d55f3dba5c1d539ead017afa00142c38b9885755",
              "urls": [
                "https://files.pythonhosted.org/packages/85/9f/01a1a99704853cb63f253eea009390c88e7131c67e66a0a02099a8c917cb/pywin32-ctypes-0.2.3.tar.gz"
              ]
            }
          },
          "rules_python_publish_deps_311_readme_renderer_py3_none_any_2fbca89b": {
            "bzlFile": "@@rules_python~//python/private/pypi:whl_library.bzl",
            "ruleClassName": "whl_library",
            "attributes": {
              "dep_template": "@rules_python_publish_deps//{name}:{target}",
              "experimental_target_platforms": [
                "cp311_linux_aarch64",
                "cp311_linux_arm",
                "cp311_linux_ppc",
                "cp311_linux_s390x",
                "cp311_linux_x86_64",
                "cp311_osx_aarch64",
                "cp311_osx_x86_64",
                "cp311_windows_x86_64"
              ],
              "filename": "readme_renderer-44.0-py3-none-any.whl",
              "python_interpreter_target": "@@rules_python~~python~python_3_11_host//:python",
              "repo": "rules_python_publish_deps_311",
              "requirement": "readme-renderer==44.0",
              "sha256": "2fbca89b81a08526aadf1357a8c2ae889ec05fb03f5da67f9769c9a592166151",
              "urls": [
                "https://files.pythonhosted.org/packages/e1/67/921ec3024056483db83953ae8e48079ad62b92db7880013ca77632921dd0/readme_renderer-44.0-py3-none-any.whl"
              ]
            }
          },
          "rules_python_publish_deps_311_readme_renderer_sdist_8712034e": {
            "bzlFile": "@@rules_python~//python/private/pypi:whl_library.bzl",
            "ruleClassName": "whl_library",
            "attributes": {
              "dep_template": "@rules_python_publish_deps//{name}:{target}",
              "experimental_target_platforms": [
                "cp311_linux_aarch64",
                "cp311_linux_arm",
                "cp311_linux_ppc",
                "cp311_linux_s390x",
                "cp311_linux_x86_64",
                "cp311_osx_aarch64",
                "cp311_osx_x86_64",
                "cp311_windows_x86_64"
              ],
              "extra_pip_args": [
                "--index-url",
                "https://pypi.org/simple"
              ],
              "filename": "readme_renderer-44.0.tar.gz",
              "python_interpreter_target": "@@rules_python~~python~python_3_11_host//:python",
              "repo": "rules_python_publish_deps_311",
              "requirement": "readme-renderer==44.0",
              "sha256": "8712034eabbfa6805cacf1402b4eeb2a73028f72d1166d6f5cb7f9c047c5d1e1",
              "urls": [
                "https://files.pythonhosted.org/packages/5a/a9/104ec9234c8448c4379768221ea6df01260cd6c2ce13182d4eac531c8342/readme_renderer-44.0.tar.gz"
              ]
            }
          },
          "rules_python_publish_deps_311_requests_py3_none_any_70761cfe": {
            "bzlFile": "@@rules_python~//python/private/pypi:whl_library.bzl",
            "ruleClassName": "whl_library",
            "attributes": {
              "dep_template": "@rules_python_publish_deps//{name}:{target}",
              "experimental_target_platforms": [
                "cp311_linux_aarch64",
                "cp311_linux_arm",
                "cp311_linux_ppc",
                "cp311_linux_s390x",
                "cp311_linux_x86_64",
                "cp311_osx_aarch64",
                "cp311_osx_x86_64",
                "cp311_windows_x86_64"
              ],
              "filename": "requests-2.32.3-py3-none-any.whl",
              "python_interpreter_target": "@@rules_python~~python~python_3_11_host//:python",
              "repo": "rules_python_publish_deps_311",
              "requirement": "requests==2.32.3",
              "sha256": "70761cfe03c773ceb22aa2f671b4757976145175cdfca038c02654d061d6dcc6",
              "urls": [
                "https://files.pythonhosted.org/packages/f9/9b/335f9764261e915ed497fcdeb11df5dfd6f7bf257d4a6a2a686d80da4d54/requests-2.32.3-py3-none-any.whl"
              ]
            }
          },
          "rules_python_publish_deps_311_requests_sdist_55365417": {
            "bzlFile": "@@rules_python~//python/private/pypi:whl_library.bzl",
            "ruleClassName": "whl_library",
            "attributes": {
              "dep_template": "@rules_python_publish_deps//{name}:{target}",
              "experimental_target_platforms": [
                "cp311_linux_aarch64",
                "cp311_linux_arm",
                "cp311_linux_ppc",
                "cp311_linux_s390x",
                "cp311_linux_x86_64",
                "cp311_osx_aarch64",
                "cp311_osx_x86_64",
                "cp311_windows_x86_64"
              ],
              "extra_pip_args": [
                "--index-url",
                "https://pypi.org/simple"
              ],
              "filename": "requests-2.32.3.tar.gz",
              "python_interpreter_target": "@@rules_python~~python~python_3_11_host//:python",
              "repo": "rules_python_publish_deps_311",
              "requirement": "requests==2.32.3",
              "sha256": "55365417734eb18255590a9ff9eb97e9e1da868d4ccd6402399eaf68af20a760",
              "urls": [
                "https://files.pythonhosted.org/packages/63/70/2bf7780ad2d390a8d301ad0b550f1581eadbd9a20f896afe06353c2a2913/requests-2.32.3.tar.gz"
              ]
            }
          },
          "rules_python_publish_deps_311_requests_toolbelt_py2_none_any_cccfdd66": {
            "bzlFile": "@@rules_python~//python/private/pypi:whl_library.bzl",
            "ruleClassName": "whl_library",
            "attributes": {
              "dep_template": "@rules_python_publish_deps//{name}:{target}",
              "experimental_target_platforms": [
                "cp311_linux_aarch64",
                "cp311_linux_arm",
                "cp311_linux_ppc",
                "cp311_linux_s390x",
                "cp311_linux_x86_64",
                "cp311_osx_aarch64",
                "cp311_osx_x86_64",
                "cp311_windows_x86_64"
              ],
              "filename": "requests_toolbelt-1.0.0-py2.py3-none-any.whl",
              "python_interpreter_target": "@@rules_python~~python~python_3_11_host//:python",
              "repo": "rules_python_publish_deps_311",
              "requirement": "requests-toolbelt==1.0.0",
              "sha256": "cccfdd665f0a24fcf4726e690f65639d272bb0637b9b92dfd91a5568ccf6bd06",
              "urls": [
                "https://files.pythonhosted.org/packages/3f/51/d4db610ef29373b879047326cbf6fa98b6c1969d6f6dc423279de2b1be2c/requests_toolbelt-1.0.0-py2.py3-none-any.whl"
              ]
            }
          },
          "rules_python_publish_deps_311_requests_toolbelt_sdist_7681a0a3": {
            "bzlFile": "@@rules_python~//python/private/pypi:whl_library.bzl",
            "ruleClassName": "whl_library",
            "attributes": {
              "dep_template": "@rules_python_publish_deps//{name}:{target}",
              "experimental_target_platforms": [
                "cp311_linux_aarch64",
                "cp311_linux_arm",
                "cp311_linux_ppc",
                "cp311_linux_s390x",
                "cp311_linux_x86_64",
                "cp311_osx_aarch64",
                "cp311_osx_x86_64",
                "cp311_windows_x86_64"
              ],
              "extra_pip_args": [
                "--index-url",
                "https://pypi.org/simple"
              ],
              "filename": "requests-toolbelt-1.0.0.tar.gz",
              "python_interpreter_target": "@@rules_python~~python~python_3_11_host//:python",
              "repo": "rules_python_publish_deps_311",
              "requirement": "requests-toolbelt==1.0.0",
              "sha256": "7681a0a3d047012b5bdc0ee37d7f8f07ebe76ab08caeccfc3921ce23c88d5bc6",
              "urls": [
                "https://files.pythonhosted.org/packages/f3/61/d7545dafb7ac2230c70d38d31cbfe4cc64f7144dc41f6e4e4b78ecd9f5bb/requests-toolbelt-1.0.0.tar.gz"
              ]
            }
          },
          "rules_python_publish_deps_311_rfc3986_py2_none_any_50b1502b": {
            "bzlFile": "@@rules_python~//python/private/pypi:whl_library.bzl",
            "ruleClassName": "whl_library",
            "attributes": {
              "dep_template": "@rules_python_publish_deps//{name}:{target}",
              "experimental_target_platforms": [
                "cp311_linux_aarch64",
                "cp311_linux_arm",
                "cp311_linux_ppc",
                "cp311_linux_s390x",
                "cp311_linux_x86_64",
                "cp311_osx_aarch64",
                "cp311_osx_x86_64",
                "cp311_windows_x86_64"
              ],
              "filename": "rfc3986-2.0.0-py2.py3-none-any.whl",
              "python_interpreter_target": "@@rules_python~~python~python_3_11_host//:python",
              "repo": "rules_python_publish_deps_311",
              "requirement": "rfc3986==2.0.0",
              "sha256": "50b1502b60e289cb37883f3dfd34532b8873c7de9f49bb546641ce9cbd256ebd",
              "urls": [
                "https://files.pythonhosted.org/packages/ff/9a/9afaade874b2fa6c752c36f1548f718b5b83af81ed9b76628329dab81c1b/rfc3986-2.0.0-py2.py3-none-any.whl"
              ]
            }
          },
          "rules_python_publish_deps_311_rfc3986_sdist_97aacf9d": {
            "bzlFile": "@@rules_python~//python/private/pypi:whl_library.bzl",
            "ruleClassName": "whl_library",
            "attributes": {
              "dep_template": "@rules_python_publish_deps//{name}:{target}",
              "experimental_target_platforms": [
                "cp311_linux_aarch64",
                "cp311_linux_arm",
                "cp311_linux_ppc",
                "cp311_linux_s390x",
                "cp311_linux_x86_64",
                "cp311_osx_aarch64",
                "cp311_osx_x86_64",
                "cp311_windows_x86_64"
              ],
              "extra_pip_args": [
                "--index-url",
                "https://pypi.org/simple"
              ],
              "filename": "rfc3986-2.0.0.tar.gz",
              "python_interpreter_target": "@@rules_python~~python~python_3_11_host//:python",
              "repo": "rules_python_publish_deps_311",
              "requirement": "rfc3986==2.0.0",
              "sha256": "97aacf9dbd4bfd829baad6e6309fa6573aaf1be3f6fa735c8ab05e46cecb261c",
              "urls": [
                "https://files.pythonhosted.org/packages/85/40/1520d68bfa07ab5a6f065a186815fb6610c86fe957bc065754e47f7b0840/rfc3986-2.0.0.tar.gz"
              ]
            }
          },
          "rules_python_publish_deps_311_rich_py3_none_any_9836f509": {
            "bzlFile": "@@rules_python~//python/private/pypi:whl_library.bzl",
            "ruleClassName": "whl_library",
            "attributes": {
              "dep_template": "@rules_python_publish_deps//{name}:{target}",
              "experimental_target_platforms": [
                "cp311_linux_aarch64",
                "cp311_linux_arm",
                "cp311_linux_ppc",
                "cp311_linux_s390x",
                "cp311_linux_x86_64",
                "cp311_osx_aarch64",
                "cp311_osx_x86_64",
                "cp311_windows_x86_64"
              ],
              "filename": "rich-13.9.3-py3-none-any.whl",
              "python_interpreter_target": "@@rules_python~~python~python_3_11_host//:python",
              "repo": "rules_python_publish_deps_311",
              "requirement": "rich==13.9.3",
              "sha256": "9836f5096eb2172c9e77df411c1b009bace4193d6a481d534fea75ebba758283",
              "urls": [
                "https://files.pythonhosted.org/packages/9a/e2/10e9819cf4a20bd8ea2f5dabafc2e6bf4a78d6a0965daeb60a4b34d1c11f/rich-13.9.3-py3-none-any.whl"
              ]
            }
          },
          "rules_python_publish_deps_311_rich_sdist_bc1e01b8": {
            "bzlFile": "@@rules_python~//python/private/pypi:whl_library.bzl",
            "ruleClassName": "whl_library",
            "attributes": {
              "dep_template": "@rules_python_publish_deps//{name}:{target}",
              "experimental_target_platforms": [
                "cp311_linux_aarch64",
                "cp311_linux_arm",
                "cp311_linux_ppc",
                "cp311_linux_s390x",
                "cp311_linux_x86_64",
                "cp311_osx_aarch64",
                "cp311_osx_x86_64",
                "cp311_windows_x86_64"
              ],
              "extra_pip_args": [
                "--index-url",
                "https://pypi.org/simple"
              ],
              "filename": "rich-13.9.3.tar.gz",
              "python_interpreter_target": "@@rules_python~~python~python_3_11_host//:python",
              "repo": "rules_python_publish_deps_311",
              "requirement": "rich==13.9.3",
              "sha256": "bc1e01b899537598cf02579d2b9f4a415104d3fc439313a7a2c165d76557a08e",
              "urls": [
                "https://files.pythonhosted.org/packages/d9/e9/cf9ef5245d835065e6673781dbd4b8911d352fb770d56cf0879cf11b7ee1/rich-13.9.3.tar.gz"
              ]
            }
          },
          "rules_python_publish_deps_311_secretstorage_py3_none_any_f356e662": {
            "bzlFile": "@@rules_python~//python/private/pypi:whl_library.bzl",
            "ruleClassName": "whl_library",
            "attributes": {
              "dep_template": "@rules_python_publish_deps//{name}:{target}",
              "experimental_target_platforms": [
                "cp311_linux_aarch64",
                "cp311_linux_arm",
                "cp311_linux_ppc",
                "cp311_linux_s390x",
                "cp311_linux_x86_64"
              ],
              "filename": "SecretStorage-3.3.3-py3-none-any.whl",
              "python_interpreter_target": "@@rules_python~~python~python_3_11_host//:python",
              "repo": "rules_python_publish_deps_311",
              "requirement": "secretstorage==3.3.3",
              "sha256": "f356e6628222568e3af06f2eba8df495efa13b3b63081dafd4f7d9a7b7bc9f99",
              "urls": [
                "https://files.pythonhosted.org/packages/54/24/b4293291fa1dd830f353d2cb163295742fa87f179fcc8a20a306a81978b7/SecretStorage-3.3.3-py3-none-any.whl"
              ]
            }
          },
          "rules_python_publish_deps_311_secretstorage_sdist_2403533e": {
            "bzlFile": "@@rules_python~//python/private/pypi:whl_library.bzl",
            "ruleClassName": "whl_library",
            "attributes": {
              "dep_template": "@rules_python_publish_deps//{name}:{target}",
              "experimental_target_platforms": [
                "cp311_linux_aarch64",
                "cp311_linux_arm",
                "cp311_linux_ppc",
                "cp311_linux_s390x",
                "cp311_linux_x86_64"
              ],
              "extra_pip_args": [
                "--index-url",
                "https://pypi.org/simple"
              ],
              "filename": "SecretStorage-3.3.3.tar.gz",
              "python_interpreter_target": "@@rules_python~~python~python_3_11_host//:python",
              "repo": "rules_python_publish_deps_311",
              "requirement": "secretstorage==3.3.3",
              "sha256": "2403533ef369eca6d2ba81718576c5e0f564d5cca1b58f73a8b23e7d4eeebd77",
              "urls": [
                "https://files.pythonhosted.org/packages/53/a4/f48c9d79cb507ed1373477dbceaba7401fd8a23af63b837fa61f1dcd3691/SecretStorage-3.3.3.tar.gz"
              ]
            }
          },
          "rules_python_publish_deps_311_twine_py3_none_any_215dbe7b": {
            "bzlFile": "@@rules_python~//python/private/pypi:whl_library.bzl",
            "ruleClassName": "whl_library",
            "attributes": {
              "dep_template": "@rules_python_publish_deps//{name}:{target}",
              "experimental_target_platforms": [
                "cp311_linux_aarch64",
                "cp311_linux_arm",
                "cp311_linux_ppc",
                "cp311_linux_s390x",
                "cp311_linux_x86_64",
                "cp311_osx_aarch64",
                "cp311_osx_x86_64",
                "cp311_windows_x86_64"
              ],
              "filename": "twine-5.1.1-py3-none-any.whl",
              "python_interpreter_target": "@@rules_python~~python~python_3_11_host//:python",
              "repo": "rules_python_publish_deps_311",
              "requirement": "twine==5.1.1",
              "sha256": "215dbe7b4b94c2c50a7315c0275d2258399280fbb7d04182c7e55e24b5f93997",
              "urls": [
                "https://files.pythonhosted.org/packages/5d/ec/00f9d5fd040ae29867355e559a94e9a8429225a0284a3f5f091a3878bfc0/twine-5.1.1-py3-none-any.whl"
              ]
            }
          },
          "rules_python_publish_deps_311_twine_sdist_9aa08251": {
            "bzlFile": "@@rules_python~//python/private/pypi:whl_library.bzl",
            "ruleClassName": "whl_library",
            "attributes": {
              "dep_template": "@rules_python_publish_deps//{name}:{target}",
              "experimental_target_platforms": [
                "cp311_linux_aarch64",
                "cp311_linux_arm",
                "cp311_linux_ppc",
                "cp311_linux_s390x",
                "cp311_linux_x86_64",
                "cp311_osx_aarch64",
                "cp311_osx_x86_64",
                "cp311_windows_x86_64"
              ],
              "extra_pip_args": [
                "--index-url",
                "https://pypi.org/simple"
              ],
              "filename": "twine-5.1.1.tar.gz",
              "python_interpreter_target": "@@rules_python~~python~python_3_11_host//:python",
              "repo": "rules_python_publish_deps_311",
              "requirement": "twine==5.1.1",
              "sha256": "9aa0825139c02b3434d913545c7b847a21c835e11597f5255842d457da2322db",
              "urls": [
                "https://files.pythonhosted.org/packages/77/68/bd982e5e949ef8334e6f7dcf76ae40922a8750aa2e347291ae1477a4782b/twine-5.1.1.tar.gz"
              ]
            }
          },
          "rules_python_publish_deps_311_urllib3_py3_none_any_ca899ca0": {
            "bzlFile": "@@rules_python~//python/private/pypi:whl_library.bzl",
            "ruleClassName": "whl_library",
            "attributes": {
              "dep_template": "@rules_python_publish_deps//{name}:{target}",
              "experimental_target_platforms": [
                "cp311_linux_aarch64",
                "cp311_linux_arm",
                "cp311_linux_ppc",
                "cp311_linux_s390x",
                "cp311_linux_x86_64",
                "cp311_osx_aarch64",
                "cp311_osx_x86_64",
                "cp311_windows_x86_64"
              ],
              "filename": "urllib3-2.2.3-py3-none-any.whl",
              "python_interpreter_target": "@@rules_python~~python~python_3_11_host//:python",
              "repo": "rules_python_publish_deps_311",
              "requirement": "urllib3==2.2.3",
              "sha256": "ca899ca043dcb1bafa3e262d73aa25c465bfb49e0bd9dd5d59f1d0acba2f8fac",
              "urls": [
                "https://files.pythonhosted.org/packages/ce/d9/5f4c13cecde62396b0d3fe530a50ccea91e7dfc1ccf0e09c228841bb5ba8/urllib3-2.2.3-py3-none-any.whl"
              ]
            }
          },
          "rules_python_publish_deps_311_urllib3_sdist_e7d814a8": {
            "bzlFile": "@@rules_python~//python/private/pypi:whl_library.bzl",
            "ruleClassName": "whl_library",
            "attributes": {
              "dep_template": "@rules_python_publish_deps//{name}:{target}",
              "experimental_target_platforms": [
                "cp311_linux_aarch64",
                "cp311_linux_arm",
                "cp311_linux_ppc",
                "cp311_linux_s390x",
                "cp311_linux_x86_64",
                "cp311_osx_aarch64",
                "cp311_osx_x86_64",
                "cp311_windows_x86_64"
              ],
              "extra_pip_args": [
                "--index-url",
                "https://pypi.org/simple"
              ],
              "filename": "urllib3-2.2.3.tar.gz",
              "python_interpreter_target": "@@rules_python~~python~python_3_11_host//:python",
              "repo": "rules_python_publish_deps_311",
              "requirement": "urllib3==2.2.3",
              "sha256": "e7d814a81dad81e6caf2ec9fdedb284ecc9c73076b62654547cc64ccdcae26e9",
              "urls": [
                "https://files.pythonhosted.org/packages/ed/63/22ba4ebfe7430b76388e7cd448d5478814d3032121827c12a2cc287e2260/urllib3-2.2.3.tar.gz"
              ]
            }
          },
          "rules_python_publish_deps_311_zipp_py3_none_any_a817ac80": {
            "bzlFile": "@@rules_python~//python/private/pypi:whl_library.bzl",
            "ruleClassName": "whl_library",
            "attributes": {
              "dep_template": "@rules_python_publish_deps//{name}:{target}",
              "experimental_target_platforms": [
                "cp311_linux_aarch64",
                "cp311_linux_arm",
                "cp311_linux_ppc",
                "cp311_linux_s390x",
                "cp311_linux_x86_64",
                "cp311_osx_aarch64",
                "cp311_osx_x86_64",
                "cp311_windows_x86_64"
              ],
              "filename": "zipp-3.20.2-py3-none-any.whl",
              "python_interpreter_target": "@@rules_python~~python~python_3_11_host//:python",
              "repo": "rules_python_publish_deps_311",
              "requirement": "zipp==3.20.2",
              "sha256": "a817ac80d6cf4b23bf7f2828b7cabf326f15a001bea8b1f9b49631780ba28350",
              "urls": [
                "https://files.pythonhosted.org/packages/62/8b/5ba542fa83c90e09eac972fc9baca7a88e7e7ca4b221a89251954019308b/zipp-3.20.2-py3-none-any.whl"
              ]
            }
          },
          "rules_python_publish_deps_311_zipp_sdist_bc9eb26f": {
            "bzlFile": "@@rules_python~//python/private/pypi:whl_library.bzl",
            "ruleClassName": "whl_library",
            "attributes": {
              "dep_template": "@rules_python_publish_deps//{name}:{target}",
              "experimental_target_platforms": [
                "cp311_linux_aarch64",
                "cp311_linux_arm",
                "cp311_linux_ppc",
                "cp311_linux_s390x",
                "cp311_linux_x86_64",
                "cp311_osx_aarch64",
                "cp311_osx_x86_64",
                "cp311_windows_x86_64"
              ],
              "extra_pip_args": [
                "--index-url",
                "https://pypi.org/simple"
              ],
              "filename": "zipp-3.20.2.tar.gz",
              "python_interpreter_target": "@@rules_python~~python~python_3_11_host//:python",
              "repo": "rules_python_publish_deps_311",
              "requirement": "zipp==3.20.2",
              "sha256": "bc9eb26f4506fda01b81bcde0ca78103b6e62f991b381fec825435c836edbc29",
              "urls": [
                "https://files.pythonhosted.org/packages/54/bf/5c0000c44ebc80123ecbdddba1f5dcd94a5ada602a9c225d84b5aaa55e86/zipp-3.20.2.tar.gz"
              ]
            }
          },
          "pip_deps": {
            "bzlFile": "@@rules_python~//python/private/pypi:hub_repository.bzl",
            "ruleClassName": "hub_repository",
            "attributes": {
              "repo_name": "pip_deps",
              "extra_hub_aliases": {},
              "whl_map": {
                "numpy": "{\"pip_deps_310_numpy\":[{\"version\":\"3.10\"}],\"pip_deps_311_numpy\":[{\"version\":\"3.11\"}],\"pip_deps_312_numpy\":[{\"version\":\"3.12\"}],\"pip_deps_38_numpy\":[{\"version\":\"3.8\"}],\"pip_deps_39_numpy\":[{\"version\":\"3.9\"}]}",
                "setuptools": "{\"pip_deps_310_setuptools\":[{\"version\":\"3.10\"}],\"pip_deps_311_setuptools\":[{\"version\":\"3.11\"}],\"pip_deps_312_setuptools\":[{\"version\":\"3.12\"}],\"pip_deps_38_setuptools\":[{\"version\":\"3.8\"}],\"pip_deps_39_setuptools\":[{\"version\":\"3.9\"}]}"
              },
              "packages": [
                "numpy",
                "setuptools"
              ],
              "groups": {}
            }
          },
          "rules_fuzzing_py_deps": {
            "bzlFile": "@@rules_python~//python/private/pypi:hub_repository.bzl",
            "ruleClassName": "hub_repository",
            "attributes": {
              "repo_name": "rules_fuzzing_py_deps",
              "extra_hub_aliases": {},
              "whl_map": {
                "absl_py": "{\"rules_fuzzing_py_deps_310_absl_py\":[{\"version\":\"3.10\"}],\"rules_fuzzing_py_deps_311_absl_py\":[{\"version\":\"3.11\"}],\"rules_fuzzing_py_deps_312_absl_py\":[{\"version\":\"3.12\"}],\"rules_fuzzing_py_deps_38_absl_py\":[{\"version\":\"3.8\"}],\"rules_fuzzing_py_deps_39_absl_py\":[{\"version\":\"3.9\"}]}",
                "six": "{\"rules_fuzzing_py_deps_310_six\":[{\"version\":\"3.10\"}],\"rules_fuzzing_py_deps_311_six\":[{\"version\":\"3.11\"}],\"rules_fuzzing_py_deps_312_six\":[{\"version\":\"3.12\"}],\"rules_fuzzing_py_deps_38_six\":[{\"version\":\"3.8\"}],\"rules_fuzzing_py_deps_39_six\":[{\"version\":\"3.9\"}]}"
              },
              "packages": [
                "absl_py",
                "six"
              ],
              "groups": {}
            }
          },
          "rules_python_publish_deps": {
            "bzlFile": "@@rules_python~//python/private/pypi:hub_repository.bzl",
            "ruleClassName": "hub_repository",
            "attributes": {
              "repo_name": "rules_python_publish_deps",
              "extra_hub_aliases": {},
              "whl_map": {
                "backports_tarfile": "{\"rules_python_publish_deps_311_backports_tarfile_py3_none_any_77e284d7\":[{\"filename\":\"backports.tarfile-1.2.0-py3-none-any.whl\",\"version\":\"3.11\"}],\"rules_python_publish_deps_311_backports_tarfile_sdist_d75e02c2\":[{\"filename\":\"backports_tarfile-1.2.0.tar.gz\",\"version\":\"3.11\"}]}",
                "certifi": "{\"rules_python_publish_deps_311_certifi_py3_none_any_922820b5\":[{\"filename\":\"certifi-2024.8.30-py3-none-any.whl\",\"version\":\"3.11\"}],\"rules_python_publish_deps_311_certifi_sdist_bec941d2\":[{\"filename\":\"certifi-2024.8.30.tar.gz\",\"version\":\"3.11\"}]}",
                "cffi": "{\"rules_python_publish_deps_311_cffi_cp311_cp311_manylinux_2_17_aarch64_a1ed2dd2\":[{\"filename\":\"cffi-1.17.1-cp311-cp311-manylinux_2_17_aarch64.manylinux2014_aarch64.whl\",\"version\":\"3.11\"}],\"rules_python_publish_deps_311_cffi_cp311_cp311_manylinux_2_17_ppc64le_46bf4316\":[{\"filename\":\"cffi-1.17.1-cp311-cp311-manylinux_2_17_ppc64le.manylinux2014_ppc64le.whl\",\"version\":\"3.11\"}],\"rules_python_publish_deps_311_cffi_cp311_cp311_manylinux_2_17_s390x_a24ed04c\":[{\"filename\":\"cffi-1.17.1-cp311-cp311-manylinux_2_17_s390x.manylinux2014_s390x.whl\",\"version\":\"3.11\"}],\"rules_python_publish_deps_311_cffi_cp311_cp311_manylinux_2_17_x86_64_610faea7\":[{\"filename\":\"cffi-1.17.1-cp311-cp311-manylinux_2_17_x86_64.manylinux2014_x86_64.whl\",\"version\":\"3.11\"}],\"rules_python_publish_deps_311_cffi_cp311_cp311_musllinux_1_1_aarch64_a9b15d49\":[{\"filename\":\"cffi-1.17.1-cp311-cp311-musllinux_1_1_aarch64.whl\",\"version\":\"3.11\"}],\"rules_python_publish_deps_311_cffi_cp311_cp311_musllinux_1_1_x86_64_fc48c783\":[{\"filename\":\"cffi-1.17.1-cp311-cp311-musllinux_1_1_x86_64.whl\",\"version\":\"3.11\"}],\"rules_python_publish_deps_311_cffi_sdist_1c39c601\":[{\"filename\":\"cffi-1.17.1.tar.gz\",\"version\":\"3.11\"}]}",
                "charset_normalizer": "{\"rules_python_publish_deps_311_charset_normalizer_cp311_cp311_macosx_10_9_universal2_0d99dd8f\":[{\"filename\":\"charset_normalizer-3.4.0-cp311-cp311-macosx_10_9_universal2.whl\",\"version\":\"3.11\"}],\"rules_python_publish_deps_311_charset_normalizer_cp311_cp311_macosx_10_9_x86_64_c57516e5\":[{\"filename\":\"charset_normalizer-3.4.0-cp311-cp311-macosx_10_9_x86_64.whl\",\"version\":\"3.11\"}],\"rules_python_publish_deps_311_charset_normalizer_cp311_cp311_macosx_11_0_arm64_6dba5d19\":[{\"filename\":\"charset_normalizer-3.4.0-cp311-cp311-macosx_11_0_arm64.whl\",\"version\":\"3.11\"}],\"rules_python_publish_deps_311_charset_normalizer_cp311_cp311_manylinux_2_17_aarch64_bf4475b8\":[{\"filename\":\"charset_normalizer-3.4.0-cp311-cp311-manylinux_2_17_aarch64.manylinux2014_aarch64.whl\",\"version\":\"3.11\"}],\"rules_python_publish_deps_311_charset_normalizer_cp311_cp311_manylinux_2_17_ppc64le_ce031db0\":[{\"filename\":\"charset_normalizer-3.4.0-cp311-cp311-manylinux_2_17_ppc64le.manylinux2014_ppc64le.whl\",\"version\":\"3.11\"}],\"rules_python_publish_deps_311_charset_normalizer_cp311_cp311_manylinux_2_17_s390x_8ff4e7cd\":[{\"filename\":\"charset_normalizer-3.4.0-cp311-cp311-manylinux_2_17_s390x.manylinux2014_s390x.whl\",\"version\":\"3.11\"}],\"rules_python_publish_deps_311_charset_normalizer_cp311_cp311_manylinux_2_17_x86_64_3710a975\":[{\"filename\":\"charset_normalizer-3.4.0-cp311-cp311-manylinux_2_17_x86_64.manylinux2014_x86_64.whl\",\"version\":\"3.11\"}],\"rules_python_publish_deps_311_charset_normalizer_cp311_cp311_musllinux_1_2_aarch64_47334db7\":[{\"filename\":\"charset_normalizer-3.4.0-cp311-cp311-musllinux_1_2_aarch64.whl\",\"version\":\"3.11\"}],\"rules_python_publish_deps_311_charset_normalizer_cp311_cp311_musllinux_1_2_ppc64le_f1a2f519\":[{\"filename\":\"charset_normalizer-3.4.0-cp311-cp311-musllinux_1_2_ppc64le.whl\",\"version\":\"3.11\"}],\"rules_python_publish_deps_311_charset_normalizer_cp311_cp311_musllinux_1_2_s390x_63bc5c4a\":[{\"filename\":\"charset_normalizer-3.4.0-cp311-cp311-musllinux_1_2_s390x.whl\",\"version\":\"3.11\"}],\"rules_python_publish_deps_311_charset_normalizer_cp311_cp311_musllinux_1_2_x86_64_bcb4f8ea\":[{\"filename\":\"charset_normalizer-3.4.0-cp311-cp311-musllinux_1_2_x86_64.whl\",\"version\":\"3.11\"}],\"rules_python_publish_deps_311_charset_normalizer_cp311_cp311_win_amd64_cee4373f\":[{\"filename\":\"charset_normalizer-3.4.0-cp311-cp311-win_amd64.whl\",\"version\":\"3.11\"}],\"rules_python_publish_deps_311_charset_normalizer_py3_none_any_fe9f97fe\":[{\"filename\":\"charset_normalizer-3.4.0-py3-none-any.whl\",\"version\":\"3.11\"}],\"rules_python_publish_deps_311_charset_normalizer_sdist_223217c3\":[{\"filename\":\"charset_normalizer-3.4.0.tar.gz\",\"version\":\"3.11\"}]}",
                "cryptography": "{\"rules_python_publish_deps_311_cryptography_cp39_abi3_manylinux_2_17_aarch64_846da004\":[{\"filename\":\"cryptography-43.0.3-cp39-abi3-manylinux_2_17_aarch64.manylinux2014_aarch64.whl\",\"version\":\"3.11\"}],\"rules_python_publish_deps_311_cryptography_cp39_abi3_manylinux_2_17_x86_64_0f996e72\":[{\"filename\":\"cryptography-43.0.3-cp39-abi3-manylinux_2_17_x86_64.manylinux2014_x86_64.whl\",\"version\":\"3.11\"}],\"rules_python_publish_deps_311_cryptography_cp39_abi3_manylinux_2_28_aarch64_f7b178f1\":[{\"filename\":\"cryptography-43.0.3-cp39-abi3-manylinux_2_28_aarch64.whl\",\"version\":\"3.11\"}],\"rules_python_publish_deps_311_cryptography_cp39_abi3_manylinux_2_28_x86_64_c2e6fc39\":[{\"filename\":\"cryptography-43.0.3-cp39-abi3-manylinux_2_28_x86_64.whl\",\"version\":\"3.11\"}],\"rules_python_publish_deps_311_cryptography_cp39_abi3_musllinux_1_2_aarch64_e1be4655\":[{\"filename\":\"cryptography-43.0.3-cp39-abi3-musllinux_1_2_aarch64.whl\",\"version\":\"3.11\"}],\"rules_python_publish_deps_311_cryptography_cp39_abi3_musllinux_1_2_x86_64_df6b6c6d\":[{\"filename\":\"cryptography-43.0.3-cp39-abi3-musllinux_1_2_x86_64.whl\",\"version\":\"3.11\"}],\"rules_python_publish_deps_311_cryptography_sdist_315b9001\":[{\"filename\":\"cryptography-43.0.3.tar.gz\",\"version\":\"3.11\"}]}",
                "docutils": "{\"rules_python_publish_deps_311_docutils_py3_none_any_dafca5b9\":[{\"filename\":\"docutils-0.21.2-py3-none-any.whl\",\"version\":\"3.11\"}],\"rules_python_publish_deps_311_docutils_sdist_3a6b1873\":[{\"filename\":\"docutils-0.21.2.tar.gz\",\"version\":\"3.11\"}]}",
                "idna": "{\"rules_python_publish_deps_311_idna_py3_none_any_946d195a\":[{\"filename\":\"idna-3.10-py3-none-any.whl\",\"version\":\"3.11\"}],\"rules_python_publish_deps_311_idna_sdist_12f65c9b\":[{\"filename\":\"idna-3.10.tar.gz\",\"version\":\"3.11\"}]}",
                "importlib_metadata": "{\"rules_python_publish_deps_311_importlib_metadata_py3_none_any_45e54197\":[{\"filename\":\"importlib_metadata-8.5.0-py3-none-any.whl\",\"version\":\"3.11\"}],\"rules_python_publish_deps_311_importlib_metadata_sdist_71522656\":[{\"filename\":\"importlib_metadata-8.5.0.tar.gz\",\"version\":\"3.11\"}]}",
                "jaraco_classes": "{\"rules_python_publish_deps_311_jaraco_classes_py3_none_any_f662826b\":[{\"filename\":\"jaraco.classes-3.4.0-py3-none-any.whl\",\"version\":\"3.11\"}],\"rules_python_publish_deps_311_jaraco_classes_sdist_47a024b5\":[{\"filename\":\"jaraco.classes-3.4.0.tar.gz\",\"version\":\"3.11\"}]}",
                "jaraco_context": "{\"rules_python_publish_deps_311_jaraco_context_py3_none_any_f797fc48\":[{\"filename\":\"jaraco.context-6.0.1-py3-none-any.whl\",\"version\":\"3.11\"}],\"rules_python_publish_deps_311_jaraco_context_sdist_9bae4ea5\":[{\"filename\":\"jaraco_context-6.0.1.tar.gz\",\"version\":\"3.11\"}]}",
                "jaraco_functools": "{\"rules_python_publish_deps_311_jaraco_functools_py3_none_any_ad159f13\":[{\"filename\":\"jaraco.functools-4.1.0-py3-none-any.whl\",\"version\":\"3.11\"}],\"rules_python_publish_deps_311_jaraco_functools_sdist_70f7e0e2\":[{\"filename\":\"jaraco_functools-4.1.0.tar.gz\",\"version\":\"3.11\"}]}",
                "jeepney": "{\"rules_python_publish_deps_311_jeepney_py3_none_any_c0a454ad\":[{\"filename\":\"jeepney-0.8.0-py3-none-any.whl\",\"version\":\"3.11\"}],\"rules_python_publish_deps_311_jeepney_sdist_5efe48d2\":[{\"filename\":\"jeepney-0.8.0.tar.gz\",\"version\":\"3.11\"}]}",
                "keyring": "{\"rules_python_publish_deps_311_keyring_py3_none_any_5426f817\":[{\"filename\":\"keyring-25.4.1-py3-none-any.whl\",\"version\":\"3.11\"}],\"rules_python_publish_deps_311_keyring_sdist_b07ebc55\":[{\"filename\":\"keyring-25.4.1.tar.gz\",\"version\":\"3.11\"}]}",
                "markdown_it_py": "{\"rules_python_publish_deps_311_markdown_it_py_py3_none_any_35521684\":[{\"filename\":\"markdown_it_py-3.0.0-py3-none-any.whl\",\"version\":\"3.11\"}],\"rules_python_publish_deps_311_markdown_it_py_sdist_e3f60a94\":[{\"filename\":\"markdown-it-py-3.0.0.tar.gz\",\"version\":\"3.11\"}]}",
                "mdurl": "{\"rules_python_publish_deps_311_mdurl_py3_none_any_84008a41\":[{\"filename\":\"mdurl-0.1.2-py3-none-any.whl\",\"version\":\"3.11\"}],\"rules_python_publish_deps_311_mdurl_sdist_bb413d29\":[{\"filename\":\"mdurl-0.1.2.tar.gz\",\"version\":\"3.11\"}]}",
                "more_itertools": "{\"rules_python_publish_deps_311_more_itertools_py3_none_any_037b0d32\":[{\"filename\":\"more_itertools-10.5.0-py3-none-any.whl\",\"version\":\"3.11\"}],\"rules_python_publish_deps_311_more_itertools_sdist_5482bfef\":[{\"filename\":\"more-itertools-10.5.0.tar.gz\",\"version\":\"3.11\"}]}",
                "nh3": "{\"rules_python_publish_deps_311_nh3_cp37_abi3_macosx_10_12_x86_64_14c5a72e\":[{\"filename\":\"nh3-0.2.18-cp37-abi3-macosx_10_12_x86_64.macosx_11_0_arm64.macosx_10_12_universal2.whl\",\"version\":\"3.11\"}],\"rules_python_publish_deps_311_nh3_cp37_abi3_macosx_10_12_x86_64_7b7c2a3c\":[{\"filename\":\"nh3-0.2.18-cp37-abi3-macosx_10_12_x86_64.whl\",\"version\":\"3.11\"}],\"rules_python_publish_deps_311_nh3_cp37_abi3_manylinux_2_17_aarch64_42c64511\":[{\"filename\":\"nh3-0.2.18-cp37-abi3-manylinux_2_17_aarch64.manylinux2014_aarch64.whl\",\"version\":\"3.11\"}],\"rules_python_publish_deps_311_nh3_cp37_abi3_manylinux_2_17_armv7l_0411beb0\":[{\"filename\":\"nh3-0.2.18-cp37-abi3-manylinux_2_17_armv7l.manylinux2014_armv7l.whl\",\"version\":\"3.11\"}],\"rules_python_publish_deps_311_nh3_cp37_abi3_manylinux_2_17_ppc64_5f36b271\":[{\"filename\":\"nh3-0.2.18-cp37-abi3-manylinux_2_17_ppc64.manylinux2014_ppc64.whl\",\"version\":\"3.11\"}],\"rules_python_publish_deps_311_nh3_cp37_abi3_manylinux_2_17_ppc64le_34c03fa7\":[{\"filename\":\"nh3-0.2.18-cp37-abi3-manylinux_2_17_ppc64le.manylinux2014_ppc64le.whl\",\"version\":\"3.11\"}],\"rules_python_publish_deps_311_nh3_cp37_abi3_manylinux_2_17_s390x_19aaba96\":[{\"filename\":\"nh3-0.2.18-cp37-abi3-manylinux_2_17_s390x.manylinux2014_s390x.whl\",\"version\":\"3.11\"}],\"rules_python_publish_deps_311_nh3_cp37_abi3_manylinux_2_17_x86_64_de3ceed6\":[{\"filename\":\"nh3-0.2.18-cp37-abi3-manylinux_2_17_x86_64.manylinux2014_x86_64.whl\",\"version\":\"3.11\"}],\"rules_python_publish_deps_311_nh3_cp37_abi3_musllinux_1_2_aarch64_f0eca9ca\":[{\"filename\":\"nh3-0.2.18-cp37-abi3-musllinux_1_2_aarch64.whl\",\"version\":\"3.11\"}],\"rules_python_publish_deps_311_nh3_cp37_abi3_musllinux_1_2_armv7l_3a157ab1\":[{\"filename\":\"nh3-0.2.18-cp37-abi3-musllinux_1_2_armv7l.whl\",\"version\":\"3.11\"}],\"rules_python_publish_deps_311_nh3_cp37_abi3_musllinux_1_2_x86_64_36c95d4b\":[{\"filename\":\"nh3-0.2.18-cp37-abi3-musllinux_1_2_x86_64.whl\",\"version\":\"3.11\"}],\"rules_python_publish_deps_311_nh3_cp37_abi3_win_amd64_8ce0f819\":[{\"filename\":\"nh3-0.2.18-cp37-abi3-win_amd64.whl\",\"version\":\"3.11\"}],\"rules_python_publish_deps_311_nh3_sdist_94a16692\":[{\"filename\":\"nh3-0.2.18.tar.gz\",\"version\":\"3.11\"}]}",
                "pkginfo": "{\"rules_python_publish_deps_311_pkginfo_py3_none_any_889a6da2\":[{\"filename\":\"pkginfo-1.10.0-py3-none-any.whl\",\"version\":\"3.11\"}],\"rules_python_publish_deps_311_pkginfo_sdist_5df73835\":[{\"filename\":\"pkginfo-1.10.0.tar.gz\",\"version\":\"3.11\"}]}",
                "pycparser": "{\"rules_python_publish_deps_311_pycparser_py3_none_any_c3702b6d\":[{\"filename\":\"pycparser-2.22-py3-none-any.whl\",\"version\":\"3.11\"}],\"rules_python_publish_deps_311_pycparser_sdist_491c8be9\":[{\"filename\":\"pycparser-2.22.tar.gz\",\"version\":\"3.11\"}]}",
                "pygments": "{\"rules_python_publish_deps_311_pygments_py3_none_any_b8e6aca0\":[{\"filename\":\"pygments-2.18.0-py3-none-any.whl\",\"version\":\"3.11\"}],\"rules_python_publish_deps_311_pygments_sdist_786ff802\":[{\"filename\":\"pygments-2.18.0.tar.gz\",\"version\":\"3.11\"}]}",
                "pywin32_ctypes": "{\"rules_python_publish_deps_311_pywin32_ctypes_py3_none_any_8a151337\":[{\"filename\":\"pywin32_ctypes-0.2.3-py3-none-any.whl\",\"version\":\"3.11\"}],\"rules_python_publish_deps_311_pywin32_ctypes_sdist_d162dc04\":[{\"filename\":\"pywin32-ctypes-0.2.3.tar.gz\",\"version\":\"3.11\"}]}",
                "readme_renderer": "{\"rules_python_publish_deps_311_readme_renderer_py3_none_any_2fbca89b\":[{\"filename\":\"readme_renderer-44.0-py3-none-any.whl\",\"version\":\"3.11\"}],\"rules_python_publish_deps_311_readme_renderer_sdist_8712034e\":[{\"filename\":\"readme_renderer-44.0.tar.gz\",\"version\":\"3.11\"}]}",
                "requests": "{\"rules_python_publish_deps_311_requests_py3_none_any_70761cfe\":[{\"filename\":\"requests-2.32.3-py3-none-any.whl\",\"version\":\"3.11\"}],\"rules_python_publish_deps_311_requests_sdist_55365417\":[{\"filename\":\"requests-2.32.3.tar.gz\",\"version\":\"3.11\"}]}",
                "requests_toolbelt": "{\"rules_python_publish_deps_311_requests_toolbelt_py2_none_any_cccfdd66\":[{\"filename\":\"requests_toolbelt-1.0.0-py2.py3-none-any.whl\",\"version\":\"3.11\"}],\"rules_python_publish_deps_311_requests_toolbelt_sdist_7681a0a3\":[{\"filename\":\"requests-toolbelt-1.0.0.tar.gz\",\"version\":\"3.11\"}]}",
                "rfc3986": "{\"rules_python_publish_deps_311_rfc3986_py2_none_any_50b1502b\":[{\"filename\":\"rfc3986-2.0.0-py2.py3-none-any.whl\",\"version\":\"3.11\"}],\"rules_python_publish_deps_311_rfc3986_sdist_97aacf9d\":[{\"filename\":\"rfc3986-2.0.0.tar.gz\",\"version\":\"3.11\"}]}",
                "rich": "{\"rules_python_publish_deps_311_rich_py3_none_any_9836f509\":[{\"filename\":\"rich-13.9.3-py3-none-any.whl\",\"version\":\"3.11\"}],\"rules_python_publish_deps_311_rich_sdist_bc1e01b8\":[{\"filename\":\"rich-13.9.3.tar.gz\",\"version\":\"3.11\"}]}",
                "secretstorage": "{\"rules_python_publish_deps_311_secretstorage_py3_none_any_f356e662\":[{\"filename\":\"SecretStorage-3.3.3-py3-none-any.whl\",\"version\":\"3.11\"}],\"rules_python_publish_deps_311_secretstorage_sdist_2403533e\":[{\"filename\":\"SecretStorage-3.3.3.tar.gz\",\"version\":\"3.11\"}]}",
                "twine": "{\"rules_python_publish_deps_311_twine_py3_none_any_215dbe7b\":[{\"filename\":\"twine-5.1.1-py3-none-any.whl\",\"version\":\"3.11\"}],\"rules_python_publish_deps_311_twine_sdist_9aa08251\":[{\"filename\":\"twine-5.1.1.tar.gz\",\"version\":\"3.11\"}]}",
                "urllib3": "{\"rules_python_publish_deps_311_urllib3_py3_none_any_ca899ca0\":[{\"filename\":\"urllib3-2.2.3-py3-none-any.whl\",\"version\":\"3.11\"}],\"rules_python_publish_deps_311_urllib3_sdist_e7d814a8\":[{\"filename\":\"urllib3-2.2.3.tar.gz\",\"version\":\"3.11\"}]}",
                "zipp": "{\"rules_python_publish_deps_311_zipp_py3_none_any_a817ac80\":[{\"filename\":\"zipp-3.20.2-py3-none-any.whl\",\"version\":\"3.11\"}],\"rules_python_publish_deps_311_zipp_sdist_bc9eb26f\":[{\"filename\":\"zipp-3.20.2.tar.gz\",\"version\":\"3.11\"}]}"
              },
              "packages": [
                "backports_tarfile",
                "certifi",
                "charset_normalizer",
                "docutils",
                "idna",
                "importlib_metadata",
                "jaraco_classes",
                "jaraco_context",
                "jaraco_functools",
                "keyring",
                "markdown_it_py",
                "mdurl",
                "more_itertools",
                "nh3",
                "pkginfo",
                "pygments",
                "readme_renderer",
                "requests",
                "requests_toolbelt",
                "rfc3986",
                "rich",
                "twine",
                "urllib3",
                "zipp"
              ],
              "groups": {}
            }
          }
        },
        "moduleExtensionMetadata": {
          "useAllRepos": "NO",
          "reproducible": false
        },
        "recordedRepoMappingEntries": [
          [
            "bazel_features~",
            "bazel_features_globals",
            "bazel_features~~version_extension~bazel_features_globals"
          ],
          [
            "bazel_features~",
            "bazel_features_version",
            "bazel_features~~version_extension~bazel_features_version"
          ],
          [
            "rules_python~",
            "bazel_features",
            "bazel_features~"
          ],
          [
            "rules_python~",
            "bazel_skylib",
            "bazel_skylib~"
          ],
          [
            "rules_python~",
            "bazel_tools",
            "bazel_tools"
          ],
          [
            "rules_python~",
            "pypi__build",
            "rules_python~~internal_deps~pypi__build"
          ],
          [
            "rules_python~",
            "pypi__click",
            "rules_python~~internal_deps~pypi__click"
          ],
          [
            "rules_python~",
            "pypi__colorama",
            "rules_python~~internal_deps~pypi__colorama"
          ],
          [
            "rules_python~",
            "pypi__importlib_metadata",
            "rules_python~~internal_deps~pypi__importlib_metadata"
          ],
          [
            "rules_python~",
            "pypi__installer",
            "rules_python~~internal_deps~pypi__installer"
          ],
          [
            "rules_python~",
            "pypi__more_itertools",
            "rules_python~~internal_deps~pypi__more_itertools"
          ],
          [
            "rules_python~",
            "pypi__packaging",
            "rules_python~~internal_deps~pypi__packaging"
          ],
          [
            "rules_python~",
            "pypi__pep517",
            "rules_python~~internal_deps~pypi__pep517"
          ],
          [
            "rules_python~",
            "pypi__pip",
            "rules_python~~internal_deps~pypi__pip"
          ],
          [
            "rules_python~",
            "pypi__pip_tools",
            "rules_python~~internal_deps~pypi__pip_tools"
          ],
          [
            "rules_python~",
            "pypi__pyproject_hooks",
            "rules_python~~internal_deps~pypi__pyproject_hooks"
          ],
          [
            "rules_python~",
            "pypi__setuptools",
            "rules_python~~internal_deps~pypi__setuptools"
          ],
          [
            "rules_python~",
            "pypi__tomli",
            "rules_python~~internal_deps~pypi__tomli"
          ],
          [
            "rules_python~",
            "pypi__wheel",
            "rules_python~~internal_deps~pypi__wheel"
          ],
          [
            "rules_python~",
            "pypi__zipp",
            "rules_python~~internal_deps~pypi__zipp"
          ],
          [
            "rules_python~",
            "pythons_hub",
            "rules_python~~python~pythons_hub"
          ],
          [
            "rules_python~~python~pythons_hub",
            "python_3_10_host",
            "rules_python~~python~python_3_10_host"
          ],
          [
            "rules_python~~python~pythons_hub",
            "python_3_11_host",
            "rules_python~~python~python_3_11_host"
          ],
          [
            "rules_python~~python~pythons_hub",
            "python_3_12_host",
            "rules_python~~python~python_3_12_host"
          ],
          [
            "rules_python~~python~pythons_hub",
            "python_3_8_host",
            "rules_python~~python~python_3_8_host"
          ],
          [
            "rules_python~~python~pythons_hub",
            "python_3_9_host",
            "rules_python~~python~python_3_9_host"
          ]
        ]
      }
    },
    "@@rules_sass~//src/toolchain:extensions.bzl%sass": {
      "general": {
        "bzlTransitiveDigest": "+GauQp6nWf/mHsJ/XVWUL2JTuC15MuxATrVcAgDpclc=",
        "usagesDigest": "FPXQ5+6+DFGdSdCMXLwFaruzstMFlLH6N0TRxi0sSH8=",
        "recordedFileInputs": {},
        "recordedDirentsInputs": {},
        "envVariables": {},
        "generatedRepoSpecs": {
          "linux_amd64_sass": {
            "bzlFile": "@@rules_sass~//src/toolchain:configure_sass.bzl",
            "ruleClassName": "configure_sass",
            "attributes": {
              "file": "@rules_sass//src/compiler/built:sass_linux_x64",
              "sha256": "",
              "constraints": [
                "@@platforms//os:linux",
                "@@platforms//cpu:x86_64"
              ]
            }
          },
          "darwin_amd64_sass": {
            "bzlFile": "@@rules_sass~//src/toolchain:configure_sass.bzl",
            "ruleClassName": "configure_sass",
            "attributes": {
              "file": "@rules_sass//src/compiler/built:sass_mac_x64",
              "sha256": "",
              "constraints": [
                "@@platforms//os:macos",
                "@@platforms//cpu:x86_64"
              ]
            }
          },
          "darwin_arm64_sass": {
            "bzlFile": "@@rules_sass~//src/toolchain:configure_sass.bzl",
            "ruleClassName": "configure_sass",
            "attributes": {
              "file": "@rules_sass//src/compiler/built:sass_mac_arm",
              "sha256": "",
              "constraints": [
                "@@platforms//os:macos",
                "@@platforms//cpu:arm64"
              ]
            }
          }
        },
        "recordedRepoMappingEntries": []
      }
    },
    "@@tar.bzl~//tar:extensions.bzl%toolchains": {
      "general": {
        "bzlTransitiveDigest": "x8T4avQwaccwFRDkBObSMray93ZBHwpcjsZTPQOyII0=",
        "usagesDigest": "aQJiuhjXhigIjDvDZxsHPfosrrHvNBHV55yj8QdZQgs=",
        "recordedFileInputs": {},
        "recordedDirentsInputs": {},
        "envVariables": {},
        "generatedRepoSpecs": {
          "bsd_tar_toolchains": {
            "bzlFile": "@@tar.bzl~//tar/toolchain:toolchain.bzl",
            "ruleClassName": "tar_toolchains_repo",
            "attributes": {
              "user_repository_name": "bsd_tar_toolchains"
            }
          },
          "bsd_tar_toolchains_darwin_amd64": {
            "bzlFile": "@@tar.bzl~//tar/toolchain:platforms.bzl",
            "ruleClassName": "bsdtar_binary_repo",
            "attributes": {
              "platform": "darwin_amd64"
            }
          },
          "bsd_tar_toolchains_darwin_arm64": {
            "bzlFile": "@@tar.bzl~//tar/toolchain:platforms.bzl",
            "ruleClassName": "bsdtar_binary_repo",
            "attributes": {
              "platform": "darwin_arm64"
            }
          },
          "bsd_tar_toolchains_linux_amd64": {
            "bzlFile": "@@tar.bzl~//tar/toolchain:platforms.bzl",
            "ruleClassName": "bsdtar_binary_repo",
            "attributes": {
              "platform": "linux_amd64"
            }
          },
          "bsd_tar_toolchains_linux_arm64": {
            "bzlFile": "@@tar.bzl~//tar/toolchain:platforms.bzl",
            "ruleClassName": "bsdtar_binary_repo",
            "attributes": {
              "platform": "linux_arm64"
            }
          },
          "bsd_tar_toolchains_windows_amd64": {
            "bzlFile": "@@tar.bzl~//tar/toolchain:platforms.bzl",
            "ruleClassName": "bsdtar_binary_repo",
            "attributes": {
              "platform": "windows_amd64"
            }
          },
          "bsd_tar_toolchains_windows_arm64": {
            "bzlFile": "@@tar.bzl~//tar/toolchain:platforms.bzl",
            "ruleClassName": "bsdtar_binary_repo",
            "attributes": {
              "platform": "windows_arm64"
            }
          }
        },
        "recordedRepoMappingEntries": []
      }
    },
    "@@yq.bzl~//yq:extensions.bzl%yq": {
      "general": {
        "bzlTransitiveDigest": "61Uz+o5PnlY0jJfPZEUNqsKxnM/UCLeWsn5VVCc8u5Y=",
        "usagesDigest": "hTf7RXXlm85DQds3r44JRfN0JwKFbTZsXmDKAzPHvAo=",
        "recordedFileInputs": {},
        "recordedDirentsInputs": {},
        "envVariables": {},
        "generatedRepoSpecs": {
          "yq_darwin_amd64": {
            "bzlFile": "@@yq.bzl~//yq/toolchain:platforms.bzl",
            "ruleClassName": "yq_platform_repo",
            "attributes": {
              "platform": "darwin_amd64",
              "version": "4.45.1"
            }
          },
          "yq_darwin_arm64": {
            "bzlFile": "@@yq.bzl~//yq/toolchain:platforms.bzl",
            "ruleClassName": "yq_platform_repo",
            "attributes": {
              "platform": "darwin_arm64",
              "version": "4.45.1"
            }
          },
          "yq_linux_amd64": {
            "bzlFile": "@@yq.bzl~//yq/toolchain:platforms.bzl",
            "ruleClassName": "yq_platform_repo",
            "attributes": {
              "platform": "linux_amd64",
              "version": "4.45.1"
            }
          },
          "yq_linux_arm64": {
            "bzlFile": "@@yq.bzl~//yq/toolchain:platforms.bzl",
            "ruleClassName": "yq_platform_repo",
            "attributes": {
              "platform": "linux_arm64",
              "version": "4.45.1"
            }
          },
          "yq_linux_s390x": {
            "bzlFile": "@@yq.bzl~//yq/toolchain:platforms.bzl",
            "ruleClassName": "yq_platform_repo",
            "attributes": {
              "platform": "linux_s390x",
              "version": "4.45.1"
            }
          },
          "yq_linux_riscv64": {
            "bzlFile": "@@yq.bzl~//yq/toolchain:platforms.bzl",
            "ruleClassName": "yq_platform_repo",
            "attributes": {
              "platform": "linux_riscv64",
              "version": "4.45.1"
            }
          },
          "yq_linux_ppc64le": {
            "bzlFile": "@@yq.bzl~//yq/toolchain:platforms.bzl",
            "ruleClassName": "yq_platform_repo",
            "attributes": {
              "platform": "linux_ppc64le",
              "version": "4.45.1"
            }
          },
          "yq_windows_amd64": {
            "bzlFile": "@@yq.bzl~//yq/toolchain:platforms.bzl",
            "ruleClassName": "yq_platform_repo",
            "attributes": {
              "platform": "windows_amd64",
              "version": "4.45.1"
            }
          },
          "yq_toolchains": {
            "bzlFile": "@@yq.bzl~//yq/toolchain:toolchain.bzl",
            "ruleClassName": "yq_toolchains_repo",
            "attributes": {
              "user_repository_name": "yq"
            }
          }
        },
        "recordedRepoMappingEntries": []
      }
    }
  }
}<|MERGE_RESOLUTION|>--- conflicted
+++ resolved
@@ -540,11 +540,7 @@
         "bzlTransitiveDigest": "9IJp6IlB/FMHFBJe4MX/DQM4zi3oArC8yqYE/+NyPwk=",
         "usagesDigest": "1rX5zKEA5AF0V7MwOa4Uu00O9/xtmOXAgV3jUGUxeQk=",
         "recordedFileInputs": {
-<<<<<<< HEAD
-          "@@//package.json": "eb9445d89e15ecdd0725c6d058fdd7f758e86f35b3ee39819812187ef803ee00",
-=======
-          "@@//package.json": "f84abbdaaa5df6cc4b5247eb8fac25c66114a8ee7f0b783555f006d9459bab3e",
->>>>>>> 6f541b81
+          "@@//package.json": "0b8d274b90b0152642722e369a0c3f3259eb6ebf54fcf153a19f2fabb6552fc8",
           "@@devinfra~//bazel/package.json": "960bcecf963a211f96a3967c7cfb5d3e1cea08d94b27056a3e8dbf2fad1e2dd3",
           "@@rules_browsers~//package.json": "45572077938c7a4916e4aaedf7db7ce8425854ab92f35348cff02a2134023bb8"
         },
