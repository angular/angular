--- conflicted
+++ resolved
@@ -25,21 +25,12 @@
     this.authService.login().subscribe(() => {
       this.setMessage();
       if (this.authService.isLoggedIn) {
-<<<<<<< HEAD
-        // AuthService에서 리다이렉트할 URL을 가져옵니다.
-        // 저장된 주소가 없으면 기본 페이지로 이동합니다.
-        let redirect = this.authService.redirectUrl ? this.router.parseUrl(this.authService.redirectUrl) : '/admin';
+        // 보통은 AuthService에서 리다이렉트할 URL을 가져옵니다.
+        // 하지만 예제를 간단하게 구성하기 위해 `/admin`으로 리다이렉트 합시다.
+        const redirectUrl = '/admin';
 
         // 최종 주소로 이동합니다.
-        this.router.navigateByUrl(redirect);
-=======
-        // Usually you would use the redirect URL from the auth service.
-        // However to keep the example simple, we will always redirect to `/admin`.
-        const redirectUrl = '/admin';
-
-        // Redirect the user
         this.router.navigate([redirectUrl]);
->>>>>>> 385cadf2
       }
     });
   }
