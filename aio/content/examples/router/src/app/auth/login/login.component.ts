--- conflicted
+++ resolved
@@ -25,8 +25,8 @@
     this.authService.login().subscribe(() => {
       this.setMessage();
       if (this.authService.isLoggedIn) {
-        // Usually you would use the redirect URL from the auth service.
-        // However to keep the example simple, we will always redirect to `/admin`.
+        // 보통은 AuthService에서 리다이렉트할 URL을 가져옵니다.
+        // 하지만 예제를 간단하게 구성하기 위해 `/admin`으로 리다이렉트 합시다.
         const redirectUrl = '/admin';
 
         // #docregion preserve
@@ -36,13 +36,8 @@
           preserveFragment: true
         };
 
-<<<<<<< HEAD
         // 리다이렉트 합니다.
-        this.router.navigateByUrl(redirect, navigationExtras);
-=======
-        // Redirect the user
         this.router.navigate([redirectUrl], navigationExtras);
->>>>>>> 385cadf2
         // #enddocregion preserve
       }
     });
