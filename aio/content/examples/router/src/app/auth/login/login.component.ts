--- conflicted
+++ resolved
@@ -30,14 +30,8 @@
         const redirectUrl = '/admin';
 
         // #docregion preserve
-<<<<<<< HEAD
         // 전역 쿼리 파라미터와 프래그먼트를 NavigationExtras 객체타입으로 전달합니다.
-        let navigationExtras: NavigationExtras = {
-=======
-        // Set our navigation extras object
-        // that passes on our global query params and fragment
         const navigationExtras: NavigationExtras = {
->>>>>>> 81f4c065
           queryParamsHandling: 'preserve',
           preserveFragment: true
         };
