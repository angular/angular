// #docplaster
// #docregion
import { Injectable }       from '@angular/core';
import {
  CanActivate, Router,
  ActivatedRouteSnapshot,
  RouterStateSnapshot,
  CanActivateChild,
  NavigationExtras,
  UrlTree
}                           from '@angular/router';
import { AuthService }      from './auth.service';

@Injectable({
  providedIn: 'root',
})
export class AuthGuard implements CanActivate, CanActivateChild {
  constructor(private authService: AuthService, private router: Router) {}

  canActivate(route: ActivatedRouteSnapshot, state: RouterStateSnapshot): true|UrlTree {
    let url: string = state.url;

    return this.checkLogin(url);
  }

  canActivateChild(route: ActivatedRouteSnapshot, state: RouterStateSnapshot): true|UrlTree {
    return this.canActivate(route, state);
  }

  checkLogin(url: string): true|UrlTree {
    if (this.authService.isLoggedIn) { return true; }

    // 리다이렉트할 URL을 저장해 둡니다.
    this.authService.redirectUrl = url;

    // 더미 세션 ID를 생성합니다.
    let sessionId = 123456789;

    // 전역 쿼리 파라미터와 프래그먼트를 NavigationExtras 객체타입으로 전달합니다.
    let navigationExtras: NavigationExtras = {
      queryParams: { 'session_id': sessionId },
      fragment: 'anchor'
    };

<<<<<<< HEAD
    // 로그인 페이지로 이동하면서 인자를 함께 전달합니다.
    this.router.navigate(['/login'], navigationExtras);
    return false;
=======
    // Redirect to the login page with extras
    return this.router.createUrlTree(['/login'], navigationExtras);
>>>>>>> 385cadf2
  }
}<|MERGE_RESOLUTION|>--- conflicted
+++ resolved
@@ -42,13 +42,7 @@
       fragment: 'anchor'
     };
 
-<<<<<<< HEAD
     // 로그인 페이지로 이동하면서 인자를 함께 전달합니다.
-    this.router.navigate(['/login'], navigationExtras);
-    return false;
-=======
-    // Redirect to the login page with extras
     return this.router.createUrlTree(['/login'], navigationExtras);
->>>>>>> 385cadf2
   }
 }