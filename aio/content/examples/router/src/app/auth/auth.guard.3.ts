// #docregion can-activate-child
import { Injectable }       from '@angular/core';
import {
  CanActivate, Router,
  ActivatedRouteSnapshot,
  RouterStateSnapshot,
  CanActivateChild,
  UrlTree
}                           from '@angular/router';
import { AuthService }      from './auth.service';

@Injectable({
  providedIn: 'root',
})
export class AuthGuard implements CanActivate, CanActivateChild {
  constructor(private authService: AuthService, private router: Router) {}

  canActivate(
    route: ActivatedRouteSnapshot,
    state: RouterStateSnapshot): true|UrlTree {
    let url: string = state.url;

    return this.checkLogin(url);
  }

  canActivateChild(
    route: ActivatedRouteSnapshot,
    state: RouterStateSnapshot): true|UrlTree {
    return this.canActivate(route, state);
  }

// #enddocregion can-activate-child
  checkLogin(url: string): true|UrlTree {
    if (this.authService.isLoggedIn) { return true; }

    // 로그인한 후에 이동할 URL을 저장해 둡니다.
    this.authService.redirectUrl = url;

<<<<<<< HEAD
    // 로그인 페이지로 이동합니다.
    this.router.navigate(['/login']);
    return false;
=======
    // Redirect to the login page
    return this.router.parseUrl('/login');
>>>>>>> 385cadf2
  }
// #docregion can-activate-child
}
// #enddocregion<|MERGE_RESOLUTION|>--- conflicted
+++ resolved
@@ -36,14 +36,8 @@
     // 로그인한 후에 이동할 URL을 저장해 둡니다.
     this.authService.redirectUrl = url;
 
-<<<<<<< HEAD
     // 로그인 페이지로 이동합니다.
-    this.router.navigate(['/login']);
-    return false;
-=======
-    // Redirect to the login page
     return this.router.parseUrl('/login');
->>>>>>> 385cadf2
   }
 // #docregion can-activate-child
 }
