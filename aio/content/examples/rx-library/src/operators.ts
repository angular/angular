--- conflicted
+++ resolved
@@ -19,17 +19,10 @@
 
   squaredNums.subscribe(x => console.log(x));
 
-<<<<<<< HEAD
-// 로그
-// 1
-// 4
-// 9
-=======
-  // Logs
+  // 로그
   // 1
   // 4
   // 9
->>>>>>> 9af6fbf6
 
   // #enddocregion
 }