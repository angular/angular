// #docplaster
/*
  Because of how the code is merged together using the doc regions,
  we need to indent the imports with the function below.
*/
/* tslint:disable:align */
// #docregion
  import { of } from 'rxjs';
  import { filter, map } from 'rxjs/operators';

// #enddocregion

export function docRegionDefault(console) {
  // #docregion
  const squareOdd = of(1, 2, 3, 4, 5)
    .pipe(
      filter(n => n % 2 !== 0),
      map(n => n * n)
    );

<<<<<<< HEAD
// 구독을 시작합니다.
squareOdd.subscribe(x => console.log(x));
=======
  // Subscribe to get values
  squareOdd.subscribe(x => console.log(x));
>>>>>>> 9af6fbf6

  // #enddocregion
}<|MERGE_RESOLUTION|>--- conflicted
+++ resolved
@@ -18,13 +18,8 @@
       map(n => n * n)
     );
 
-<<<<<<< HEAD
-// 구독을 시작합니다.
-squareOdd.subscribe(x => console.log(x));
-=======
-  // Subscribe to get values
+  // 구독을 시작합니다.
   squareOdd.subscribe(x => console.log(x));
->>>>>>> 9af6fbf6
 
   // #enddocregion
 }