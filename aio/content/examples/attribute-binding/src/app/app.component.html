
<h1>Attribute, class, and style bindings</h1>
<h2>Attribute binding</h2>
<!-- #docregion attrib-binding-colspan -->
<table border=1>
  <!-- #docregion colspan -->
  <!--  expression calculates colspan=2 -->
  <tr><td [attr.colspan]="1 + 1">One-Two</td></tr>
  <!-- #enddocregion colspan -->

  <!-- ERROR: There is no `colspan` property to set!
    <tr><td colspan="{{1 + 1}}">Three-Four</td></tr>
  -->
  <!-- #docregion colSpan -->
  <!-- colSpan 프로퍼티는 캐멀 케이스입니다. -->
  <tr><td [colSpan]="1 + 1">Three-Four</td></tr>
  <!-- #enddocregion colSpan -->

  <tr><td>Five</td><td>Six</td></tr>
</table>
<!-- #enddocregion attrib-binding-colspan -->

<div>
  <!-- #docregion attrib-binding-aria -->
  <!-- 웹 접근성 향상을 위해 ARIA 어트리뷰트를 지정할 수 있습니다. -->
  <button [attr.aria-label]="actionName">{{actionName}} with Aria</button>
  <!-- #enddocregion attrib-binding-aria -->
</div>

<hr />

<h2>Styling precedence</h2>

<!-- #docregion basic-specificity -->
<h3>기본 순서</h3>

<<<<<<< HEAD
<!-- `class.special`이 `class`보다 우선순위가 높습니다.  -->
<div [class.special]="isSpecial" [class]="classExpr">Some text.</div>

<!-- `style.color`가 `style`보다 우선순위가 높습니다.  -->
<div [style.color]="color" [style]="styleExpr">Some text.</div>
=======
<!-- The `class.special` binding overrides any value for the `special` class in `classExpression`.  -->
<div [class.special]="isSpecial" [class]="classExpression">Some text.</div>

<!-- The `style.color` binding overrides any value for the `color` property in `styleExpression`.  -->
<div [style.color]="color" [style]="styleExpression">Some text.</div>
>>>>>>> 9af6fbf6
<!-- #enddocregion basic-specificity -->

<!-- #docregion source-specificity -->
<h3>소스별 우선순위</h3>

<<<<<<< HEAD
<!-- `dirWithClassBinding`이나 `comp-with-host-binding`보다 `class.special` 템플릿 바인딩의 우선순위가 더 높습니다. -->
<comp-with-host-binding [class.special]="isSpecial" dirWithClassBinding>Some text.</comp-with-host-binding>

<!-- `dirWithStyleBinding`이나 `comp-with-host-binding`보다 `style.color` 템플릿 바인딩의 우선순위가 더 높습니다. -->
=======
<!-- The `class.special` template binding overrides any host binding to the `special` class set by `dirWithClassBinding` or `comp-with-host-binding`.-->
<comp-with-host-binding [class.special]="isSpecial" dirWithClassBinding>Some text.</comp-with-host-binding>

<!-- The `style.color` template binding overrides any host binding to the `color` property set by `dirWithStyleBinding` or `comp-with-host-binding`. -->
>>>>>>> 9af6fbf6
<comp-with-host-binding [style.color]="color" dirWithStyleBinding>Some text.</comp-with-host-binding>
<!-- #enddocregion source-specificity -->

<!-- #docregion dynamic-priority -->
<h3>동적 vs 정적</h3>

<<<<<<< HEAD
<!-- `classExpr`이 동적으로 처리되기 때문에 `class`보다 우선순위가 높습니다. -->
<div class="special" [class]="classExpr">Some text.</div>

<!-- `styleExpr`이 동적으로 처리되기 때문에 `style`보다 우선순위가 높습니다. -->
<div style="color: blue" [style]="styleExpr">Some text.</div>
=======
<!-- If `classExpression` has a value for the `special` class, this value overrides the `class="special"` below -->
<div class="special" [class]="classExpression">Some text.</div>

<!-- If `styleExpression` has a value for the `color` property, this value overrides the `style="color: blue"` below -->
<div style="color: blue" [style]="styleExpression">Some text.</div>
>>>>>>> 9af6fbf6

<!-- #enddocregion dynamic-priority -->

<!-- #docregion style-delegation -->
<comp-with-host-binding dirWithHostBinding></comp-with-host-binding>
<!-- #enddocregion style-delegation -->

<|MERGE_RESOLUTION|>--- conflicted
+++ resolved
@@ -34,54 +34,31 @@
 <!-- #docregion basic-specificity -->
 <h3>기본 순서</h3>
 
-<<<<<<< HEAD
-<!-- `class.special`이 `class`보다 우선순위가 높습니다.  -->
+<!-- `class.special`이 `classExpression`로 지정되는 `class`보다 우선순위가 높습니다.  -->
 <div [class.special]="isSpecial" [class]="classExpr">Some text.</div>
 
-<!-- `style.color`가 `style`보다 우선순위가 높습니다.  -->
+<!-- `style.color`가 `styleExpression`로 지정되는 `style`보다 우선순위가 높습니다.  -->
 <div [style.color]="color" [style]="styleExpr">Some text.</div>
-=======
-<!-- The `class.special` binding overrides any value for the `special` class in `classExpression`.  -->
-<div [class.special]="isSpecial" [class]="classExpression">Some text.</div>
-
-<!-- The `style.color` binding overrides any value for the `color` property in `styleExpression`.  -->
-<div [style.color]="color" [style]="styleExpression">Some text.</div>
->>>>>>> 9af6fbf6
 <!-- #enddocregion basic-specificity -->
 
 <!-- #docregion source-specificity -->
 <h3>소스별 우선순위</h3>
 
-<<<<<<< HEAD
 <!-- `dirWithClassBinding`이나 `comp-with-host-binding`보다 `class.special` 템플릿 바인딩의 우선순위가 더 높습니다. -->
 <comp-with-host-binding [class.special]="isSpecial" dirWithClassBinding>Some text.</comp-with-host-binding>
 
 <!-- `dirWithStyleBinding`이나 `comp-with-host-binding`보다 `style.color` 템플릿 바인딩의 우선순위가 더 높습니다. -->
-=======
-<!-- The `class.special` template binding overrides any host binding to the `special` class set by `dirWithClassBinding` or `comp-with-host-binding`.-->
-<comp-with-host-binding [class.special]="isSpecial" dirWithClassBinding>Some text.</comp-with-host-binding>
-
-<!-- The `style.color` template binding overrides any host binding to the `color` property set by `dirWithStyleBinding` or `comp-with-host-binding`. -->
->>>>>>> 9af6fbf6
 <comp-with-host-binding [style.color]="color" dirWithStyleBinding>Some text.</comp-with-host-binding>
 <!-- #enddocregion source-specificity -->
 
 <!-- #docregion dynamic-priority -->
 <h3>동적 vs 정적</h3>
 
-<<<<<<< HEAD
-<!-- `classExpr`이 동적으로 처리되기 때문에 `class`보다 우선순위가 높습니다. -->
-<div class="special" [class]="classExpr">Some text.</div>
-
-<!-- `styleExpr`이 동적으로 처리되기 때문에 `style`보다 우선순위가 높습니다. -->
-<div style="color: blue" [style]="styleExpr">Some text.</div>
-=======
-<!-- If `classExpression` has a value for the `special` class, this value overrides the `class="special"` below -->
+<!-- `classExpression`이 동적으로 처리되기 때문에 `class`보다 우선순위가 높습니다. -->
 <div class="special" [class]="classExpression">Some text.</div>
 
-<!-- If `styleExpression` has a value for the `color` property, this value overrides the `style="color: blue"` below -->
+<!-- `styleExpression`이 동적으로 처리되기 때문에 `style`보다 우선순위가 높습니다. -->
 <div style="color: blue" [style]="styleExpression">Some text.</div>
->>>>>>> 9af6fbf6
 
 <!-- #enddocregion dynamic-priority -->
 
