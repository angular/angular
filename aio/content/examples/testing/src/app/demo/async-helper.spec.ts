--- conflicted
+++ resolved
@@ -131,24 +131,14 @@
 
     // #docregion fake-async-test-rxjs
     it('should get Date diff correctly in fakeAsync with rxjs scheduler', fakeAsync(() => {
-<<<<<<< HEAD
         // rxjs 스케쥴러를 사용하기 위해 `import 'zone.js/dist/zone-patch-rxjs-fake-async'를 추가해야 합니다.
         let result = null;
-        of ('hello').pipe(delay(1000)).subscribe(v => { result = v; });
+        of('hello').pipe(delay(1000)).subscribe(v => {
+           result = v;
+         });
         expect(result).toBeNull();
         tick(1000);
         expect(result).toBe('hello');
-=======
-         // need to add `import 'zone.js/dist/zone-patch-rxjs-fake-async'
-         // to patch rxjs scheduler
-         let result = null;
-         of('hello').pipe(delay(1000)).subscribe(v => {
-           result = v;
-         });
-         expect(result).toBeNull();
-         tick(1000);
-         expect(result).toBe('hello');
->>>>>>> 81f4c065
 
          const start = new Date().getTime();
          let dateDiff = 0;
@@ -164,20 +154,13 @@
 
   // #docregion fake-async-test-clock
   describe('use jasmine.clock()', () => {
-<<<<<<< HEAD
     // zone.js/dist/zone-testing 패키지를 로드하기 전에 __zone_symbol_fakeAsyncPatchLock 플래그 설정이 필요합니다.
-    beforeEach(() => { jasmine.clock().install(); });
-    afterEach(() => { jasmine.clock().uninstall(); });
-=======
-    // need to config __zone_symbol__fakeAsyncPatchLock flag
-    // before loading zone.js/dist/zone-testing
     beforeEach(() => {
       jasmine.clock().install();
     });
     afterEach(() => {
       jasmine.clock().uninstall();
     });
->>>>>>> 81f4c065
     it('should auto enter fakeAsync', () => {
       // 이 코드는 fakeAsync 테스트 존 안에서 실행됩니다.
       // 이 때 fakeAsync()를 명시적으로 실행할 필요는 없습니다.
