// tslint:disable-next-line:no-unused-variable
import { async, fakeAsync, tick } from '@angular/core/testing';
import { interval, of } from 'rxjs';
import { delay, take } from 'rxjs/operators';

describe('Angular async helper', () => {

  describe('async', () => {
    let actuallyDone = false;

    beforeEach(() => { actuallyDone = false; });

    afterEach(() => { expect(actuallyDone).toBe(true, 'actuallyDone should be true'); });

    it('should run normal test', () => { actuallyDone = true; });

    it('should run normal async test', (done: DoneFn) => {
      setTimeout(() => {
        actuallyDone = true;
        done();
      }, 0);
    });

    it('should run async test with task',
       async(() => { setTimeout(() => { actuallyDone = true; }, 0); }));

    it('should run async test with task', async(() => {
         const id = setInterval(() => {
           actuallyDone = true;
           clearInterval(id);
         }, 100);
       }));

    it('should run async test with successful promise', async(() => {
         const p = new Promise(resolve => { setTimeout(resolve, 10); });
         p.then(() => { actuallyDone = true; });
       }));

    it('should run async test with failed promise', async(() => {
         const p = new Promise((resolve, reject) => { setTimeout(reject, 10); });
         p.catch(() => { actuallyDone = true; });
       }));

    // Use done. Can also use async or fakeAsync.
    it('should run async test with successful delayed Observable', (done: DoneFn) => {
      const source = of (true).pipe(delay(10));
      source.subscribe(val => actuallyDone = true, err => fail(err), done);
    });

    it('should run async test with successful delayed Observable', async(() => {
         const source = of (true).pipe(delay(10));
         source.subscribe(val => actuallyDone = true, err => fail(err));
       }));

    it('should run async test with successful delayed Observable', fakeAsync(() => {
         const source = of (true).pipe(delay(10));
         source.subscribe(val => actuallyDone = true, err => fail(err));

         tick(10);
       }));
  });

  describe('fakeAsync', () => {
    // #docregion fake-async-test-tick
    it('should run timeout callback with delay after call tick with millis', fakeAsync(() => {
         let called = false;
         setTimeout(() => { called = true; }, 100);
         tick(100);
         expect(called).toBe(true);
       }));
    // #enddocregion fake-async-test-tick

    // #docregion fake-async-test-tick-new-macro-task-sync
    it('should run new macro task callback with delay after call tick with millis',
       fakeAsync(() => {
         function nestedTimer(cb: () => any): void { setTimeout(() => setTimeout(() => cb())); }
         const callback = jasmine.createSpy('callback');
         nestedTimer(callback);
         expect(callback).not.toHaveBeenCalled();
         tick(0);
         // the nested timeout will also be triggered
         expect(callback).toHaveBeenCalled();
       }));
    // #enddocregion fake-async-test-tick-new-macro-task-sync

    // #docregion fake-async-test-tick-new-macro-task-async
    it('should not run new macro task callback with delay after call tick with millis',
       fakeAsync(() => {
         function nestedTimer(cb: () => any): void { setTimeout(() => setTimeout(() => cb())); }
         const callback = jasmine.createSpy('callback');
         nestedTimer(callback);
         expect(callback).not.toHaveBeenCalled();
         tick(0, {processNewMacroTasksSynchronously: false});
         // the nested timeout will not be triggered
         expect(callback).not.toHaveBeenCalled();
         tick(0);
         expect(callback).toHaveBeenCalled();
       }));
    // #enddocregion fake-async-test-tick-new-macro-task-async

    // #docregion fake-async-test-date
    it('should get Date diff correctly in fakeAsync', fakeAsync(() => {
         const start = Date.now();
         tick(100);
         const end = Date.now();
         expect(end - start).toBe(100);
       }));
    // #enddocregion fake-async-test-date

    // #docregion fake-async-test-rxjs
    it('should get Date diff correctly in fakeAsync with rxjs scheduler', fakeAsync(() => {
<<<<<<< HEAD
        // rxjs 스케쥴러를 사용하기 위해 `import 'zone.js/dist/zone-patch-rxjs-fake-async'를 추가해야 합니다.
        let result = null;
        of ('hello').pipe(delay(1000)).subscribe(v => { result = v; });
        expect(result).toBeNull();
        tick(1000);
        expect(result).toBe('hello');

        const start = new Date().getTime();
        let dateDiff = 0;
        interval(1000).pipe(take(2)).subscribe(() => dateDiff = (new Date().getTime() - start));

        tick(1000);
        expect(dateDiff).toBe(1000);
        tick(1000);
        expect(dateDiff).toBe(2000);
      }));
=======
         // need to add `import 'zone.js/dist/zone-patch-rxjs-fake-async'
         // to patch rxjs scheduler
         let result = null;
         of ('hello').pipe(delay(1000)).subscribe(v => { result = v; });
         expect(result).toBeNull();
         tick(1000);
         expect(result).toBe('hello');

         const start = new Date().getTime();
         let dateDiff = 0;
         interval(1000).pipe(take(2)).subscribe(() => dateDiff = (new Date().getTime() - start));

         tick(1000);
         expect(dateDiff).toBe(1000);
         tick(1000);
         expect(dateDiff).toBe(2000);
       }));
>>>>>>> 385cadf2
    // #enddocregion fake-async-test-rxjs
  });

  // #docregion fake-async-test-clock
  describe('use jasmine.clock()', () => {
    // zone.js/dist/zone-testing 패키지를 로드하기 전에 __zone_symbol_fakeAsyncPatchLock 플래그 설정이 필요합니다.
    beforeEach(() => { jasmine.clock().install(); });
    afterEach(() => { jasmine.clock().uninstall(); });
    it('should auto enter fakeAsync', () => {
      // 이 코드는 fakeAsync 테스트 존 안에서 실행됩니다.
      // 이 때 fakeAsync()를 명시적으로 실행할 필요는 없습니다.
      let called = false;
      setTimeout(() => { called = true; }, 100);
      jasmine.clock().tick(100);
      expect(called).toBe(true);
    });
  });
  // #enddocregion fake-async-test-clock

  // #docregion async-test-promise-then
  describe('test jsonp', () => {
    function jsonp(url: string, callback: Function) {
      // do a jsonp call which is not zone aware
    }
    // need to config __zone_symbol__supportWaitUnResolvedChainedPromise flag
    // before loading zone.js/dist/zone-testing
    it('should wait until promise.then is called', async(() => {
         let finished = false;
         new Promise((res, rej) => {
           jsonp('localhost:8080/jsonp', () => {
             // success callback and resolve the promise
             finished = true;
             res();
           });
         }).then(() => {
           // async will wait until promise.then is called
           // if __zone_symbol__supportWaitUnResolvedChainedPromise is set
           expect(finished).toBe(true);
         });
       }));
  });
  // #enddocregion async-test-promise-then

});<|MERGE_RESOLUTION|>--- conflicted
+++ resolved
@@ -109,31 +109,12 @@
 
     // #docregion fake-async-test-rxjs
     it('should get Date diff correctly in fakeAsync with rxjs scheduler', fakeAsync(() => {
-<<<<<<< HEAD
         // rxjs 스케쥴러를 사용하기 위해 `import 'zone.js/dist/zone-patch-rxjs-fake-async'를 추가해야 합니다.
         let result = null;
         of ('hello').pipe(delay(1000)).subscribe(v => { result = v; });
         expect(result).toBeNull();
         tick(1000);
         expect(result).toBe('hello');
-
-        const start = new Date().getTime();
-        let dateDiff = 0;
-        interval(1000).pipe(take(2)).subscribe(() => dateDiff = (new Date().getTime() - start));
-
-        tick(1000);
-        expect(dateDiff).toBe(1000);
-        tick(1000);
-        expect(dateDiff).toBe(2000);
-      }));
-=======
-         // need to add `import 'zone.js/dist/zone-patch-rxjs-fake-async'
-         // to patch rxjs scheduler
-         let result = null;
-         of ('hello').pipe(delay(1000)).subscribe(v => { result = v; });
-         expect(result).toBeNull();
-         tick(1000);
-         expect(result).toBe('hello');
 
          const start = new Date().getTime();
          let dateDiff = 0;
@@ -144,7 +125,6 @@
          tick(1000);
          expect(dateDiff).toBe(2000);
        }));
->>>>>>> 385cadf2
     // #enddocregion fake-async-test-rxjs
   });
 
