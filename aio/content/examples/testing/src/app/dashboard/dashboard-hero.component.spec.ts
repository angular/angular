--- conflicted
+++ resolved
@@ -1,11 +1,5 @@
 
 // #docplaster
-<<<<<<< HEAD
-import { async, ComponentFixture, TestBed } from '@angular/core/testing';
-
-import { By } from '@angular/platform-browser';
-=======
->>>>>>> 445ac15a
 import { DebugElement } from '@angular/core';
 import { ComponentFixture, TestBed, waitForAsync } from '@angular/core/testing';
 import { By } from '@angular/platform-browser';
