--- conflicted
+++ resolved
@@ -3,14 +3,9 @@
 import { Directive, ElementRef, Input, OnChanges } from '@angular/core';
 
 @Directive({ selector: '[highlight]' })
-<<<<<<< HEAD
-/** 엘리먼트의 배경색을 변경하고 customProperty를 true로 설정합니다. */
-=======
 /**
- * Set backgroundColor for the attached element to highlight color
- * and set the element's customProperty to true
+ * 엘리먼트의 배경색을 변경하고 customProperty를 true로 설정합니다.
  */
->>>>>>> 81f4c065
 export class HighlightDirective implements OnChanges {
 
   defaultColor =  'rgb(211, 211, 211)'; // lightgray
