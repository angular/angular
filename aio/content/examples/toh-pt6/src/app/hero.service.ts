--- conflicted
+++ resolved
@@ -97,13 +97,8 @@
   //////// 저장 기능 //////////
 
   // #docregion addHero
-<<<<<<< HEAD
   /** POST: 서버에 새로운 히어로를 추가합니다. */
-  addHero (hero: Hero): Observable<Hero> {
-=======
-  /** POST: add a new hero to the server */
   addHero(hero: Hero): Observable<Hero> {
->>>>>>> 385cadf2
     return this.http.post<Hero>(this.heroesUrl, hero, this.httpOptions).pipe(
       tap((newHero: Hero) => this.log(`added hero w/ id=${newHero.id}`)),
       catchError(this.handleError<Hero>('addHero'))
@@ -112,13 +107,8 @@
   // #enddocregion addHero
 
   // #docregion deleteHero
-<<<<<<< HEAD
   /** DELETE: 서버에서 히어로를 제거합니다. */
-  deleteHero (hero: Hero | number): Observable<Hero> {
-=======
-  /** DELETE: delete the hero from the server */
   deleteHero(hero: Hero | number): Observable<Hero> {
->>>>>>> 385cadf2
     const id = typeof hero === 'number' ? hero : hero.id;
     const url = `${this.heroesUrl}/${id}`;
 
@@ -130,13 +120,8 @@
   // #enddocregion deleteHero
 
   // #docregion updateHero
-<<<<<<< HEAD
   /** PUT: 서버에 저장된 히어로 데이터를 변경합니다. */
-  updateHero (hero: Hero): Observable<any> {
-=======
-  /** PUT: update the hero on the server */
   updateHero(hero: Hero): Observable<any> {
->>>>>>> 385cadf2
     return this.http.put(this.heroesUrl, hero, this.httpOptions).pipe(
       tap(_ => this.log(`updated hero id=${hero.id}`)),
       catchError(this.handleError<any>('updateHero'))
