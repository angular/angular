--- conflicted
+++ resolved
@@ -38,13 +38,7 @@
 
   // #enddocregion props-services
   onSubmit(customerData) {
-<<<<<<< HEAD
     // 주문 로직은 여기에 구현합니다.
-    console.warn('Your order has been submitted', customerData);
-
-=======
-    // Process checkout data here
->>>>>>> 939e2f76
     this.items = this.cartService.clearCart();
     this.checkoutForm.reset();
 
