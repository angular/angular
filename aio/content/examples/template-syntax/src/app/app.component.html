--- conflicted
+++ resolved
@@ -140,28 +140,18 @@
 <br><br>
 
 <div>
-  <!-- #docregion hero-detail-1! -->
+  <!-- #docregion hero-detail-1 -->
   <!-- Normal HTML -->
   <div class="special">Mental Model</div>
   <!-- Wow! A new element! -->
   <app-hero-detail></app-hero-detail>
-  <!-- #enddocregion hero-detail-1! -->
-  <!-- #docregion hero-detail-1 -->
-  <!-- 일반 HTML -->
-  <div class="special">Mental Model</div>
-  <!-- 와우! 사용할 수 있는 엘리먼트가 늘어납니다! -->
-  <app-hero-detail></app-hero-detail>
   <!-- #enddocregion hero-detail-1 -->
 </div>
 <br><br>
 
 <div>
-  <!-- #docregion disabled-button-1! -->
+  <!-- #docregion disabled-button-1 -->
   <!-- Bind button disabled state to `isUnchanged` property -->
-  <button [disabled]="isUnchanged">Save</button>
-  <!-- #enddocregion disabled-button-1! -->
-  <!-- #docregion disabled-button-1 -->
-  <!-- 버튼의 disabled 상태와 `isUnchanged` 프로퍼티를 바인딩합니다. -->
   <button [disabled]="isUnchanged">Save</button>
   <!-- #enddocregion disabled-button-1 -->
 </div>
@@ -258,13 +248,9 @@
 <img bind-src="heroImageUrl">
 <!-- #enddocregion property-binding-5 -->
 
-<!-- #docregion property-binding-6! -->
+<!-- #docregion property-binding-6 -->
 <!-- ERROR: HeroDetailComponent.hero expects a
      Hero object, not the string "currentHero" -->
-<!-- #enddocregion property-binding-6! -->
-<!-- #docregion property-binding-6 -->
-<!-- 에러: HeroDetailComponent.hero 프로퍼티에는 Hero 객체를 사용해야 합니다.
-     대괄호가 없으면 "currentHero"는 단순한 문자열일 뿐입니다. -->
 <!-- #enddocregion property-binding-6 -->
 <div *ngIf="false">
 <!-- #docregion property-binding-6 -->
@@ -283,21 +269,13 @@
 <p>"<span [innerHTML]="title"></span>" is the <i>property bound</i> title.</p>
 <!-- #enddocregion property-binding-vs-interpolation -->
 
-<!-- #docregion property-binding-vs-interpolation-sanitization! -->
+<!-- #docregion property-binding-vs-interpolation-sanitization -->
 <!--
   Angular generates warnings for these two lines as it sanitizes them
   WARNING: sanitizing HTML stripped some content (see http://g.co/ng/security#xss).
  -->
 <p><span>"{{evilTitle}}" is the <i>interpolated</i> evil title.</span></p>
 <p>"<span [innerHTML]="evilTitle"></span>" is the <i>property bound</i> evil title.</p>
-<!-- #enddocregion property-binding-vs-interpolation-sanitization! -->
-<!-- #docregion property-binding-vs-interpolation-sanitization -->
-<!--
-  다음 두 줄의 코드는 Angular가 안전성을 검사하면서 경고 메시지를 출력합니다.
-  WARNING: sanitizing HTML stripped some content (see http://g.co/ng/security#xss).
- -->
-<p><span>"{{evilTitle}}" is the <i>interpolated</i> evil title.</span></p>
-<p>"<span [innerHTML]="evilTitle"></span>" is the <i>property bound</i> evil title.</p>
 <!-- #enddocregion property-binding-vs-interpolation-sanitization -->
 
 <a class="to-toc" href="#toc">top</a>
@@ -306,7 +284,7 @@
 <hr><h2 id="attribute-binding">Attribute Binding</h2>
 
 <!--  create and set a colspan attribute -->
-<!-- #docregion attrib-binding-colspan! -->
+<!-- #docregion attrib-binding-colspan -->
 <table border=1>
   <!--  expression calculates colspan=2 -->
   <tr><td [attr.colspan]="1 + 1">One-Two</td></tr>
@@ -317,28 +295,12 @@
 
   <tr><td>Five</td><td>Six</td></tr>
 </table>
-<!-- #enddocregion attrib-binding-colspan! -->
-<!-- #docregion attrib-binding-colspan -->
-<table border=1>
-  <!--  표현식의 결과값인 2가 colspan에 바인딩 됩니다. -->
-  <tr><td [attr.colspan]="1 + 1">One-Two</td></tr>
-
-  <!-- ERROR: `colspan` 프로퍼티는 없습니다!
-    <tr><td colspan="{{1 + 1}}">Three-Four</td></tr>
-  -->
-
-  <tr><td>Five</td><td>Six</td></tr>
-</table>
 <!-- #enddocregion attrib-binding-colspan -->
 
 <br>
-<!-- #docregion attrib-binding-aria! -->
+<!-- #docregion attrib-binding-aria -->
 <!-- create and set an aria attribute for assistive technology -->
 <button [attr.aria-label]="actionName">{{actionName}} with Aria</button>
-<!-- #enddocregion attrib-binding-aria! -->
-<!-- #docregion attrib-binding-aria -->
-<!-- 웹 접근성 향상을 위해 ARIA 어트리뷰트를 지정합니다. -->
-<button [attr.aria-label]="actionName">{{actionName}} with Aria</button>
 <!-- #enddocregion attrib-binding-aria -->
 <br><br>
 
@@ -358,43 +320,24 @@
 <!-- class binding -->
 <hr><h2 id="class-binding">Class Binding</h2>
 
-<!-- #docregion class-binding-1! -->
+<!-- #docregion class-binding-1 -->
 <!-- standard class attribute setting  -->
 <div class="bad curly special">Bad curly special</div>
-<!-- #enddocregion class-binding-1! -->
-<!-- #docregion class-binding-1 -->
-<!-- 일반적으로 클래스 어트리뷰트를 지정하는 방법  -->
-<div class="bad curly special">Bad curly special</div>
 <!-- #enddocregion class-binding-1 -->
 
-<!-- #docregion class-binding-2! -->
+<!-- #docregion class-binding-2 -->
 <!-- reset/override all class names with a binding  -->
 <div class="bad curly special"
      [class]="badCurly">Bad curly</div>
-<!-- #enddocregion class-binding-2! -->
-<!-- #docregion class-binding-2 -->
-<!-- 클래스 전체를 초기화하는 바인딩  -->
-<div class="bad curly special"
-     [class]="badCurly">Bad curly</div>
 <!-- #enddocregion class-binding-2 -->
 
-<!-- #docregion class-binding-3! -->
-<!-- #docregion class-binding-3a! -->
+<!-- #docregion class-binding-3 -->
+<!-- #docregion class-binding-3a -->
 <!-- toggle the "special" class on/off with a property -->
 <div [class.special]="isSpecial">The class binding is special</div>
-<!-- #enddocregion class-binding-3a! -->
+<!-- #enddocregion class-binding-3a -->
 
 <!-- binding to `class.special` trumps the class attribute -->
-<div class="special"
-     [class.special]="!isSpecial">This one is not so special</div>
-<!-- #enddocregion class-binding-3! -->
-<!-- #docregion class-binding-3 -->
-<!-- #docregion class-binding-3a -->
-<!-- `isSpecial` 프로퍼티 값으로 "special" 클래스를 지정하는 바인딩  -->
-<div [class.special]="isSpecial">The class binding is special</div>
-<!-- #enddocregion class-binding-3a -->
-
-<!-- 기본 클래스를 지정해두고 프로퍼티 값으로 덮어쓰는 바인딩 -->
 <div class="special"
      [class.special]="!isSpecial">This one is not so special</div>
 <!-- #enddocregion class-binding-3 -->
@@ -430,14 +373,8 @@
 <!-- #enddocregion event-binding-2 -->
 
 <div>
-<!-- #docregion event-binding-3! -->
+<!-- #docregion event-binding-3 -->
 <!-- `myClick` is an event on the custom `ClickDirective` -->
-<!-- #docregion myClick -->
-<div (myClick)="clickMessage=$event" clickable>click with myClick</div>
-<!-- #enddocregion myClick -->
-<!-- #enddocregion event-binding-3! -->
-<!-- #docregion event-binding-3 -->
-<!-- `myClick` 이벤트는 커스텀 디렉티브 `ClickDirective` 에서 정의한 이벤트입니다. -->
 <!-- #docregion myClick -->
 <div (myClick)="clickMessage=$event" clickable>click with myClick</div>
 <!-- #enddocregion myClick -->
@@ -616,7 +553,7 @@
   <app-hero-detail></app-hero-detail>
 </ng-template>
 
-<!-- #docregion NgIf-3! -->
+<!-- #docregion NgIf-3 -->
 <!-- isSpecial is true -->
 <div [class.hidden]="!isSpecial">Show with class</div>
 <div [class.hidden]="isSpecial">Hide with class</div>
@@ -626,17 +563,6 @@
 
 <div [style.display]="isSpecial ? 'block' : 'none'">Show with style</div>
 <div [style.display]="isSpecial ? 'none'  : 'block'">Hide with style</div>
-<!-- #enddocregion NgIf-3! -->
-<!-- #docregion NgIf-3 -->
-<!-- isSpecial이 true일 때 -->
-<div [class.hidden]="!isSpecial">클래스를 사용해서 표시할 때</div>
-<div [class.hidden]="isSpecial">클리스를 사용해서 숨길 때</div>
-
-<!-- HeroDetail 컴포넌트는 DOM에 존재하지만 표시되지 않습니다. -->
-<app-hero-detail [class.hidden]="isSpecial"></app-hero-detail>
-
-<div [style.display]="isSpecial ? 'block' : 'none'">스타일을 사용해서 표시할 때</div>
-<div [style.display]="isSpecial ? 'none'  : 'block'">스타일을 사용해서 숨길 때</div>
 <!-- #enddocregion NgIf-3 -->
 
 <a class="to-toc" href="#toc">top</a>
@@ -756,24 +682,14 @@
 <!-- template reference variable -->
 <hr><h2 id="ref-vars">Template reference variables</h2>
 
-<!-- #docregion ref-phone! -->
-<!-- #docregion ref-var! -->
-<input #phone placeholder="phone number">
-<!-- #enddocregion ref-var! -->
-
-<!-- lots of other elements -->
-
-<!-- phone refers to the input element; pass its `value` to an event handler -->
-<button (click)="callPhone(phone.value)">Call</button>
-<!-- #enddocregion ref-phone! -->
 <!-- #docregion ref-phone -->
 <!-- #docregion ref-var -->
 <input #phone placeholder="phone number">
 <!-- #enddocregion ref-var -->
 
-<!-- 다른 엘리먼트들 -->
-
-<!-- phone 변수는 input 엘리먼트를 가리키며, 엘리먼트의 `value`를 직접 참조해서 이벤트 핸들러에 전달할 수 있습니다. -->
+<!-- lots of other elements -->
+
+<!-- phone refers to the input element; pass its `value` to an event handler -->
 <button (click)="callPhone(phone.value)">Call</button>
 <!-- #enddocregion ref-phone -->
 
@@ -811,34 +727,20 @@
 <!-- Pipes -->
 <hr><h2 id="pipes">Pipes</h2>
 
-<!-- #docregion pipes-1! -->
+<!-- #docregion pipes-1 -->
 <div>Title through uppercase pipe: {{title | uppercase}}</div>
-<!-- #enddocregion pipes-1! -->
-<!-- #docregion pipes-1 -->
-<div>제목을 대문자로 변환하는 파이프: {{title | uppercase}}</div>
 <!-- #enddocregion pipes-1 -->
 
-<!-- #docregion pipes-2! -->
+<!-- #docregion pipes-2 -->
 <!-- Pipe chaining: convert title to uppercase, then to lowercase -->
 <div>
   Title through a pipe chain:
   {{title | uppercase | lowercase}}
 </div>
-<!-- #enddocregion pipes-2! -->
-<!-- #docregion pipes-2 -->
-<!-- 파이프 체이닝: 제목을 대문자로 바꾼 후에 소문자로 바꿉니다. -->
-<div>
-  제목에 파이프 여러개 적용하기:
-  {{title | uppercase | lowercase}}
-</div>
 <!-- #enddocregion pipes-2 -->
 
-<!-- #docregion pipes-3! -->
+<!-- #docregion pipes-3 -->
 <!-- pipe with configuration argument => "February 25, 1970" -->
-<div>Birthdate: {{currentHero?.birthdate | date:'longDate'}}</div>
-<!-- #enddocregion pipes-3! -->
-<!-- #docregion pipes-3 -->
-<!-- 미리 지정된 형태로 변환하는 파이프 => "February 25, 1970" -->
 <div>Birthdate: {{currentHero?.birthdate | date:'longDate'}}</div>
 <!-- #enddocregion pipes-3 -->
 
@@ -884,12 +786,8 @@
   TypeError: Cannot read property 'name' of null in [null]
 -->
 
-<!-- #docregion safe-4! -->
+<!-- #docregion safe-4 -->
 <!--No hero, div not displayed, no error -->
-<div *ngIf="nullHero">The null hero's name is {{nullHero.name}}</div>
-<!-- #enddocregion safe-4! -->
-<!-- #docregion safe-4 -->
-<!-- 객체가 null이면 div 전체가 표시되지 않습니다. 에러도 발생하지 않습니다. -->
 <div *ngIf="nullHero">The null hero's name is {{nullHero.name}}</div>
 <!-- #enddocregion safe-4 -->
 
@@ -900,12 +798,8 @@
 </div>
 
 <div>
-  <!-- #docregion safe-6! -->
+  <!-- #docregion safe-6 -->
   <!-- No hero, no problem! -->
-  The null hero's name is {{nullHero?.name}}
-  <!-- #enddocregion safe-6! -->
-  <!-- #docregion safe-6 -->
-  <!-- 객체가 null이어도 에러가 발생하지 않습니다! -->
   The null hero's name is {{nullHero?.name}}
   <!-- #enddocregion safe-6 -->
 </div>
@@ -931,39 +825,17 @@
 <hr><h2 id="any-type-cast-function">$any type cast function <i>$any( )</i>.</h2>
 
 <div>
-<<<<<<< HEAD
-  <!-- #docregion any-type-cast-function-1! -->
+  <!-- #docregion any-type-cast-function-1 -->
   <!-- Accessing an undeclared member -->
   <div>
     The hero's marker is {{$any(hero).marker}}
   </div>
-  <!-- #enddocregion any-type-cast-function-1! -->
-  <!-- #docregion any-type-cast-function-1 -->
-  <!-- 타입이 정해지지 않은 객체에 접근하기 -->
-=======
-  <!-- #docregion any-type-cast-function-1 -->
-  <!-- Accessing an undeclared member -->
->>>>>>> 77ff72f9
-  <div>
-    The hero's marker is {{$any(hero).marker}}
-  </div>
   <!-- #enddocregion any-type-cast-function-1 -->
 </div>
 
 <div>
-<<<<<<< HEAD
-  <!-- #docregion any-type-cast-function-2! -->
-  <!-- Accessing an undeclared member -->
-  <div>
-    Undeclared members is {{$any(this).member}}
-  </div>
-  <!-- #enddocregion any-type-cast-function-2! -->
-  <!-- #docregion any-type-cast-function-2 -->
-  <!-- this 키워드로 컴포넌트에 접근하기 -->
-=======
   <!-- #docregion any-type-cast-function-2 -->
   <!-- Accessing an undeclared member -->
->>>>>>> 77ff72f9
   <div>
     Undeclared members is {{$any(this).member}}
   </div>
