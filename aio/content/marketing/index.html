--- conflicted
+++ resolved
@@ -14,16 +14,12 @@
 
     <!-- CONTAINER -->
     <div class="homepage-container">
-	  <!--
+	    <!--
       <div class="hero-headline no-toc">One framework.<br>Mobile &amp; desktop.</div>
-<<<<<<< HEAD
-      <a class="button hero-cta" href="start">Get Started</a>
-	  -->
+      <a class="button hero-cta" href="docs">Get Started</a>
+  	  -->
       <div class="hero-headline no-toc">하나의 프레임워크로<br>웹과 모바일을 동시에</div>
-      <a class="button hero-cta" href="start">시작하기</a>
-=======
-      <a class="button hero-cta" href="docs">Get Started</a>
->>>>>>> 385cadf2
+      <a class="button hero-cta" href="docs">시작하기</a>
     </div>
 
   </section>
@@ -131,17 +127,12 @@
         <div class="card">
           <img src="generated/images/marketing/home/code-icon.svg" height="70px" alt="Get Started with Angular">
           <div class="card-text-container">
-<<<<<<< HEAD
             <!--
-            <div class="text-headline">Get Started</div>
-            <p>Start building an Angular application.</p>
+            <div class="text-headline">Try it now</div>
+            <p>Explore Angular's capabilities with a ready-made sample app. No setup required.</p>
             -->
             <div class="text-headline">시작하기</div>
-            <p>Angular 애플리케이션을 만들어보세요.</p>
-=======
-            <div class="text-headline">Try it now</div>
-            <p>Explore Angular's capabilities with a ready-made sample app. No setup required.</p>
->>>>>>> 385cadf2
+            <p>Angular로 어떤 것들을 할 수 있는지 샘플 앱으로 확인해 보세요. 개발환경 설정은 필요 없습니다.</p>
           </div>
         </div>
       </a>
