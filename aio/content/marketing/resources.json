{
  "커뮤니티": {
    "//Community": "",
    "order": 3,
    "subCategories": {
      "추천 커뮤니티": {
        "//Community Curations": "",
        "order": 1,
        "resources": {
          "awesome-angular-components": {
            "//desc": "A community index of components and libraries maintained on GitHub",
            "desc": "Angular 서드파티 컴포넌트와 라이브러리를 소개하는 GitHub 커뮤니티입니다.",
            "//title": "Catalog of Angular Components & Libraries",
            "title": "Angular 서드파티 컴포넌트 & 라이브러리 소개",
            "url": "https://github.com/brillout/awesome-angular-components"
          },
          "angular-ru": {
            "//desc": "Angular-RU Community on GitHub is a single entry point for all resources, chats, podcasts and meetups for Angular in Russia.",
            "desc": "러시아에서 열렸던 Angular 밋업, 팟캐스트, 채팅 등 모든 자료를 Angular-RU 커뮤니티에서 확인하세요.",
            "//title": "Angular Conferences and Angular Camps in Moscow, Russia.",
            "title": "Angular 러시아",
            "url": "https://angular-ru.github.io/"
          },
          "made-with-angular": {
            "//desc": "A showcase of web apps built with Angular.",
            "desc": "Angular로 만든 웹 앱을 확인해 보세요.",
            "title": "Made with Angular",
            "url": "https://www.madewithangular.com/"
          },
          "angular-subreddit": {
            "//desc": "An Angular-dedicated subreddit.",
            "desc": "Angular 관련 서브레딧입니다.",
            "title": "Angular Subreddit",
            "url": "https://www.reddit.com/r/Angular2/"
          },
          "angular-devto": {
            "//desc": "Read and share content and chat about Angular on DEV Community.",
            "desc": "개발자 커뮤니티에서 Angular 관련 정보를 공유하고 커뮤니티 이용자들과 대화해 보세요.",
            "url": "https://dev.to/t/angular",
            "title": "DEV Community"
          },
<<<<<<< HEAD
          "angular-in-depth": {
            "//desc": "The place where advanced Angular concepts are explained",
            "desc": "Angular의 개념과 철학에 대해 깊이있게 분석하는 블로그입니다.",
            "url": "https://blog.angularindepth.com",
            "title": "Angular In Depth"
=======
          "indepth-dev": {
            "desc": "Peer-reviewed Angular articles and tutorials.",
            "url": "https://indepth.dev/angular/",
            "title": "Angular inDepth"
>>>>>>> 9af6fbf6
          }
        }
      },
      "팟캐스트": {
        "//Podcasts": "",
        "order": 3,
        "resources": {
          "sdfjkdkfj": {
            "//desc": "Adventures in Angular is a weekly podcast dedicated to the Angular platform and related technologies, tools, languages, and practices.",
            "desc": "Adventures in Angular는 Angular 플랫폼과 관련 기술, 툴, 언어, 활용방안에 대해 일주일에 한 번씩 방송하는 채널입니다.",
            "logo": "",
            "title": "Adventures in Angular",
            "url": "https://devchat.tv/adv-in-angular/"
          },
          "sdlkfjsldfkj": {
            "//desc": "Weekly video podcast hosted by Jeff Whelpley with all the latest and greatest happenings in the wild world of Angular.",
            "desc": "Jeff Whelpley는 일주일에 한 번씩 Angular 생태계에서 일어나는 다양한 소식을 전합니다.",
            "logo": "",
            "title": "AngularAir",
            "url": "https://angularair.com/"
          },
          "sdlkfjsldfkz": {
            "//desc": "A weekly German podcast for Angular on the go",
            "desc": "독일에서 격주로 진행되는 팟캐스트입니다.",
            "logo": "",
            "title": "Happy Angular Podcast",
            "url": "https://happy-angular.de/"
          },
          "ngruair": {
            "//desc": "Russian language video podcast about Angular.",
            "desc": "러시아어로 진행되는 팟캐스트입니다.",
            "logo": "",
            "title": "NgRuAir",
            "url": "https://github.com/ngRuAir/ngruair"
          },
          "the-deep-dive": {
            "desc": "The advanced web development podcast about Angular, RxJS, TypeScript and other technologies. English, audio only.",
            "logo": "https://i.imgur.com/mmE5Feq.jpg",
            "title": "The Deep Dive",
            "url": "https://thedeepdive.simplecast.com"
          }
        }
      }
    }
  },
  "개발": {
    "//Development": "",
    "order": 1,
    "subCategories": {
      "크로스 플랫폼 개발": {
        "//Cross-Platform Development": "",
        "order": 5,
        "resources": {
          "a3b": {
            "//desc": "Ionic offers a library of mobile-optimized HTML, CSS and JS components and tools for building highly interactive native and progressive web apps.",
            "desc": "Ionic은 모바일에 최적화된 HTML 구조와 CSS, JS 컴포넌트를 제공하는 라이브러리입니다. Ionic을 사용하면 훌륭한 UX를 제공하는 네이티브 앱과 프로그레시브 웹 앱을 동시에 만들 수 있습니다.",
            "logo": "http://ionicframework.com/img/ionic-logo-white.svg",
            "title": "Ionic",
            "url": "https://ionicframework.com/docs"
          },
          "a4b": {
            "//desc": "Electron Platform for Angular.",
            "desc": "Electron 환경에서도 Angular를 활용해 보세요.",
            "logo": "",
            "title": "Electron",
            "url": "https://github.com/maximegris/angular-electron"
          },
          "ab": {
            "//desc": "NativeScript is how you build cross-platform, native iOS and Android apps with Angular and TypeScript. Get 100% access to native APIs via JavaScript and reuse of packages from NPM, CocoaPods and Gradle. Open source and backed by Telerik.​​​",
            "desc": "NativeScript는 Angular와 TypeScript를 활용해서 iOS와 안드로이드 환경에 동작하는 네이티브 앱을 만드는 프레임워크입니다. npm 패키지를 그대로 사용할 수 있는 환경에서 네이티브 API에도 자유롭게 접근할 수 있으며, CocoaPod와 Gradle도 활용할 수 있습니다. Teleric이 만든 오픈소스이며, 활발하게 운영되고 있습니다.",
            "logo": "",
            "title": "NativeScript",
            "url": "https://docs.nativescript.org/angular/start/introduction"
          }
        }
      },
      "데이터 관리": {
        "//Data Libraries": "",
        "order": 3,
        "resources": {
          "formly": {
            "//desc": "Formly is a dynamic (JSON powered) form library, built on top of Angular Reactive Forms.",
            "desc": "Formly는 JSON과 Angular 반응형 폼을 활용해서 동적으로 폼을 구성하는 라이브러리입니다.",
            "title": "Formly",
            "url": "https://formly.dev"
          },
          "rx-web": {
            "//desc": "RxWeb Reactive Form Validators provides all types of complex, conditional, cross field, and dynamic validation on validator-based reactive forms, model-based reactive forms, and template driven forms.",
            "desc": "RxWeb Reactive Form Validators는 복잡한 구조와 조건이 적용되어야 하는 폼 유효성 검사에 활용할 수 있습니다. Angular 반응형 폼을 사용하기 때문에 필드 교차 검증, 동적 유효성 검사 기능을 지원하며 모델 기반의 반응형 폼이나 템플릿 기반 폼에 관계없이 적용할 수 있습니다.",
            "title": "RxWeb Reactive Form Validators",
            "url": "https://www.rxweb.io"
          },
          "-KLIzHDRfiB3d7W7vk-e": {
            "//desc": "Reactive Extensions for Angular",
            "desc": "Angular의 Rx 라이브러리를 확장하는 라이브러리입니다.",
            "title": "ngrx",
            "url": "https://ngrx.io/"
          },
          "ngxs": {
            "//desc": "NGXS is a state management pattern + library for Angular. NGXS is modeled after the CQRS pattern popularly implemented in libraries like Redux and NgRx but reduces boilerplate by using modern TypeScript features such as classes and decorators.",
            "desc": "NGXS는 상태 관리 패턴을 제공하는 라이브러리입니다. NGXS는 Redux나 NgRx에 사용되며 유명해진 CQRS 패턴을 도입했으며 TypeScript 클래스와 데코레이터를 활용했기 때문에 더 적은 코드로 활용할 수 있습니다.",
            "title": "NGXS",
            "url": "https://ngxs.io/"
          },
          "akita": {
            "//desc": "Akita is a state management pattern, built on top of RxJS, which takes the idea of multiple data stores from Flux and the immutable updates from Redux, along with the concept of streaming data, to create the Observable Data Store model.",
            "desc": "Akita는 RxJS로 개발된 상태관리 패턴입니다. 이 라이브러리는 Flux의 다중 데이터 스토어 개념과 Redux의 이뮤터블 갱신 개념을 도입했습니다. 옵저버블 데이터 스토어 모델을 활용해서 데이터를 스트리밍하는 방식으로 사용합니다.",
            "title": "Akita",
            "url": "https://datorama.github.io/akita/docs/angular/architecture"
          },
          "ab": {
            "//desc": "The official library for Firebase and Angular",
            "desc": "Angular 환경에서 사용하는 Firebase 공식 라이브러리입니다.",
            "logo": "",
            "title": "Angular Fire",
            "url": "https://github.com/angular/angularfire2"
          },
          "ab2": {
            "//desc": "Use Angular and Meteor to build full-stack JavaScript apps  for Mobile and Desktop.",
            "desc": "Angular와 Meteor를 함께 활용하면 모바일과 데스크탑 환경에서 동작하는 풀스택 애플리케이션을 만들 수 있습니다.",
            "logo": "http://www.angular-meteor.com/images/logo.png",
            "title": "Meteor",
            "url": "https://github.com/urigo/angular-meteor"
          },
          "ab3": {
            "//desc": "Apollo is a data stack for modern apps, built with GraphQL.",
            "desc": "Apollo는 GraphQL을 활용하는 데이터 스택 라이브러리입니다.",
            "logo": "http://docs.apollostack.com/logo/large.png",
            "title": "Apollo",
            "url": "https://www.apollographql.com/docs/angular/"
          },
          "ngx-api-utils": {
            "//desc": "ngx-api-utils is a lean library of utilities and helpers to quickly integrate any HTTP API (REST, Ajax, and any other) with Angular.",
            "desc": "ngx-api-utils는 Angular 앱에 HTTP API(REST, Ajax 등)를 간단하게 도입할 수 있는 유틸리티와 헬퍼 함수를 제공합니다.",
            "logo": "",
            "title": "ngx-api-utils",
            "url": "https://github.com/ngx-api-utils/ngx-api-utils"
          }
        }
      },
      "IDE 지원": {
        "//IDEs": "",
        "order": 1,
        "resources": {
          "ab": {
            "//desc": "VS Code is a Free, Lightweight Tool for Editing and Debugging Web Apps.",
            "desc": "VS Code는 웹 앱을 개발하거나 디버깅할 때 사용합니다. 가벼운데다 무료입니다.",
            "logo": "",
            "title": "Visual Studio Code",
            "url": "http://code.visualstudio.com/"
          },
          "ab2": {
            "//desc": "Lightweight yet powerful IDE, perfectly equipped for complex client-side development and server-side development with Node.js",
            "desc": "가볍지만 강력한 IDE입니다. 복잡한 클라이언트 애플리케이션이나 node.js 서버를 개발한다면 단언컨대 최고의 선택입니다.",
            "logo": "",
            "title": "WebStorm",
            "url": "https://www.jetbrains.com/webstorm/"
          },
          "ab3": {
            "//desc": "Capable and Ergonomic  Java * IDE",
            "desc": "Java 개발 환경에서도 Angular를 개발할 수 있습니다.",
            "logo": "",
            "title": "IntelliJ IDEA",
            "url": "https://www.jetbrains.com/idea/"
          },
          "angular-ide": {
            "//desc": "Built first and foremost for Angular. Turnkey setup for beginners; powerful for experts.",
            "desc": "Angular 개발에 특화되어 개발된 IDE입니다. Angular 개발을 처음 접하는 개발자는 물론이고, 개발에 이미 익숙한 사람도 편하게 사용할 수 있습니다.",
            "title": "Angular IDE by Webclipse",
            "url": "https://www.genuitec.com/products/angular-ide"
          },
          "amexio-canvas": {
            "//desc": "Amexio Canvas is Drag and Drop Environment to create Fully Responsive Web and Smart Device HTML5/Angular Apps. Code will be auto generated and hot deployed by the Canvas for live testing. Out of the box 50+ Material Design Theme support. Commit your code to GitHub public or private repository.",
            "desc": "Amexio Canvas는 드래그 앤 드랍으로 반응형 웹을 만드는 환경입니다. 사용자의 동작에 따라 코드가 자동으로 생성되며, 구현 내용을 바로 테스트할 수 있는 환경도 갖추고 있습니다. MateriL Design 테마도 50가지 이상 제공하고 있습니다. 작성한 코드를 Github 저장소로 커밋할 수도 있습니다.",
            "//title": "Amexio Canvas Web Based Drag and Drop IDE by MetaMagic",
            "title": "MetaMagic에서 제공하는 드래그 앤 드랍 방식의 Amexio Canvas Web IDE",
            "url": "https://amexio.tech/"
          }
        }
      },
      "개발 툴": {
        "//Tooling": "",
        "order": 2,
        "resources": {
          "a1": {
            "//desc": "A Google Chrome Dev Tools extension for debugging Angular applications.",
            "desc": "Chrome 개발자 도구에서도 Angular 애플리케이션을 디버깅할 수 있습니다.",
            "logo": "https://augury.angular.io/images/augury-logo.svg",
            "title": "Augury",
            "url": "http://augury.angular.io/"
          },
          "b1": {
            "//desc": "Server-side Rendering for Angular apps.",
            "desc": "Angular 애플리케이션에 서버사이드 렌더링 기능을 더해보세요.",
            "logo": "https://cloud.githubusercontent.com/assets/1016365/10639063/138338bc-7806-11e5-8057-d34c75f3cafc.png",
            "title": "Angular Universal",
            "url": "https://angular.io/guide/universal"
          },
          "c1": {
            "//desc": "Lightweight development only Node.js® server",
            "desc": "아주 간단한 node 서버입니다.",
            "logo": "",
            "title": "Lite-server",
            "url": "https://github.com/johnpapa/lite-server"
          },
          "cli": {
            "//desc": "The official Angular CLI makes it easy to create and develop applications from initial commit to production deployment. It already follows our best practices right out of the box!",
            "desc": "프로젝트 생성부터 제품 배포까지 모든 개발 단계에 활용할 수 있는 공식 Angular 커맨드라인 툴입니다. 많은 사람들이 주목하고 있는 프로젝트를 지금 확인해보세요!",
            "title": "Angular CLI",
            "url": "https://cli.angular.io"
          },
          "d1": {
            "//desc": "Static analysis for Angular projects.",
            "desc": "Angular 애플리케이션 정적 분석툴입니다.",
            "logo": "",
            "title": "Codelyzer",
            "url": "https://github.com/mgechev/codelyzer"
          },
          "f1": {
            "//desc": "This tool generates dedicated documentation for Angular applications.",
            "desc": "Angular 애플리케이션을 개발자 문서로 추출하려면 이 툴을 확인해보세요.",
            "logo": "",
            "title": "Compodoc",
            "url": "https://github.com/compodoc/compodoc"
          },
          "angular-playground": {
            "//desc": "UI development environment for building, testing, and documenting Angular applications.",
            "desc": "로컬 환경에서 간단하게 Angular 애플리케이션을 만들거나 테스트해보고, 문서를 작성할 수 있는 환경입니다.",
            "title": "Angular Playground",
            "url": "http://www.angularplayground.it/"
          },
          "nx": {
            "//desc": "Nx (Nrwl Extensions for Angular) is an open source toolkit built on top of Angular CLI to help enterprise teams develop Angular at scale.",
            "desc": "Nx(Nrwl Extensions for Angular)는 Angular CLI를 활용해서 기업용 솔루션을 만들 수 있는 오픈 소스 툴입니다.",
            "title": "Nx",
            "logo": "https://nrwl.io/assets/nx-logo.png",
            "url": "https://nrwl.io/nx"
          },
          "uijar": {
            "//desc": "A drop in module to automatically create a living style guide based on the test you write for your components.",
            "desc": "컴포넌트 테스트 코드를 활용해서 개발 가이드 문서를 만들어 보세요.",
            "logo": "",
            "title": "UI-jar - Test Driven Style Guide Development",
            "//title": "UI-jar - 테스트 파일로 개발 문서 자동 생성하기",
            "url": "https://github.com/ui-jar/ui-jar"
          },
          "protactor": {
            "//desc": "The official end to end testing framework for Angular apps",
            "desc": "Angular 공식 엔드-투-엔드(end to end) 테스트 프레임워크입니다.",
            "logo": "",
            "title": "Protractor",
            "url": "https://protractor.angular.io/"
          },
          "scully": {
            "//desc": "Scully (Jamstack Toolchain for Angular) makes building, testing, and deploying Jamstack apps extremely simple.",
            "desc": "Scully (Angular용 Jamstack Toolchain)를 사용하면 Jamstack 앱을 빌드, 테스트, 개발하는 과정이 정말 간단해집니다.",
            "title": "Scully",
            "logo": "https://raw.githubusercontent.com/scullyio/scully/main/assets/logos/PNG/Green/scullyio-logo-green.png",
            "url": "https://scully.io"
          }
        }
      },
      "UI 컴포넌트": {
        "//UI Components" : "",
        "order": 4,
        "resources": {
          "AngularUIToolkit": {
            "//desc": "Angular UI Toolkit: 115 professionally maintained UI components ranging from a robust grid to charts and more. Try for free & build Angular apps faster.",
            "desc": "Angular UI 툴킷: 그리드와 차트 등 115개의 UI 컴포넌트를 제공합니다. 무료로 사용할 수 있습니다.",
            "title": "Angular UI Toolkit",
            "url": "https://www.angular-ui-tools.com"
          },
          "SenchaforAngular": {
            "//desc": "Build modern web apps faster with 115+ pre-built UI components. Try for free and download today.",
            "desc": "115개 이상 제공되는 UI 컴포넌트를 사용해서 모던 웹 앱을 빠르게 개발해 보세요. 무료로 사용할 수 있습니다.",
            "title": "Sencha for Angular",
            "url": "https://www.sencha.com/products/extangular/"
          },
          "IgniteUIforAngular": {
            "//desc": "Ignite UI for Angular is a dependency-free Angular toolkit for building modern web apps.",
            "desc": "Ignite UI는 Angular 애플리케이션을 구성하는 툴입니다. 의존성이 복잡하지도 않습니다.",
            "title": "Ignite UI for Angular",
            "url": "https://www.infragistics.com/products/ignite-ui-angular?utm_source=angular.io&utm_medium=Referral&utm_campaign=Angular"
          },
          "DevExtreme": {
            "//desc": "50+ UI components including data grid, pivot grid, scheduler, charts, editors, maps and other multi-purpose controls for creating highly responsive web applications for touch devices and traditional desktops.",
            "desc": "데이터 그리드나 피봇 그리드, 달력, 차트, 에디터, 지도 등 50개 이상의 UI 컴포넌트를 제공합니다. 모든 컴포넌트는 반응형 웹에 최적화되어 있으며, 터치 디바이스나 데스크탑에 함께 사용할 수 있습니다.",
            "title": "DevExtreme",
            "url": "https://js.devexpress.com/Overview/Angular/"
          },
          "234237": {
            "//desc": "UX guidelines, HTML/CSS framework, and Angular components working together to craft exceptional experiences",
            "desc": "Angular 컴포넌트에 어울리는 UX를 고민한다면 이 디자인 가이드를 확인해보세요.",
            "title": "Clarity Design System",
            "url": "https://vmware.github.io/clarity/"
          },
          "-KMVB8P4TDfht8c0L1AE": {
            "//desc": "The Angular version of the Angular UI Bootstrap library. This library is being built from scratch in Typescript using the Bootstrap 4 CSS framework.",
            "desc": "Boostrap 라이브러리의 Angular 버전입니다. 이 라이브러리는 Bootstrap 4 CSS 프레임워크를 바탕으로 TypeScript로 재작성되었습니다.",
            "title": "ng-bootstrap",
            "url": "https://ng-bootstrap.github.io/"
          },
          "4ab": {
            "//desc": "Native Angular components & directives for Lightning Design System",
            "desc": "Lightning Design System에서 만든 네이티브 Angular 컴포넌트와 디렉티브입니다.",
            "logo": "http://ng-lightning.github.io/ng-lightning/img/shield.svg",
            "title": "ng-lightning",
            "url": "http://ng-lightning.github.io/ng-lightning/"
          },
          "7ab": {
            "//desc": "UI components for hybrid mobile apps with bindings for both Angular & AngularJS.",
            "desc": "Angular와 AngularJS를 동시에 활용하는 하이브리드 모바일 앱에 사용할 수 있는 UI 컴포넌트 라이브러리입니다.",
            "title": "Onsen UI",
            "url": "https://onsen.io/v2/"
          },
          "a2b": {
            "//desc": "PrimeNG is a collection of rich UI components for Angular",
            "desc": "PrimeNG는 Angular 환경을 위해 개발된 UI 컴포넌트 라이브러리입니다.",
            "logo": "http://www.primefaces.org/primeng/showcase/resources/images/primeng.svg",
            "title": "Prime Faces",
            "url": "http://www.primefaces.org/primeng/"
          },
          "a3b": {
            "//desc": "A professional grade library of Angular UI components written in TypeScript that includes our Data Grid, TreeView, Charts, Editors, DropDowns, DatePickers, and many more. Features include support for AOT compilation, Tree Shaking for high-performance, localization, and accessibility.",
            "desc": "전문가 수준의 Angular UI 컴포넌트를 TypeScript로 작성한 라이브러리입니다. 데이터 그리드, 트리뷰, 차트, 에디터, 드롭다운, 데이트 피커 등을 제공합니다. 이 라이브러리에서 제공하는 컴포넌트는 모두 AOT 컴파일을 지원하며 성능 향상을 위해 트리 셰이킹도 지원합니다. 다국어와 웹 접근성 기능도 제공합니다.",
            "logo": "",
            "title": "Kendo UI",
            "url": "http://www.telerik.com/kendo-angular-ui/"
          },
          "a5b": {
            "//desc": "High-performance UI controls with the most complete Angular support available. Wijmo’s controls are all written in TypeScript and have zero dependencies. FlexGrid control includes full declarative markup, including cell templates.",
            "desc": "훌륭한 성능의 Angular용 UI 컨트롤을 제공합니다. Wijmo에서 제공하는 컨트롤은 모두 TypeScript로 작성되었으며, 연결된 의존성도 없습니다. 이 라이브러리는 FlexGrid에 특화되어 있습니다.",
            "logo": "http://wijmocdn.azureedge.net/wijmositeblob/wijmo-theme/logos/wijmo-55.png",
            "title": "Wijmo",
            "url": "http://wijmo.com/products/wijmo-5/"
          },
          "a6b": {
            "//desc": "Material design inspired UI components for building great web apps. For mobile and desktop.",
            "desc": "머티리얼 디자인을 적용한 UI 컴포넌트입니다. 모바일과 데스크탑에서 모두 사용할 수 있습니다.",
            "logo": "",
            "title": "Vaadin",
            "url": "https://vaadin.com/elements"
          },
          "a7b": {
            "//desc": "Native Angular directives for Bootstrap",
            "desc": "Angular용 Bootstrap 라이브러리입니다.",
            "logo": "",
            "title": "ngx-bootstrap",
            "url": "http://valor-software.com/ngx-bootstrap/#/"
          },
          "ab": {
            "//desc": "Material Design components for Angular",
            "desc": "공식 Angular 머티리얼 디자인 컴포넌트입니다.",
            "logo": "",
            "title": "Angular Material",
            "url": "https://material.angular.io/"
          },
          "mcc": {
            "//desc": "Material components made by the community",
            "desc": "개발자 커뮤니티에서 만든 Material 컴포넌트 모음입니다.",
            "logo": "",
            "title": "Material Community Components",
            "url": "https://github.com/tiaguinho/material-community-components"
          },
          "mosaic": {
            "//desc": "Positive Technologies UI components based on Angular",
            "desc": "Angular에 활용할 수 있는 진보적인 UI 컴포넌트입니다.",
            "logo": "https://i.ibb.co/fQNPgv6/logo-png-200.png",
            "title": "Mosaic - Angular UI Components",
            "url": "https://github.com/positive-js/mosaic"
          },
          "ngzorro": {
            "//desc": "A set of enterprise-class UI components based on Ant Design and Angular",
            "desc": "Ant Design과 Angular를 바탕으로 기업에서도 활용할 수 있는 UI 컴포넌트를 제공합니다.",
            "title": "Ant Design of Angular (ng-zorro-antd)",
            "url": "https://ng.ant.design/docs/introduce/en"
          },
          "ngzorromobile": {
            "//desc": "A set of enterprise-class mobile UI components based on Ant Design Mobile and Angular",
            "desc": "Ant Design Mobile을 바탕으로 기업용 앱에도 사용할 수 있는 모바일 UI 컴포넌트를 제공합니다.",
            "title": "Ant Design Mobile of Angular (ng-zorro-antd-mobile)",
            "url": "http://ng.mobile.ant.design/#/docs/introduce/en"
          },
          "aggrid": {
            "//desc": "A datagrid for Angular with enterprise style features such as sorting, filtering, custom rendering, editing, grouping, aggregation and pivoting.",
            "desc": "정렬, 필터링, 커스텀 렌더링, 편집, 그룹화, 합계, 피봇 기능 등, 기업에서 활용할 수 있는 데이터 그리드를 제공합니다.",
            "title": "ag-Grid",
            "url": "https://www.ag-grid.com/best-angular-2-data-grid/"
          },
          "angular-slickgrid": {
            "//desc": "Angular-SlickGrid is a wrapper of the lightning fast & customizable SlickGrid datagrid library with Bootstrap 3,4 themes",
            "desc": "Angular-SlickGrid는 SlickGrid 데이터그리드를 랩핑한 라이브러리입니다. 이 라이브러리는 Bootstrap 3, 4 테마를 지원하며 아주 빠르게 동작하고 커스터마이징 하기도 편합니다.",
            "title": "Angular-Slickgrid",
            "url": "https://github.com/ghiscoding/Angular-Slickgrid"
          },
          "fancygrid": {
            "//desc": "Angular grid library with charts integration and server communication for Enterprise.",
            "desc": "서버와 통신해서 차트를 그릴 때 활용하기 좋은 Angular 그리드 라이브러리입니다. 기업용 앱에 활용하기에도 충분합니다.",
            "title": "FancyGrid",
            "url": "https://fancygrid.com/docs/getting-started/angular"
          },
          "ngx-smart-modal": {
            "//desc": "Angular smart, light and fast modal handler to manage modals and data everywhere.",
            "desc": "스마트하고 가벼우면서 빠른 Angular 모달 핸들러를 제공합니다.",
            "title": "ngx-smart-modal",
            "url": "https://biig-io.github.io/ngx-smart-modal"
          },
          "jqwidgets": {
            "//desc": "Angular UI Components including data grid, tree grid, pivot grid, scheduler, charts, editors and other multi-purpose components",
            "desc": "데이터 그리드나 트리 그리드, 피봇 그리드, 달력, 차트, 편집 기능 등 다양하게 활용할 수 있는 컴포넌트를 제공합니다.",
            "title": "jQWidgets",
            "url": "https://www.jqwidgets.com/angular/"
          },
          "amexio": {
            "//desc": "Amexio is a rich set of Angular components powered by HTML5 & CSS3 for Responsive Web Design and 80+ built-in Material Design Themes. Amexio has 3 Editions, Standard, Enterprise and Creative. Std Edition consists of basic UI Components which include Grid, Tabs, Form Inputs and so on. While Enterprise Edition consists of components like Calendar, Tree Tabs, Social Media Logins (Facebook, GitHub, Twitter and so on) and Creative Edition is focused building elegant and beautiful websites. With more than 200+ components/features. All the editions are open-sourced and free, based on Apache 2 License.",
            "desc": "Amexio는 HTML5와 CSS3로 개발된 Angular 컴포넌트 셋입니다. 이 라이브러리가 제공하는 컴포넌트들은 반응형으로 동작하며 80종류 이상의 매터리얼 디자인 테마도 제공합니다. Amexio는 Standard, Enterprise, Creative 에디션으로 구분됩니다. Standard 에디션은 그리드, 탭, 폼 필드와 같은 기본 UI 컴포넌트를 제공하며 Enterprise 에디션은 달력, 트리 탭, 소셜 로그인(Facebook, GitHub, Twitter 등)을 제공합니다. Creative 에디션은 좀 더 나은 디자인 컴포넌트를 제공합니다. 이 라이브러리는 컴포넌트와 추가 기능을 200종류 이상 제공합니다. 모든 에디션은 Apache 2 라이센스로 제공되는 오픈 소스이며 무료로 사용할 수 있습니다.",
            "title": "Amexio - Angular Extensions",
            "url": "http://www.amexio.tech/",
            "logo": "http://www.amexio.org/amexio-logo.png"
          },
          "bm": {
            "//desc": "A lightweight Material Design library for Angular, based upon Google's Material Components for the Web",
            "desc": "Google의 Material 컴포넌트 디자인을 작은 용량으로 훌륭하게 구현한 라이브러리입니다.",
            "logo": "https://blox.src.zone/assets/bloxmaterial.03ecfe4fa0147a781487749dc1cc4580.svg",
            "title": "Blox Material",
            "url": "https://github.com/src-zone/material"
          },
          "essentialjs2": {
            "//desc": "Essential JS 2 for Angular is a collection modern TypeScript based true Angular Components. It has support for Ahead Of Time (AOT) compilation and Tree-Shaking. All the components are developed from the ground up to be lightweight, responsive, modular and touch friendly.",
            "desc": "Essential JS 2 for Angular는 최신 TypeScript 기술로 만든 Angular 컴포넌트 모음입니다. 제공하는 컴포넌트는 모두 AoT 컴파일되며, 트리 셰이킹도 지원합니다. 모듈화 되어있으며 빠르고, 반응형 화면과 터치에 최적화된 컴포넌트를 활용해 보세요.",
            "title": "Essential JS 2",
            "url": "https://www.syncfusion.com/products/angular-js2"
          },
          "trulyui": {
            "//desc": "TrulyUI is an Angular UI Framework especially developed for Desktop Applications based on Web Components using the greatest technologies of the world.",
            "desc": "TrulyUI는 웹 컴포넌트를 바탕으로 만드는 데스크탑 애플리케이션에 최적화된 UI 프레임워크입니다.",
            "title": "Truly UI",
            "url": "http://truly-ui.com"
          },
          "ngsqui": {
            "//desc": "Simple Quality UI (SQ-UI) is a flexible and easily customizable UI-kit, aiming to provide maximum efficiency with as little overhead as possible. Driven by the idea that it should be strictly \"for developers by developers\", every new feature release includes functionalities demanded by the developers who are using it.",
            "desc": "Simple Quality UI (SQ-UI)는 쉽게 커스터마이징할 수 있는 UI 킷입니다. 이 라이브러리는 최소의 노력으로 최대의 효율을 내는 것을 목표로 합니다. 이 라이브러리를 만드는 팀은 \"개발자를 위한 개발자들\"을 지향하며, 새로 추가되는 기능도 개발자들의 요구사항을 바탕으로 합니다.",
            "logo": "https://sq-ui.github.io/ng-sq-ui/_media/sq-ui-logo.png",
            "title": "Simple Quality UI",
            "url": "https://sq-ui.github.io/ng-sq-ui/#/"
          },
          "smart": {
            "//desc": "Web Components for Angular. Dependency-free Angular components for building modern and mobile-friendly web apps",
            "desc": "Angular를 위한 웹 컴포넌트를 제공합니다. 모던하고 모바일 친화적인 웹 앱을 개발하는데 활용할 수 있으며 의존성도 거의 없습니다.",
            "title": "Smart Web Components",
            "url": "https://www.htmlelements.com/angular/"
          },
          "AlyleUI": {
            "//desc": "Minimal Design, a set of components for Angular.",
            "desc": "미니멀 디자인을 추구하는 Angular 컴포넌트 셋입니다.",
            "title": "Alyle UI",
            "url": "https://alyle-ui.firebaseapp.com/"
          },
          "nebular": {
            "//desc": "Theme System, UI Components, Auth and Security for your next Angular application.",
            "desc": "테마 시스템, UI 컴포넌트, 인증과 보안 기능을 제공합니다.",
            "title": "Nebular",
            "url": "https://akveo.github.io/nebular/"
          },
          "carbondesignsystem": {
            "//desc": "An Angular implementation of the Carbon Design System for IBM.",
            "desc": "Carbon Design System은 IBM에서 Angular를 활용해서 만든 디자인 시스템입니다.",
            "title": "Carbon Components Angular",
            "url": "https://angular.carbondesignsystem.com/"
          },
          "jigsaw": {
            "//desc": "Jigsaw provides a set of web components based on Angular. It is supporting the development of all applications of Big Data Product of ZTE (https://www.zte.com.cn).",
            "desc": "Jigsaw는 Angular 웹 컴포넌트 셋을 제공하는 라이브러리입니다. ZTE(http://www.zte.com.cn)에서 사용하는 빅 데이터 분석 앱도 이 라이브러리를 활용했습니다.",
            "//title": "Awade Jigsaw (Chinese)",
            "title": "Awade Jigsaw (중국어)",
            "url": "https://jigsaw-zte.gitee.io"
          },
          "material-dayjs-adapter": {
            "desc": "A DayJS implementation of @angular/material's DateAdapter that results in smaller bundle sizes than its MomentJS counterpart.",
            "rev": true,
            "title": "material-dayjs-adapter",
            "url": "https://www.npmjs.com/package/@tabuckner/material-dayjs-adapter"
          }
        }
      }
    }
  },
  "교육": {
    "Education": "",
    "order": 2,
    "subCategories": {
      "도서": {
        "Books": "",
        "order": 1,
        "resources": {
          "-KLIzGEp8Mh5W-FkiQnL": {
<<<<<<< HEAD
            "//desc": "Your quick, no-nonsense guide to building real-world apps with Angular",
            "desc": "Angular 애플리케이션을 만드는 방법을 쉽고 합리적으로 안내합니다.",
            "title": "Learning Angular - Second Edition",
            "url": "https://www.packtpub.com/web-development/learning-angular-second-edition"
=======
            "desc": "A no-nonsense beginner's guide to building web applications with Angular and TypeScript",
            "title": "Learning Angular - Third Edition",
            "url": "https://www.packtpub.com/product/learning-angular-third-edition/9781839210662"
>>>>>>> 9af6fbf6
          },
          "3ab": {
            "//desc": "More than 15 books from O'Reilly about Angular",
            "desc": "O'reilly 출판사에서도 15종 이상의 Angular 서적을 출판했습니다.",
            "title": "O'Reilly Media",
            "url": "https://ssearch.oreilly.com/?q=angular"
          },
          "a5b": {
            "//desc": "The in-depth, complete, and up-to-date book on Angular. Become an Angular expert today.",
            "desc": "Angular 최신 버전이 나올때마다 갱신되는 ebook입니다. 최신 코드를 깊이 있게 공부해 보세요.",
            "title": "ng-book",
            "url": "https://www.ng-book.com/2/"
          },
          "a7b": {
            "//desc": "This ebook will help you getting the philosophy of the framework: what comes from 1.x, what has been introduced and why",
            "desc": "1.x 버전의 어떤 내용이 새로운 버전에도 도입되었는지, 어떤 내용이 새로운 내용이며 왜 그 내용이 도입되었는지 등 Angular 프레임워크의 철학을 이해하려면 이 책을 보는 것이 좋습니다.",
            "title": "Becoming a Ninja with Angular",
            "url": "https://books.ninja-squad.com/angular"
          },
          "ab": {
            "//desc": "More than 10 books from Packt Publishing about Angular",
            "desc": "Packts 출판사는 10종 이상의 Angular 서적을 출판했습니다.",
            "title": "Packt Publishing",
            "url": "https://www.packtpub.com/catalogsearch/result/?q=angular"
          },
          "cnoring-rxjs-fundamentals": {
            "//desc": "A free book that covers all facets of working with Rxjs from your first Observable to how to make your code run at optimal speed with Schedulers.",
            "desc": "옵저버블과 RxJS를 다루면서 만나는 내용 대부분을 무료로 소개하는 ebook입니다. 스케쥴러를 사용해서 코드를 최적화하는 내용을 중심으로 다룹니다.",
            "title": "RxJS Ultimate",
            "url": "https://chrisnoring.gitbooks.io/rxjs-5-ultimate/content/"
          },
          "vsavkin-angular-router": {
            "//desc": "This book is a comprehensive guide to the Angular router written by its designer. The book explores the library in depth, including the mental model, design constraints, subtleties of the API.",
            "desc": "이 책은 Angular 라우터를 깊이 있게 다룹니다. Angular 라우터 라이브러리에 대한 것은 물론이고, 모델 구조, 제약 조건, API의 구체적인 사용방법까지 다룹니다.",
            "title": "Angular Router",
            "url": "https://leanpub.com/router"
          },
          "vsavkin-essential-angular": {
            "//desc": "The book is a short, but at the same time, fairly complete overview of the key aspects of Angular written by its core contributors Victor Savkin and Jeff Cross. The book will give you a strong foundation. It will help you put all the concepts into right places. So you will get a good understanding of why the framework is the way it is.",
            "desc": "이 책은 Angular 컨트리뷰터인 Victor Savkin과 Jeff Cross가 함께 집필했으며, 아주 얇지만 Angular에 대한 기본 내용을 충실하게 담고 있습니다. Angular 프레임워크의 기본 내용을 공부하려면 이 책이 큰 도움이 될 것입니다.",
            "title": "Essential Angular",
            "url": "https://gumroad.com/l/essential_angular"
          },
          "angular-buch": {
            "//desc": "The first German book about Angular. It gives you a detailed practical overview of the key concepts of the platform. In each chapter a sample application is built upon with a new Angular topic. All sources are available on GitHub.",
            "desc": "독일에서는 처음 발행된 Angular 서적입니다. Angular 프레임워크의 실전 활용 방법을 자세하게 설명하고 있습니다. 매 챕터마다 다루는 내용으로 애플리케이션을 만들어 가며, 모든 소스는 Github으로 공개됩니다.",
            "logo": "https://angular-buch.com/assets/img/brand.svg",
            "//title": "Angular-Buch (German)",
            "title": "Angular-Buch (독일어)",
            "url": "https://angular-buch.com/"
          },
          "wishtack-guide-angular": {
            "//desc": "The free, open-source and up-to-date Angular guide. This pragmatic guide is focused on best practices and will drive you from scratch to cloud.",
            "desc": "최신 Angular 내용을 다루는 무료 오픈소스 가이드입니다. 실전 활용방법을 집중적으로 소개합니다.",
            "logo": "https://raw.githubusercontent.com/wishtack/gitbook-guide-angular/master/.gitbook/assets/wishtack-logo-with-text.png",
            "//title": "The Angular Guide by Wishtack (Français)",
            "title": "The Angular Guide by Wishtack (프랑스어)",
            "url": "https://guide-angular.wishtack.io/"
          },
          "ab5": {
            "//desc": "How to build Angular applications using NGRX",
            "desc": "NGRX로 Angular 애플리케이션을 만드는 방법",
            "logo": "",
            "title": "Architecting Angular Applications with NGRX",
            "url": "https://www.packtpub.com/web-development/architecting-angular-applications-redux"
          },
          "dwa": {
            "//desc": "Practical journey with Angular framework, ES6, TypeScript, webpack and Angular CLI.",
            "desc": "Angular 프레임워크, ES6, TypeScript, webpack, Angular CLI를 직접 사용해보면서 학습해 보세요.",
            "title": "Developing with Angular",
            "url": "https://leanpub.com/developing-with-angular"
          }
        }
      },
      "온라인 학습": {
        "Online Training": "",
        "order": 3,
        "resources": {
          "angular-dyma": {
            "//desc": "Learn Angular and all its ecosystem (Material, Flex-layout, Ngrx and more) from scratch.",
            "desc": "직접 실습해 보면서 Angular 생태계에 대해 학습해 보세요. Angular Material, Flex 레이아웃, NgRx도 다룹니다.",
            "//title": "Dyma (French)",
            "title": "Dyma (프랑스어)",
            "url": "https://dyma.fr/angular"
          },
          "-KLIBoTWXMiBcvG0dAM6": {
            "//desc": "This course introduces you to the essentials of this \"superheroic\" framework, including declarative templates, two-way data binding, and dependency injection.",
            "desc": "이 코스는 선언형 템플릿, 양방향 바인딩, 의존성 주입 등 Angular 프레임워크의 기초에 대해 다룹니다.",
            "title": "Angular: Essential Training",
            "url": "https://www.lynda.com/AngularJS-tutorials/Angular-2-Essential-Training/540347-2.html"
          },
          "-KLIzGq3CiFeoZUemVyE": {
            "//desc": "Learn the core concepts, play with the code, become a competent Angular developer",
            "desc": "Angular의 기초를 배우고 코드를 작성하면서 Angular 전문가가 되어보세요.",
            "title": "Angular Concepts, Code and Collective Wisdom",
            "url": "https://www.udemy.com/angular-2-concepts-code-and-collective-wisdom/"
          },
          "-KLIzHwg-glQLXni1hvL": {
            "//desc": "Spanish language Angular articles and information",
            "desc": "스페인어로 제공되는 Angular 문서",
            "//title": "Academia Binaria (español)",
            "title": "Academia Binaria (스페인어)",
            "url": "http://academia-binaria.com/"
          },
          "-KN3uNQvxifu26D6WKJW": {
            "category": "Education",
            "//desc": "Create the future of web applications by taking Angular for a test drive.",
            "desc": "Angular로 웹 애플리케이션의 최신 기술을 활용해보세요.",
            "subcategory": "Online Training",
            "title": "CodeSchool: Accelerating Through Angular",
            "url": "https://www.codeschool.com/courses/accelerating-through-angular-2"
          },
          "angular-playbook": {
            "//desc": "Learn advanced Angular best practices for enterprise teams, created by Nrwl.io.",
            "desc": "실제 업무용 애플리케이션에 활용할 수 있는 Angular 고급 지식을 확인해 보세요. Nrwl.io 운영자가 직접 안내합니다.",
            "logo": "https://nrwl.io/assets/logo_footer_2x.png",
            "title": "Angular Enterprise Playbook",
            "url": "https://angularplaybook.com"
          },
          "a2b": {
            "//desc": "Hundreds of Angular courses for all skill levels",
            "desc": "수준에 맞는 Angular 코스를 다양하게 준비했습니다.",
            "logo": "",
            "title": "Pluralsight",
            "url": "https://www.pluralsight.com/paths/angular"
          },
          "ab3": {
            "//desc": "Angular courses hosted by  Udemy",
            "desc": "Udemy에서 제공하는 Angular 코스",
            "logo": "",
            "title": "Udemy",
            "url": "https://www.udemy.com/courses/search/?q=angular"
          },
          "ab4": {
            "//desc": "Angular Fundamentals and advanced topics focused on Redux Style Angular Applications",
            "desc": "Angular를 기초부터 심화까지 공부해 보세요. 이 코스는 Redux를 활용하는 것에 초점이 맞춰져 있습니다.",
            "logo": "",
            "title": "Egghead.io",
            "url": "https://egghead.io/browse/frameworks/angular"
          },
          "ab5": {
            "//desc": "Build Web Apps with Angular - recorded video content",
            "desc": "Angular로 웹 애플리케이션을 만들어 보세요.",
            "logo": "",
            "title": "Frontend Masters",
            "url": "https://frontendmasters.com/courses/angular-core/"
          },
          "angular-love": {
            "//desc": "Polish language Angular articles and information",
            "desc": "폴란드어로 제공되는 Angular 수업입니다.",
            "//title": "angular.love (Polski)",
            "title": "angular.love (폴란드어)",
            "url": "http://www.angular.love/"
          },
          "learn-angular-fr": {
            "//desc": "French language Angular content.",
            "desc": "프랑스어로 제공되는 Angular 문서입니다.",
            "//title": "Learn Angular (francais)",
            "title": "Learn Angular (프랑스어)",
            "url": "http://www.learn-angular.fr/"
          },
          "upgrading-ajs": {
            "//desc": "The world's most comprehensive, step-by-step course on using best practices and avoiding pitfalls while migrating from AngularJS to Angular.",
            "desc": "AngularJS에서 Angular로 마이그레이션할 때 발생할 수 있는 시행착오를 최대한 피할 수 있는 방법을 단계별로 제공합니다. 이 분야에서는 세계 최고 수준이라고 할 수 있습니다.",
            "title": "Upgrading AngularJS",
            "url": "https://www.upgradingangularjs.com"
          },
          "toddmotto-ultimateangular": {
            "//desc": "Online courses providing in-depth coverage of the Angular ecosystem, AngularJS, Angular and TypeScript, with functional code samples and a full-featured seed environment. Get a deep understanding of Angular and TypeScript from foundation to functional application, then move on to advanced topics with Todd Motto and collaborators.",
            "desc": "Angular와 AngularJS, TypeScript를 샘플 코드와 함께 설명합니다. 애플리케이션을 구성하는 기초부터 시작해서 컨트리뷰터들이 어떻게 활동하고 있는지도 알아봅니다.",
            "title": "Ultimate Angular",
            "url": "https://ultimateangular.com/"
          },
          "willh-angular-zero": {
            "//desc": "Online video course in Chinese for newbies who need to learning from the scratch in Chinese.  It's covering Angular, Angular CLI, TypeScript, VSCode, and some must known knowledge of Angular development.",
            "desc": "Angular 입문자를 위해 제공되는 중국어 온라인 강의입니다. Angular와 Angular CLI, TypeScript, VSCode 등 Angular를 개발할 때 꼭 알아야 할 내용을 모두 다룹니다.",
            "//title": "Angular in Action: Start From Scratch (正體中文)",
            "title": "Angular in Action: Start From Scratch (중국어 정체자)",
            "url": "https://www.udemy.com/angular-zero/?couponCode=ANGULAR.IO"
          },
          "angular-firebase": {
            "//desc": "Video lessons covering progressive web apps with Angular, Firebase, RxJS, and related APIs.",
            "desc": "Angular를 활용하는 프로그레시브 웹 앱과 Firebase, RxJs에 대해 다룹니다.",
            "title": "AngularFirebase.com",
            "url": "https://angularfirebase.com/"
          },
          "loiane-angulartraining": {
            "//desc": "Free Angular course in Portuguese.",
            "desc": "포르투갈어로 제공되는 무료 Angular 강의",
            "//title": "Loiane Training (Português)",
            "title": "Loiane Training (포르투갈어)",
            "url": "https://loiane.training/course/angular/"
          },
          "web-dev-angular": {
            "//desc": "Build performant and progressive Angular applications.",
            "desc": "빠르게 동작하는 Angular 애플리케이션 기본 틀을 제공합니다.",
            "title": "web.dev/angular",
            "url": "https://web.dev/angular"
          },
          "mdb-angular-boilerplate": {
            "//desc": "Angular CRUD application starter with NgRx state management, Firebase backend and installation guide.",
            "desc": "Angular CRUD 애플리케이션 틀을 제공합니다. NgRx 상태 관리 라이브러리와 Firebase 백엔드가 구성되어 있으며 설치 안내 문서도 제공합니다.",
            "title": "MDB Angular Boilerplate",
            "url": "https://github.com/mdbootstrap/Angular-Bootstrap-Boilerplate"
          },
          "dotnettricks": {
            "//desc": "Online videos and training for Angular.",
            "desc": "Angular를 학습할 수 있는 온라인 코스입니다.",
            "logo": "",
            "title": "DotNetTricks",
            "url": "https://www.dotnettricks.com/courses/angular"
          }
        }
      },
      "워크샵 & 온라인 교육": {
        "Workshops & Onsite Training": "",
        "order": 2,
        "resources": {
          "webucator": {
            "//desc": "Customized in-person instructor-led Angular training for private groups and public online instructor-led Angular classes.",
            "desc": "개별 그룹에 특화되거나 온라인으로 진행하는 Angular 트레이닝 코스입니다.",
            "title": "Webucator",
            "url": "https://www.webucator.com/webdev-training/angular-training"
          },
          "-acceleb": {
            "//desc": "Customized, Instructor-Led Angular Training",
            "desc": "효율적인 Angular 학습 코스",
            "title": "Accelebrate",
            "url": "https://www.accelebrate.com/angular-training"
          },
          "-KLIBoFWStce29UCwkvY": {
            "//desc": "Private Angular Training and Mentoring",
            "desc": "강사의 멘토링도 받을 수 있는 전일제 수업입니다.",
            "title": "Chariot Solutions",
            "url": "http://chariotsolutions.com/course/angular2-workshop-fundamentals-architecture/"
          },
          "-KLIBoN0p9be3kwC6-ga": {
            "//desc": "Angular Academy is a two day hands-on public course given in-person across Canada!",
            "desc": "Angular Academy는 캐나다 전 지역을 돌며 진행되는 2일제 수업입니다.",
            "//title": "Angular Academy (Canada)",
            "title": "Angular Academy (캐나다)",
            "url": "http://www.angularacademy.ca"
          },
          "at": {
            "//desc": "Angular Training teaches Angular on-site all over the world. Also provides consulting and mentoring.",
            "desc": "Angular Training은 전세계를 대상으로 하는 현상 강의입니다. 컨설팅과 멘토링도 제공합니다.",
            "title": "Angular Training",
            "url": "http://www.angulartraining.com"
          },
          "-KLIBo_lm-WrK1Sjtt-2": {
            "//desc": "Basic and Advanced training across Europe in German",
            "desc": "Angular의 기본 내용과 심화 내용을 학습해 보세요. 독일에서 진행됩니다.",
            "//title": "TheCodeCampus (German)",
            "title": "TheCodeCampus (독일)",
            "url": "https://www.thecodecampus.de/schulungen/angular"
          },
          "-KLIzFhfGKi1xttqJ7Uh": {
            "//desc": "4 day in-depth Angular training in Israel",
            "desc": "이스라엘에서 진행되는 4일 집중 코스입니다.",
            "//title": "ng-course (Israel)",
            "title": "ng-course (이스라엘)",
            "url": "http://ng-course.org/"
          },
          "-KLIzIcRoDq3TzCJWnYc": {
            "//desc": "Virtual and in-person training in Canada and the US",
            "desc": "캐나다와 미국에 제공되는 온라인 수업입니다.",
            "title": "Web Age Solutions",
            "url": "http://www.webagesolutions.com/courses/WA2533-angular-2-programming"
          },
          "500tech": {
            "//desc": "Learn from 500Tech, an Angular consultancy in Israel.  This course was built by an expert developer, who lives and breathes Angular, and has practical experience  with real world large scale Angular apps.",
            "desc": "500Tech에서 준비한 Angular 수업입니다. 이 수업은 Angular를 직접 사용하는 전문 개발자가 주관하며, 실제 운영 환경에서는 Angular 애플리케이션을 어떻게 만들어야 할지 안내합니다.",
            "//title": "Angular Hands-on Course (Israel)",
            "title": "Angular 실습 코스 (이스라엘)",
            "url": "http://angular2.courses.500tech.com/"
          },
          "9ab": {
            "//desc": "OnSite Training From the Authors of  \"Become A Ninja with Angular\"",
            "desc": "\"Become A Ninja with Angular\" 책의 저자가 직접 진행하는 수업입니다.",
            "title": "Ninja Squad",
            "url": "http://ninja-squad.com/formations/formation-angular2"
          },
          "a2b": {
            "//desc": "Angular Boot Camp covers introductory through advanced Angular topics. It includes extensive workshop sessions, with hands-on help from our experienced developer-trainers. We take developers or teams from the beginnings of Angular understanding through a working knowledge of all essential Angular features.",
            "desc": "Angular Boot Camp는 Angular 기본 내용부터 고급 활용방법까지 다룹니다. Angular 숙련자가 함께 도와주는 실습 워크샵도 운영하고 있습니다.",
            "logo": "https://angularbootcamp.com/images/angular-boot-camp-logo.svg",
            "title": "Angular Boot Camp",
            "url": "https://angularbootcamp.com"
          },
          "ab3": {
            "//desc": "Trainings & Code Reviews. We help people to get a deep understanding of different technologies through trainings and code reviews. Our services can be arranged online, making it possible to join in from anywhere in the world, or on-site to get the best experience possible.",
            "desc": "수업과 코드 리뷰를 진행하면서 Angular의 심화 내용까지 집중적으로 안내합니다. 현장 수업과 함께 전세계 어디에서라도 들을 수 있는 온라인 수업을 준비했습니다.",
            "logo": "",
            "title": "Thoughtram",
            "url": "http://thoughtram.io/"
          },
          "jsru": {
            "//desc": "Complete Angular online course. Constantly updating. Real-time webinars with immediate feedback from the teacher.",
            "desc": "온라인으로 진행되는 수업입니다. 실시간으로 진행되며, 강사의 피드백도 바로 확인할 수 있습니다.",
            "logo": "https://learn.javascript.ru/img/sitetoolbar__logo_ru.svg",
            "//title": "Learn Javascript (Russian)",
            "title": "Learn Javascript (러시아)",
            "url": "https://learn.javascript.ru/courses/angular"
          },
          "zenika-angular": {
            "//desc": "Angular trainings delivered by Zenika (FRANCE)",
            "desc": "Zenika가 진행하는 Angular 트레이닝 코스입니다.",
            "//title": "Angular Trainings (French)",
            "title": "Angular Trainings (프랑스)",
            "url": "https://training.zenika.com/fr/training/angular/description"
          },
          "formationjs": {
            "//desc": "Angular onsite training in Paris (France). Monthly Angular workshops and custom onsite classes. We are focused on Angular, so we are always up to date.",
            "desc": "프랑스 파리에서 진행되는 Angular 현장 코스입니다. 매달 진행되며 항상 Angular 최신버전을 대상으로 수업합니다.",
            "//title": "Formation JavaScript (French)",
            "title": "Formation JavaScript (프랑스)",
            "url": "https://formationjavascript.com/formation-angular/"
          },
          "humancoders-angular": {
            "//desc": "Angular trainings delivered by Human Coders (France)",
            "desc": "Human Coders가 진행하는 트레이닝 코스입니다.",
            "//title": "Formation Angular (French)",
            "title": "Formation Angular (프랑스)",
            "url": "https://www.humancoders.com/formations/angular"
          },
          "wao": {
            "//desc": "Onsite Angular Training delivered by We Are One Sàrl in Switzerland",
            "desc": "스위스 We Are One Sàrl에서 진행하는 현장 교육입니다.",
            "logo": "https://weareone.ch/wordpress/wao-content/uploads/2014/12/logo_200_2x.png",
            "title": "We Are One Sàrl",
            "url": "https://weareone.ch/courses/angular/"
          },
          "angular-schule": {
            "//desc": "Angular onsite training and public workshops in Germany from the authors of the German Angular book. We also regularly post articles and videos on our blog (in English and German language).",
            "desc": "독일에서 Angular 책을 출판한 저자가 직접 강의하는 수업입니다. 블로그에는 관련 기술과 영상을 영어와 독일어로 제공합니다.",
            "logo": "https://angular.schule/assets/img/brand.svg",
            "//title": "Angular.Schule (German)",
            "title": "Angular.Schule (독일)",
            "url": "https://angular.schule/"
          },
          "strbrw": {
            "//desc": "Angular and RxJS trainings, Code Reviews and consultancy. We help software engineers all over the world to create better web-applications...",
            "desc": "Angular와 RxJS에 대해 안내하며 코드 리뷰와 컨설팅도 제공합니다. 웹 애플리케이션 세상이 좀 더 나아지길 바라며 전세계의 소프트웨어 엔지니어를 돕고 있습니다.",
            "title": "StrongBrew",
            "url": "https://strongbrew.io/"
          },
          "angular.de": {
            "//desc": "Onsite Angular Training delivered by the greatest community in the german speaking area in Germany, Austria and Switzerland. We also regularly post articles and tutorials on our blog.",
            "desc": "독일, 오스트리아 스위스 최고의 커뮤니티가 모여 진행하는 Angular 트레이닝 코스입니다. 정기적으로 블로그나 튜토리얼을 작성하고 있습니다.",
            "logo": "https://angular.de/assets/img/angular-de-logo.svg",
            "//title": "Angular.de (German)",
            "title": "Angular.de (독일)",
            "url": "https://angular.de/"
          }
        }
      }
    }
  }
}<|MERGE_RESOLUTION|>--- conflicted
+++ resolved
@@ -39,18 +39,10 @@
             "url": "https://dev.to/t/angular",
             "title": "DEV Community"
           },
-<<<<<<< HEAD
-          "angular-in-depth": {
-            "//desc": "The place where advanced Angular concepts are explained",
-            "desc": "Angular의 개념과 철학에 대해 깊이있게 분석하는 블로그입니다.",
-            "url": "https://blog.angularindepth.com",
-            "title": "Angular In Depth"
-=======
           "indepth-dev": {
             "desc": "Peer-reviewed Angular articles and tutorials.",
             "url": "https://indepth.dev/angular/",
             "title": "Angular inDepth"
->>>>>>> 9af6fbf6
           }
         }
       },
@@ -547,16 +539,9 @@
         "order": 1,
         "resources": {
           "-KLIzGEp8Mh5W-FkiQnL": {
-<<<<<<< HEAD
-            "//desc": "Your quick, no-nonsense guide to building real-world apps with Angular",
-            "desc": "Angular 애플리케이션을 만드는 방법을 쉽고 합리적으로 안내합니다.",
-            "title": "Learning Angular - Second Edition",
-            "url": "https://www.packtpub.com/web-development/learning-angular-second-edition"
-=======
             "desc": "A no-nonsense beginner's guide to building web applications with Angular and TypeScript",
             "title": "Learning Angular - Third Edition",
             "url": "https://www.packtpub.com/product/learning-angular-third-edition/9781839210662"
->>>>>>> 9af6fbf6
           },
           "3ab": {
             "//desc": "More than 15 books from O'Reilly about Angular",
