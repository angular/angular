--- conflicted
+++ resolved
@@ -591,23 +591,21 @@
     "website": "http://ngnir.life/",
     "bio": "Nir is a Principal Frontend Consultant & Head of the Angular department at 500Tech, Google Developer Expert and community leader. He organizes the largest Angular meetup group in Israel (Angular-IL), talks and teaches about front-end technologies around the world. He is also the author of two books about Angular and the founder of the 'Frontend Band'.",
     "group": "GDE"
+  },  
+  "achautard": {
+    "name": "Alain Chautard",
+    "picture": "alainchautard.png",
+    "twitter": "AlainChautard",
+    "website": "http://www.angulartraining.com",
+    "bio": "Alain Chautard is a Google Developer Expert in Web Technologies / Angular. He started working with Angular JS in 2011. Since then he has worked with all Angular versions on a daily basis, both as a developer and as a technical trainer. He is the organizer of the Sacramento Angular Meetup group, co-organizer of the Google Developer Group chapter in Sacramento, California, and published author of the Packt video course 'Getting Started with Angular'",
+    "group": "GDE"
   },
-<<<<<<< HEAD
   "coryrylan": {
     "name": "Cory Rylan",
     "picture": "cory-rylan.jpg",
     "twitter": "coryrylan",
     "website": "https://coryrylan.com",
     "bio": "Cory is a full time front end web developer. He works full time building responsive web applications and progressive web apps. When not building web apps he is busy teaching Angular and other web technologies in workshops and conferences. He loves the web and is optimistic of the places it can take us.",
-=======
-  
-  "achautard": {
-    "name": "Alain Chautard",
-    "picture": "alainchautard.png",
-    "twitter": "AlainChautard",
-    "website": "http://www.angulartraining.com",
-    "bio": "Alain Chautard is a Google Developer Expert in Web Technologies / Angular. He started working with Angular JS in 2011. Since then he has worked with all Angular versions on a daily basis, both as a developer and as a technical trainer. He is the organizer of the Sacramento Angular Meetup group, co-organizer of the Google Developer Group chapter in Sacramento, California, and published author of the Packt video course 'Getting Started with Angular'",
->>>>>>> 089fe838
     "group": "GDE"
   }
 }