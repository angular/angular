# Services

The Tour of Heroes `HeroesComponent` is currently getting and displaying fake data.

After the refactoring in this tutorial, `HeroesComponent` will be lean and focused on supporting the view.
It will also be easier to unit-test with a mock service.

## Why services

Components shouldn't fetch or save data directly and they certainly shouldn't knowingly present fake data.
They should focus on presenting data and delegate data access to a service.

In this tutorial, you'll create a `HeroService` that all application classes can use to get heroes.
Instead of creating that service with `new`, 
you'll rely on Angular [*dependency injection*](guide/dependency-injection) 
to inject it into the `HeroesComponent` constructor.

Services are a great way to share information among classes that _don't know each other_.
You'll create a `MessageService` and inject it in two places:

1. in `HeroService` which uses the service to send a message.
2. in `MessagesComponent` which displays that message.


## Create the _HeroService_

Using the Angular CLI, create a service called `hero`.

<code-example language="sh" class="code-shell">
  ng generate service hero
</code-example>

The command generates skeleton `HeroService` class in `src/app/hero.service.ts`
The `HeroService` class should look like the following example.

<code-example path="toh-pt4/src/app/hero.service.1.ts" region="new"
 title="src/app/hero.service.ts (new service)" linenums="false">
</code-example>

### _@Injectable()_ services

Notice that the new service imports the Angular `Injectable` symbol and annotates
the class with the `@Injectable()` decorator. This marks the class as one that participates in the _dependency injection system_. The `HeroService` class is going to provide an injectable service, and it can also have its own injected dependencies.
It doesn't have any dependencies yet, but [it will soon](#inject-message-service).

The `@Injectable()` decorator accepts a metadata object for the service, the same way the `@Component()` decorator did for your component classes. 

### Get hero data

The `HeroService` could get hero data from anywhere&mdash;a web service, local storage, or a mock data source. 

Removing data access from components means you can change your mind about the implementation anytime, without touching any components.
They don't know how the service works.

The implementation in _this_ tutorial will continue to deliver _mock heroes_.

Import the `Hero` and `HEROES`.

<code-example path="toh-pt4/src/app/hero.service.ts" region="import-heroes">
</code-example>

Add a `getHeroes` method to return the _mock heroes_.

<code-example path="toh-pt4/src/app/hero.service.1.ts" region="getHeroes">
</code-example>

{@a provide}
## Provide the `HeroService`

You must make the `HeroService` available to the dependency injection system 
before Angular can _inject_ it into the `HeroesComponent`, 
as you will do [below](#inject). You do this by registering a _provider_. A provider is something that can create or deliver a service; in this case, it instantiates the `HeroService` class to provide the service.

Now, you need to make sure that the `HeroService` is registered as the provider of this service. 
You are registering it with an _injector_, which is the object that is responsible for choosing and injecting the provider where it is required. 

By default, the Angular CLI command `ng generate service` registers a provider with the _root injector_ for your service by including provider metadata in the `@Injectable` decorator. 

If you look at the `@Injectable()` statement right before the `HeroService` class definition, you can see that the `providedIn` metadata value is 'root':    

```
@Injectable({
  providedIn: 'root',
})
```

When you provide the service at the root level, Angular creates a single, shared instance of `HeroService` and injects into any class that asks for it. 
Registering the provider in the `@Injectable` metadata also allows Angular to optimize an app by removing the service if it turns out not to be used after all. 

<div class="l-sub-section">

If you need to, you can register providers at different levels: 
in the `HeroesComponent`, in the `AppComponent`, in the `AppModule`. 
For instance, you could have told the CLI to provide the service at the module level automatically by appending `--module=app`.

<<<<<<< HEAD
<code-example path="toh-pt4/src/app/app.module.ts" linenums="false" title="src/app/app.module.ts (providers)" region="providers-heroservice">
=======
<code-example language="sh" class="code-shell">
  ng generate service hero --module=app
>>>>>>> 77ff72f9
</code-example>

To learn more about providers and injectors, see the [Dependency Injection guide](guide/dependency-injection).

</div>

The `HeroService` is now ready to plug into the `HeroesComponent`.

<div class="alert is-important">
<<<<<<< HEAD

This is a interim code sample that will allow you to provide and use the `HeroService`.  At this point, the code will differ from the `HeroService` in the ["final code review"](#final-code-review).

</div>

<div class="alert is-helpful">

  Learn more about _providers_ in the [Providers](guide/providers) guide.
=======

This is a interim code sample that will allow you to provide and use the `HeroService`.  At this point, the code will differ from the `HeroService` in the ["final code review"](#final-code-review).
>>>>>>> 77ff72f9

</div>


## Update `HeroesComponent`

Open the `HeroesComponent` class file.

Delete the `HEROES` import, because you won't need that anymore.
Import the `HeroService` instead.

<code-example path="toh-pt4/src/app/heroes/heroes.component.ts" title="src/app/heroes/heroes.component.ts (import HeroService)" region="hero-service-import">
</code-example>

Replace the definition of the `heroes` property with a simple declaration.

<code-example path="toh-pt4/src/app/heroes/heroes.component.ts" region="heroes">
</code-example>

{@a inject}

### Inject the `HeroService`

Add a private `heroService` parameter of type `HeroService` to the constructor.

<code-example path="toh-pt4/src/app/heroes/heroes.component.ts" region="ctor">
</code-example>

The parameter simultaneously defines a private `heroService` property and identifies it as a `HeroService` injection site.

When Angular creates a `HeroesComponent`, the [Dependency Injection](guide/dependency-injection) system
sets the `heroService` parameter to the singleton instance of `HeroService`. 

### Add _getHeroes()_

Create a function to retrieve the heroes from the service.

<code-example path="toh-pt4/src/app/heroes/heroes.component.1.ts" region="getHeroes">
</code-example>

{@a oninit}

### Call it in `ngOnInit`

While you could call `getHeroes()` in the constructor, that's not the best practice.

Reserve the constructor for simple initialization such as wiring constructor parameters to properties.
The constructor shouldn't _do anything_.
It certainly shouldn't call a function that makes HTTP requests to a remote server as a _real_ data service would.

Instead, call `getHeroes()` inside the [*ngOnInit lifecycle hook*](guide/lifecycle-hooks) and
let Angular call `ngOnInit` at an appropriate time _after_ constructing a `HeroesComponent` instance.

<code-example path="toh-pt4/src/app/heroes/heroes.component.ts" region="ng-on-init">
</code-example>

### See it run

After the browser refreshes, the app should run as before, 
showing a list of heroes and a hero detail view when you click on a hero name.

## Observable data

The `HeroService.getHeroes()` method has a _synchronous signature_,
which implies that the `HeroService` can fetch heroes synchronously.
The `HeroesComponent` consumes the `getHeroes()` result 
as if heroes could be fetched synchronously.

<code-example path="toh-pt4/src/app/heroes/heroes.component.1.ts" region="get-heroes">
</code-example>

This will not work in a real app.
You're getting away with it now because the service currently returns _mock heroes_.
But soon the app will fetch heroes from a remote server, 
which is an inherently _asynchronous_ operation.

The `HeroService` must wait for the server to respond,
`getHeroes()` cannot return immediately with hero data,
and the browser will not block while the service waits.

`HeroService.getHeroes()` must have an _asynchronous signature_ of some kind.

It can take a callback. It could return a `Promise`. It could return an `Observable`.

In this tutorial, `HeroService.getHeroes()` will return an `Observable`
in part because it will eventually use the Angular `HttpClient.get` method to fetch the heroes
and [`HttpClient.get()` returns an `Observable`](guide/http).

### Observable _HeroService_

`Observable` is one of the key classes in the [RxJS library](http://reactivex.io/rxjs/).

In a [later tutorial on HTTP](tutorial/toh-pt6), you'll learn that Angular's `HttpClient` methods return RxJS `Observable`s.
In this tutorial, you'll simulate getting data from the server with the RxJS `of()` function.

Open the `HeroService` file and import the `Observable` and `of` symbols from RxJS.

<code-example path="toh-pt4/src/app/hero.service.ts" 
title="src/app/hero.service.ts (Observable imports)" region="import-observable">
</code-example>

Replace the `getHeroes` method with this one.

<code-example path="toh-pt4/src/app/hero.service.ts" region="getHeroes-1"></code-example>

`of(HEROES)` returns an `Observable<Hero[]>` that emits  _a single value_, the array of mock heroes.

<div class="l-sub-section">

In the [HTTP tutorial](tutorial/toh-pt6), you'll call `HttpClient.get<Hero[]>()` which also returns an `Observable<Hero[]>` that emits  _a single value_, an array of heroes from the body of the HTTP response.

</div>

### Subscribe in _HeroesComponent_

The `HeroService.getHeroes` method used to return a `Hero[]`.
Now it returns an `Observable<Hero[]>`.

You'll have to adjust to that difference in `HeroesComponent`.

Find the `getHeroes` method and replace it with the following code
(shown side-by-side with the previous version for comparison)

<code-tabs>

  <code-pane title="heroes.component.ts (Observable)" 
    path="toh-pt4/src/app/heroes/heroes.component.ts" region="getHeroes">
  </code-pane>

  <code-pane title="heroes.component.ts (Original)" 
    path="toh-pt4/src/app/heroes/heroes.component.1.ts" region="getHeroes">
  </code-pane>

</code-tabs>

`Observable.subscribe()` is the critical difference.

The previous version assigns an array of heroes to the component's `heroes` property.
The assignment occurs _synchronously_, as if the server could return heroes instantly
or the browser could freeze the UI while it waited for the server's response.

That _won't work_ when the `HeroService` is actually making requests of a remote server.

The new version waits for the `Observable` to emit the array of heroes&mdash; 
which could happen now or several minutes from now.
Then `subscribe` passes the emitted array to the callback,
which sets the component's `heroes` property.

This asynchronous approach _will work_ when
the `HeroService` requests heroes from the server.

## Show messages

In this section you will 

* add a `MessagesComponent` that displays app messages at the bottom of the screen.
* create an injectable, app-wide `MessageService` for sending messages to be displayed
* inject `MessageService` into the `HeroService`
* display a message when `HeroService` fetches heroes successfully.

### Create _MessagesComponent_

Use the CLI to create the `MessagesComponent`.

<code-example language="sh" class="code-shell">
  ng generate component messages
</code-example>

The CLI creates the component files in the `src/app/messages` folder and declare `MessagesComponent` in `AppModule`.

Modify the `AppComponent` template to display the generated `MessagesComponent`

<code-example
  title = "/src/app/app.component.html"
  path="toh-pt4/src/app/app.component.html">
</code-example>

You should see the default paragraph from `MessagesComponent` at the bottom of the page.

### Create the _MessageService_

Use the CLI to create the `MessageService` in `src/app`. 

<code-example language="sh" class="code-shell">
  ng generate service message
</code-example>

Open `MessageService` and replace its contents with the following.

<code-example
  title = "/src/app/message.service.ts"
  path="toh-pt4/src/app/message.service.ts">
</code-example>

The service exposes its cache of `messages` and two methods: one to `add()` a message to the cache and another to `clear()` the cache.

{@a inject-message-service}
### Inject it into the `HeroService`

Re-open the `HeroService` and import the `MessageService`.

<code-example
  title = "/src/app/hero.service.ts (import MessageService)"
  path="toh-pt4/src/app/hero.service.ts" region="import-message-service">
</code-example>

Modify the constructor with a parameter that declares a private `messageService` property.
Angular will inject the singleton `MessageService` into that property 
when it creates the `HeroService`.

<code-example
  path="toh-pt4/src/app/hero.service.ts" region="ctor">
</code-example>

<div class="l-sub-section">

This is a typical "*service-in-service*" scenario:
you inject the `MessageService` into the `HeroService` which is injected into the `HeroesComponent`.

</div>

### Send a message from `HeroService`

Modify the `getHeroes` method to send a message when the heroes are fetched.

<code-example path="toh-pt4/src/app/hero.service.ts" region="getHeroes">
</code-example>

### Display the message from `HeroService`

The `MessagesComponent` should display all messages, 
including the message sent by the `HeroService` when it fetches heroes.

Open `MessagesComponent` and import the `MessageService`.

<code-example
  title = "/src/app/messages/messages.component.ts (import MessageService)"
  path="toh-pt4/src/app/messages/messages.component.ts" region="import-message-service">
</code-example>

Modify the constructor with a parameter that declares a **public** `messageService` property.
Angular will inject the singleton `MessageService` into that property 
when it creates the `MessagesComponent`.

<code-example
  path="toh-pt4/src/app/messages/messages.component.ts" region="ctor">
</code-example>

The `messageService` property **must be public** because you're about to bind to it in the template.

<div class="alert is-important">

Angular only binds to _public_ component properties.

</div>

### Bind to the _MessageService_

Replace the CLI-generated `MessagesComponent` template with the following.

<code-example
  title = "src/app/messages/messages.component.html"
  path="toh-pt4/src/app/messages/messages.component.html">
</code-example>

This template binds directly to the component's `messageService`.

* The `*ngIf` only displays the messages area if there are messages to show.


* An `*ngFor` presents the list of messages in repeated `<div>` elements.


<!--
* An Angular [event binding](guide/template-syntax#event-binding) binds the button's click event
to `MessageService.clear()`.
-->
* An Angular [이벤트 바인딩](guide/template-syntax#이벤트-바인딩) binds the button's click event
to `MessageService.clear()`.

The messages will look better when you add the private CSS styles to `messages.component.css`
as listed in one of the ["final code review"](#final-code-review) tabs below.

The browser refreshes and the page displays the list of heroes.
Scroll to the bottom to see the message from the `HeroService` in the message area.
Click the "clear" button and the message area disappears.

{@a final-code-review}

## Final code review

Here are the code files discussed on this page and your app should look like this <live-example></live-example>.

<code-tabs>

  <code-pane title="src/app/hero.service.ts" 
  path="toh-pt4/src/app/hero.service.ts">
  </code-pane>

  <code-pane title="src/app/message.service.ts" 
  path="toh-pt4/src/app/message.service.ts">
  </code-pane>

  <code-pane title="src/app/heroes/heroes.component.ts"
  path="toh-pt4/src/app/heroes/heroes.component.ts">
  </code-pane>

  <code-pane title="src/app/messages/messages.component.ts"
  path="toh-pt4/src/app/messages/messages.component.ts">
  </code-pane>

  <code-pane title="src/app/messages/messages.component.html"
  path="toh-pt4/src/app/messages/messages.component.html">
  </code-pane>

  <code-pane title="src/app/messages/messages.component.css"
  path="toh-pt4/src/app/messages/messages.component.css">
  </code-pane>

  <code-pane title="src/app/app.module.ts"
  path="toh-pt4/src/app/app.module.ts">
  </code-pane>

  <code-pane title="src/app/app.component.html"
  path="toh-pt4/src/app/app.component.html">
  </code-pane>

</code-tabs>

## Summary

* You refactored data access to the `HeroService` class.
* You registered the `HeroService` as the _provider_ of its service at the root level so that it can be injected anywhere in the app.
* You used [Angular Dependency Injection](guide/dependency-injection) to inject it into a component.
* You gave the `HeroService` _get data_ method an asynchronous signature.
* You discovered `Observable` and the RxJS _Observable_ library.
* You used RxJS `of()` to return an observable of mock heroes (`Observable<Hero[]>`).
* The component's `ngOnInit` lifecycle hook calls the `HeroService` method, not the constructor.
* You created a `MessageService` for loosely-coupled communication between classes.
* The `HeroService` injected into a component is created with another injected service,
 `MessageService`.<|MERGE_RESOLUTION|>--- conflicted
+++ resolved
@@ -93,12 +93,8 @@
 in the `HeroesComponent`, in the `AppComponent`, in the `AppModule`. 
 For instance, you could have told the CLI to provide the service at the module level automatically by appending `--module=app`.
 
-<<<<<<< HEAD
-<code-example path="toh-pt4/src/app/app.module.ts" linenums="false" title="src/app/app.module.ts (providers)" region="providers-heroservice">
-=======
 <code-example language="sh" class="code-shell">
   ng generate service hero --module=app
->>>>>>> 77ff72f9
 </code-example>
 
 To learn more about providers and injectors, see the [Dependency Injection guide](guide/dependency-injection).
@@ -108,19 +104,8 @@
 The `HeroService` is now ready to plug into the `HeroesComponent`.
 
 <div class="alert is-important">
-<<<<<<< HEAD
 
 This is a interim code sample that will allow you to provide and use the `HeroService`.  At this point, the code will differ from the `HeroService` in the ["final code review"](#final-code-review).
-
-</div>
-
-<div class="alert is-helpful">
-
-  Learn more about _providers_ in the [Providers](guide/providers) guide.
-=======
-
-This is a interim code sample that will allow you to provide and use the `HeroService`.  At this point, the code will differ from the `HeroService` in the ["final code review"](#final-code-review).
->>>>>>> 77ff72f9
 
 </div>
 
@@ -394,11 +379,7 @@
 * An `*ngFor` presents the list of messages in repeated `<div>` elements.
 
 
-<!--
 * An Angular [event binding](guide/template-syntax#event-binding) binds the button's click event
-to `MessageService.clear()`.
--->
-* An Angular [이벤트 바인딩](guide/template-syntax#이벤트-바인딩) binds the button's click event
 to `MessageService.clear()`.
 
 The messages will look better when you add the private CSS styles to `messages.component.css`
