<!--
# Display a selection list
-->
# 목록 표시하기

<!--
In this page, you'll expand the Tour of Heroes app to display a list of heroes, and
allow users to select a hero and display the hero's details.
-->

<<<<<<< HEAD
이번 튜토리얼에서는 히어로의 목록을 화면에 표시하고, 이 중에서 히어로 하나를 선택해서 상세 정보를  표시하도록 히어로들의 여행 앱을 수정해 봅시다.
=======
<div class="alert is-helpful">

  For the sample app that this page describes, see the <live-example></live-example>.

</div>

>>>>>>> 385cadf2

<!--
## Create mock heroes
-->
## 히어로 목(mock) 생성하기

<!--
You'll need some heroes to display.
-->
먼저, 히어로의 목록을 화면에 표시할 때 사용할 히어로 데이터가 필요합니다.

<!--
Eventually you'll get them from a remote data server.
For now, you'll create some _mock heroes_ and pretend they came from the server.
-->
최종적으로는 리모트 데이터 서버에서 데이터를 받아올 것입니다.
하지만 지금은 _히어로 목_ 을 생성하고 이 데이터들을 서버에서 받아온 것으로 간주합시다.

<!--
Create a file called `mock-heroes.ts` in the `src/app/` folder.
Define a `HEROES` constant as an array of ten heroes and export it.
The file should look like this.
-->
`src/app/`에 `mock-heroes.ts`파일을 생성합니다.
이 파일에 `HEROES` 배열을 상수로 선언하고 다른 파일에서 참조할 수 있도록 파일 외부로 공개할 것입니다.
파일의 내용은 다음과 같이 작성합니다.

<code-example path="toh-pt2/src/app/mock-heroes.ts" header="src/app/mock-heroes.ts"></code-example>

<!--
## Displaying heroes
-->
## 히어로 표시하기

<!--
Open the `HeroesComponent` class file and import the mock `HEROES`.
-->
`HeroesComponent` 클래스 파일을 열고 `HEROES` 목 데이터를 로드합니다.

<!--
<code-example path="toh-pt2/src/app/heroes/heroes.component.ts" region="import-heroes" header="src/app/heroes/heroes.component.ts (import HEROES)">
-->
<code-example path="toh-pt2/src/app/heroes/heroes.component.ts" region="import-heroes" header="src/app/heroes/heroes.component.ts (HEROES 로드)">
</code-example>

<!--
In the same file (`HeroesComponent` class), define a component property called `heroes` to expose the `HEROES` array for binding.
-->
그리고 클래스에 `heroes` 프로퍼티를 선언하고 위에서 로드한 `HEROES` 배열을 바인딩합니다.

<code-example path="toh-pt2/src/app/heroes/heroes.component.ts" header="src/app/heroes/heroes.component.ts" region="component">
</code-example>

<!--
### List heroes with `*ngFor`
-->
### `*ngFor` 로 히어로 목록 표시하기

<!--
Open the `HeroesComponent` template file and make the following changes:
-->
`HeroesComponent` 템플릿 파일을 열고 다음과 같이 수정합니다:

<!--
* Add an `<h2>` at the top,
* Below it add an HTML unordered list (`<ul>`)
* Insert an `<li>` within the `<ul>` that displays properties of a `hero`.
* Sprinkle some CSS classes for styling (you'll add the CSS styles shortly).
-->

* 제일 위에 `<h2>`를 추가합니다.
* 그 밑에 순서 없는 목록 HTML 태그(`<ul>`)를 추가합니다.
* `<ul>`태그 사이에 `<li>`를 추가해서 `hero`의 프로퍼티를 표시합니다.
* 스타일을 지정하기 위해 CSS 클래스를 추가합니다.(CSS 스타일은 조금 뒤에 추가합니다.)

<!--
Make it look like this:
-->
그러면 다음과 같은 템플릿이 구성됩니다:

<!--
<code-example path="toh-pt2/src/app/heroes/heroes.component.1.html" region="list" header="heroes.component.html (heroes template)"></code-example>
-->
<code-example path="toh-pt2/src/app/heroes/heroes.component.1.html" region="list" header="heroes.component.html (히어로 목록 템플릿)"></code-example>

<!--
That shows one hero. To list them all, add an `*ngFor` to the `<li>` to iterate through the list of heroes:
-->
이 구문은 히어로 한 명을 표시하는 구문입니다. 목록에 있는 히어로를 모두 표시하려면 `<li>` 엘리먼트에 `*ngFor`를 적용해서 배열을 순회하면 됩니다:

<code-example path="toh-pt2/src/app/heroes/heroes.component.1.html" region="li">
</code-example>

<!--
The [`*ngFor`](guide/template-syntax#ngFor) is Angular's _repeater_ directive.
It repeats the host element for each element in a list.
-->
[`*ngFor`](guide/template-syntax#ngFor)는 _항목을 반복하는_ Angular 디렉티브입니다.
이 디렉티브는 목록에 있는 항목마다 호스트 엘리먼트를 반복합니다.

<!--
The syntax in this example is as follows:

* `<li>` is the host element.
* `heroes` holds the mock heroes list from the `HeroesComponent` class, the mock heroes list.
* `hero` holds the current hero object for each iteration through the list.
-->

이 예제에서
 
* 호스트 엘리먼트는 `<li>`입니다.
* `heroes`는 `HeroesComponent` 클래스에 선언된 목록입니다.
* `hero`는 목록을 순회할 때마다 할당되는 히어로 객체입니다.

<div class="alert is-important">
<!--
Don't forget the asterisk (*) in front of `ngFor`. It's a critical part of the syntax.
-->
`ngFor`앞에 별표(*)가 붙는 것에 주의하세요. 이 문법은 아주 중요합니다.
</div>

<!--
After the browser refreshes, the list of heroes appears.
-->
이제 브라우저가 갱신되면 히어로의 목록이 화면에 표시됩니다.

{@a styles}

<!--
### Style the heroes
-->
### 히어로 꾸미기

<!--
The heroes list should be attractive and should respond visually when users
hover over and select a hero from the list.
-->
히어로 목록은 보기 좋게 표시하는 것이 좋으며, 사용자가 어떤 항목에 마우스를 올리거나 선택하면 시각적인 반응을 보여주는 것도 좋습니다.

<!--
In the [first tutorial](tutorial/toh-pt0#app-wide-styles), you set the basic styles for the entire application in `styles.css`.
That stylesheet didn't include styles for this list of heroes.
-->
[첫번째 튜토리얼](tutorial/toh-pt0#app-wide-styles)에서는 `styles.css` 파일에 애플리케이션 전역 스타일을 지정했습니다.
하지만 이 스타일시트에는 히어로의 목록을 꾸미는 스타일이 존재하지 않습니다.

<!--
You could add more styles to `styles.css` and keep growing that stylesheet as you add components.
-->
이 때 `styles.css`에 더 많은 스타일을 추가할 수도 있지만, 이렇게 작성하면 컴포넌트를 추가할때마다 스타일시트의 내용이 점점 많아집니다.

<!--
You may prefer instead to define private styles for a specific component and keep everything a component needs&mdash; the code, the HTML,
and the CSS &mdash;together in one place.
-->
이 방식보다는 컴포넌트와 관련된 파일&mdash; 클래스 코드, HTML, CSS &mdash;을 한 곳에서 관리하면서 특정 컴포넌트에 해당하는 스타일만 따로 정의하는 것이 더 좋습니다.

<!--
This approach makes it easier to re-use the component somewhere else
and deliver the component's intended appearance even if the global styles are different.
-->
이렇게 구현하면 컴포넌트를 재사용하기 편해지며 전역 스타일이 변경되더라도 컴포넌트 스타일에 영향을 주지 않습니다.

<!--
You define private styles either inline in the `@Component.styles` array or
as stylesheet file(s) identified in the `@Component.styleUrls` array.
-->
컴포넌트에 적용되는 스타일은 `@Component.styles` 배열에서 인라인으로 정의할 수 있고, 여러 파일에 작성하고 `@Component.styleUrls` 배열로 지정할 수도 있습니다.

<!--
When the CLI generated the `HeroesComponent`, it created an empty `heroes.component.css` stylesheet for the `HeroesComponent`
and pointed to it in `@Component.styleUrls` like this.
-->
Angular CLI로 `HeroesComponent`를 생성하면 이 컴포넌트에 스타일을 지정하는 `heroes.component.css` 파일을 자동으로 생성하고 `@Component.styleUrls` 목록에 추가합니다.

<code-example path="toh-pt2/src/app/heroes/heroes.component.ts" region="metadata"
 header="src/app/heroes/heroes.component.ts (@Component)">
</code-example>

<!--
Open the `heroes.component.css` file and paste in the private CSS styles for the `HeroesComponent`.
You'll find them in the [final code review](#final-code-review) at the bottom of this guide.
-->
그러면 `heroes.component.css` 파일을 열어서 `HeroesComponent`에 적용되는 CSS 스타일을 작성할 수 있습니다.
지금은 이 코드를 생략합니다. 이 파일의 내용은 이 문서의 아래쪽 [최종코드 리뷰](#final-code-review)에서 확인할 수 있습니다.

<div class="alert is-important">

<!--
Styles and stylesheets identified in `@Component` metadata are scoped to that specific component.
The `heroes.component.css` styles apply only to the `HeroesComponent` and don't affect the outer HTML or the HTML in any other component.
-->
`@Component` 메타데이터에 지정된 스타일과 스타일시트 파일은 이 컴포넌트에만 적용됩니다.
그래서 `heroes.component.css`에 정의된 스타일은 `HeroesComponent`에만 적용되며 이 컴포넌트 밖에 있는 HTML 이나 다른 컴포넌트에 영향을 주지 않습니다.
</div>

<!--
## Master/Detail
-->
## 목록/상세정보

<!--
When the user clicks a hero in the **master** list,
the component should display the selected hero's **details** at the bottom of the page.
-->
사용자가 목록에서 히어로를 클릭하면 이 히어로에 대한 상세 정보가 상세정보 화면에 표시되어야 합니다.

<!--
In this section, you'll listen for the hero item click event
and update the hero detail.
-->
이번 섹션에서는 히어로 아이템이 클릭되는 이벤트를 감지하고, 클릭 이벤트가 발생했을 때 상세화면을 업데이트하는 방법을 알아봅시다.

<!--
### Add a click event binding
-->
### 클릭 이벤트 바인딩하기

<!--
Add a click event binding to the `<li>` like this:
-->
`<li>`태그에 다음과 같이 클릭 이벤트를 바인딩합니다.

<code-example path="toh-pt2/src/app/heroes/heroes.component.1.html" region="selectedHero-click" header="heroes.component.html (template excerpt)"></code-example>

<!--
This is an example of Angular's [event binding](guide/template-syntax#event-binding) syntax.

The parentheses around `click` tell Angular to listen for the `<li>` element's  `click` event.
When the user clicks in the `<li>`, Angular executes the `onSelect(hero)` expression.

In the next section, define an `onSelect()` method in `HeroesComponent` to
display the hero that was defined in the `*ngFor` expression.
-->
위 코드는 Angular의 [이벤트 바인딩](guide/template-syntax#event-binding) 문법입니다.

이렇게 이벤트를 바인딩하면 Angular가 `<li>` 엘리먼트에서 발생하는 `click` 이벤트를 감지할 수 있습니다.
그래서 사용자가 `<li>` 엘리먼트를 클릭하면 Angular는 `onSelect(hero)` 표현식을 실행합니다.

다음 섹션에서는 `HeroesComponent`에 `onSelect()` 메소드를 정의해서 `*ngFor`로 반복한 히어로 엘리먼트 중에서 사용자가 클릭한 엘리먼트를 하이라이트 처리해봅시다.


<!--
### Add the click event handler
-->
### 클릭 이벤트 핸들러 추가하기


<!--
Rename the component's `hero` property to `selectedHero` but don't assign it.
There is no _selected hero_ when the application starts.
-->
컴포넌트의 `hero` 프로퍼티를 `selectedHero`로 변경하지만 이 프로퍼티에 값을 직접 할당하지는 않습니다.
왜냐하면 애플리케이션이 실행되는 시점에 _선택된 히어로_ 는 없기 때문입니다.

<!--
Add the following `onSelect()` method, which assigns the clicked hero from the template
to the component's `selectedHero`.
-->
그 다음에는 `onSelect()`메소드를 추가합니다. 이 메소드는 템플릿에서 선택된 히어로를 컴포넌트의 `selectedHero` 변수에 할당합니다.

<code-example path="toh-pt2/src/app/heroes/heroes.component.ts" region="on-select" header="src/app/heroes/heroes.component.ts (onSelect)"></code-example>

<!--
### Add a details section
-->
### 상세화면 영역 추가하기

<!--
Currently, you have a list in the component template. To click on a hero on the list
and reveal details about that hero, you need a section for the details to render in the
template. Add the following to `heroes.component.html` beneath the list section:
-->
지금까지 만든 앱에서 컴포넌트 템플릿에는 히어로 목록이 표시됩니다.
이제는 이 목록에서 히어로 한 명을 클릭했을 때 해당 히어로의 상세정보를 표시하기 위해 상세정보에 해당하는 템플릿을 추가해야 합니다.
다음 내용을 `heroes.component.html` 파일의 목록 아래에 추가합니다:

<code-example path="toh-pt2/src/app/heroes/heroes.component.html" region="selectedHero-details" header="heroes.component.html (selected hero details)"></code-example>

<!--
After the browser refreshes, the application is broken.
-->
이제 브라우저가 갱신되면 애플리케이션이 더이상 동작하지 않습니다.

<!--
Open the browser developer tools and look in the console for an error message like this:
-->
이 때 브라우저의 개발자 도구를 열어서 콘솔창을 보면 다음과 같은 에러 메시지를 확인할 수 있습니다:

<code-example language="sh" class="code-shell">
  HeroesComponent.html:3 ERROR TypeError: Cannot read property 'name' of undefined
</code-example>

<!--
#### What happened?
-->
#### 무슨 일이 일어난 걸까요?

<!--
When the app starts, the `selectedHero` is `undefined` _by design_.
-->
앱이 시작되고 나면 `selectedHero`를 선언하면서 _의도한 대로_ `selectedHero` 값이 `undefined`입니다.

<!--
Binding expressions in the template that refer to properties of `selectedHero`&mdash;expressions like `{{selectedHero.name}}`&mdash;_must fail_ because there is no selected hero.
-->
그래서 템플릿에서 &mdash; `{{selectedHero.name}}` 와 같이 &mdash; `selectedHero`의 프로퍼티를 참조하는 바인딩 표현식은 선택된 히어로가 존재하지 않기 때문에 _동작하지 않습니다._

<!--
#### The fix - hide empty details with _*ngIf_
-->
#### 수정하기 - 빈 화면은 _*ngIf_ 로 감추기

<!--
The component should only display the selected hero details if the `selectedHero` exists.
-->
컴포넌트는 `selectedHero` 프로퍼티의 값이 존재할 때만 선택된 히어로의 상세화면을 보여줘야 합니다.

<!--
Wrap the hero detail HTML in a `<div>`.
Add Angular's `*ngIf` directive to the `<div>` and set it to `selectedHero`.
-->
히어로의 상세정보를 표현하는 HTML을 `<div>`로 감쌉니다.
그리고 Angular가 제공하는 `*ngif` 디렉티브를 `<div>`에 추가하고 이 디렉티브의 표현식으로 `selectedHero`를 지정합니다. 


<div class="alert is-important">
<!--
Don't forget the asterisk (*) in front of `ngIf`. It's a critical part of the syntax.
-->
`ngIf`앞에 별표(*)가 있다는 것을 잊지마세요. Angular에서 아주 중요한 문법입니다.
</div>

<code-example path="toh-pt2/src/app/heroes/heroes.component.html" region="ng-if" header="src/app/heroes/heroes.component.html (*ngIf)"></code-example>

<!--
After the browser refreshes, the list of names reappears.
The details area is blank.
Click a hero in the list of heroes and its details appear.
The app seems to be working again.
The heroes appear in a list and details about the clicked hero appear at the bottom of the page.
-->
이제 브라우저가 갱신되고 나면 히어로의 목록이 다시 화면에 표시됩니다.
이 때 상세화면 영역은 비어있습니다.
목록에 있는 히어로 중 하나를 클릭해 보세요.
앱이 다시 정상적으로 동작하는 것을 확인할 수 있습니다.
그리고 선택한 히어로의 상세정보가 히어로들의 목록을 표시하는 부분 아래에 표시되는 것도 확인할 수 있습니다.

<!--
#### Why it works
-->
#### 어떻게 동작하는 것일까요?

<!--
When `selectedHero` is undefined, the `ngIf` removes the hero detail from the DOM. There are no `selectedHero` bindings to consider.
-->
`selectedHero`의 값이 `undefined`이면 `ngIf`는 히어로의 상세정보를 표현하는 부분을 DOM에서 제거합니다.
그래서 `selectedHero`를 바인딩하지 못하는 에러는 발생하지 않습니다.

<!--
When the user picks a hero, `selectedHero` has a value and
`ngIf` puts the hero detail into the DOM.
-->
그리고 사용자가 히어로를 선택하면 `selectedHero`의 값이 비어있지 않기 때문에 `ngIf`가 히어로의 상세정보를 표현하는 부분을 DOM에 추가합니다.

<!--
### Style the selected hero
-->
### 선택된 항목 스타일 지정하기

<!--
It's difficult to identify the _selected hero_ in the list when all `<li>` elements look alike.
-->
히어로 목록에 있는 `<li>` 엘리먼트는 모두 똑같이 표시되기 때문에 이 중에서 _선택된_ 히어로를 구분하기 어렵습니다.

<!--
If the user clicks "Magneta", that hero should render with a distinctive but subtle background color like this:
-->
이것보다는 사용자가 "Magneta"와 같은 히어로를 클릭했을 때 이 항목의 배경색이 다음과 같이 변경되어 다른 항목과 구별되는 것이 더 좋습니다:

<div class="lightbox">
  <img src='generated/images/guide/toh/heroes-list-selected.png' alt="Selected hero">
</div>

<!--
That _selected hero_ coloring is the work of the `.selected` CSS class in the [styles you added earlier](#styles).
You just have to apply the `.selected` class to the `<li>` when the user clicks it.
-->
이 스타일은 [이전에 추가한 스타일](#styles)에 있는 `.selected` CSS 클래스가 적용된 것입니다.
사용자가 선택한 항목에 이 클래스를 적용하려면 사용자가 클릭한 `<li>` 엘리먼트에 `.selected` 클래스를 적용하기만 하면 됩니다.

<!--
The Angular [class binding](guide/template-syntax#class-binding) makes it easy to add and remove a CSS class conditionally.
Just add `[class.some-css-class]="some-condition"` to the element you want to style.
-->
Angular가 제공하는 [클래스 바인딩](guide/template-syntax#class-binding) 문법을 사용하면 특정 조건에 따라 CSS 클래스를 추가하거나 제거할 수 있습니다.
스타일을 지정하려는 엘리먼트에 `[class.some-css-class]="some-condition"`와 같은 문법을 추가하면 됩니다.

<!--
Add the following `[class.selected]` binding to the `<li>` in the `HeroesComponent` template:
-->
이 예제에서는 `HeroesComponent` 템플릿의 `<li>` 엘리먼트에 `[class.selected]`와 같은 문법으로 클래스를 바인딩합니다:

<!--
<code-example path="toh-pt2/src/app/heroes/heroes.component.1.html" region="class-selected" header="heroes.component.html (toggle the 'selected' CSS class)"></code-example>
-->
<code-example path="toh-pt2/src/app/heroes/heroes.component.1.html" region="class-selected" header="heroes.component.html ('selected' CSS 클래스 토글하기)"></code-example>

<!--
When the current row hero is the same as the `selectedHero`, Angular adds the `selected` CSS class. When the two heroes are different, Angular removes the class.
-->
그러면 `selectedHero`와 같은 히어로가 있는 줄에 `selected` CSS 클래스가 추가됩니다.
그리고 컴포넌트 프로퍼티에 있는 값과 다르다면 이 클래스가 제거됩니다.

<!--
The finished `<li>` looks like this:
-->
이렇게 수정된 `<li>` 코드는 다음과 같습니다.

<!--
<code-example path="toh-pt2/src/app/heroes/heroes.component.html" region="li" header="heroes.component.html (list item hero)"></code-example>
-->
<code-example path="toh-pt2/src/app/heroes/heroes.component.html" region="li" header="heroes.component.html (히어로 목록)"></code-example>

{@a final-code-review}

<!--
## Final code review
-->
## 최종코드 리뷰

<<<<<<< HEAD
<!--
Your app should look like this <live-example></live-example>.
-->
여기까지 수정한 앱은 <live-example></live-example>에서 직접 확인하거나 다운받아 확인할 수 있습니다.

<!--
=======
>>>>>>> 385cadf2
Here are the code files discussed on this page, including the `HeroesComponent` styles.
-->
그리고 이번 문서에서 다룬 파일의 내용은 다음과 같습니다.

<code-tabs>

  <code-pane header="src/app/mock-heroes.ts" path="toh-pt2/src/app/mock-heroes.ts">
  </code-pane>

  <code-pane header="src/app/heroes/heroes.component.ts" path="toh-pt2/src/app/heroes/heroes.component.ts">
  </code-pane>

  <code-pane header="src/app/heroes/heroes.component.html" path="toh-pt2/src/app/heroes/heroes.component.html">
  </code-pane>

  <code-pane header="src/app/heroes/heroes.component.css" path="toh-pt2/src/app/heroes/heroes.component.css">
  </code-pane>

</code-tabs>

<!--
## Summary
-->
## 정리

<!--
* The Tour of Heroes app displays a list of heroes in a Master/Detail view.
* The user can select a hero and see that hero's details.
* You used `*ngFor` to display a list.
* You used `*ngIf` to conditionally include or exclude a block of HTML.
* You can toggle a CSS style class with a `class` binding.
-->

* 히어로들의 여행 앱은 화면에 히어로의 목록을 표시합니다.
* 사용자는 히어로를 한 명 선택할 수 있으며, 히어로를 선택하면 이 히어로의 상세정보를 확인할 수 있습니다.
* 목록을 표시할 때는 `*ngFor`를 사용합니다.
* 특정 조건에 따라 DOM에 HTML 템플릿을 추가하거나 제거하려면 `*ngIf`를 사용합니다.
* `class` 바인딩을 사용하면 CSS 스타일 클래스를 적용하거나 적용하지 않을 수 있습니다.<|MERGE_RESOLUTION|>--- conflicted
+++ resolved
@@ -6,18 +6,21 @@
 <!--
 In this page, you'll expand the Tour of Heroes app to display a list of heroes, and
 allow users to select a hero and display the hero's details.
--->
-
-<<<<<<< HEAD
+
+<div class="alert is-helpful">
+
+  For the sample app that this page describes, see the <live-example></live-example>.
+
+</div>
+-->
 이번 튜토리얼에서는 히어로의 목록을 화면에 표시하고, 이 중에서 히어로 하나를 선택해서 상세 정보를  표시하도록 히어로들의 여행 앱을 수정해 봅시다.
-=======
+
 <div class="alert is-helpful">
 
   For the sample app that this page describes, see the <live-example></live-example>.
 
 </div>
 
->>>>>>> 385cadf2
 
 <!--
 ## Create mock heroes
@@ -26,27 +29,28 @@
 
 <!--
 You'll need some heroes to display.
--->
-먼저, 히어로의 목록을 화면에 표시할 때 사용할 히어로 데이터가 필요합니다.
-
-<!--
+
 Eventually you'll get them from a remote data server.
 For now, you'll create some _mock heroes_ and pretend they came from the server.
--->
-최종적으로는 리모트 데이터 서버에서 데이터를 받아올 것입니다.
-하지만 지금은 _히어로 목_ 을 생성하고 이 데이터들을 서버에서 받아온 것으로 간주합시다.
-
-<!--
+
 Create a file called `mock-heroes.ts` in the `src/app/` folder.
 Define a `HEROES` constant as an array of ten heroes and export it.
 The file should look like this.
--->
+
+<code-example path="toh-pt2/src/app/mock-heroes.ts" header="src/app/mock-heroes.ts"></code-example>
+-->
+먼저, 히어로의 목록을 화면에 표시할 때 사용할 히어로 데이터가 필요합니다.
+
+최종적으로는 리모트 데이터 서버에서 데이터를 받아올 것입니다.
+하지만 지금은 _히어로 목_ 을 생성하고 이 데이터들을 서버에서 받아온 것으로 간주합시다.
+
 `src/app/`에 `mock-heroes.ts`파일을 생성합니다.
 이 파일에 `HEROES` 배열을 상수로 선언하고 다른 파일에서 참조할 수 있도록 파일 외부로 공개할 것입니다.
 파일의 내용은 다음과 같이 작성합니다.
 
 <code-example path="toh-pt2/src/app/mock-heroes.ts" header="src/app/mock-heroes.ts"></code-example>
 
+
 <!--
 ## Displaying heroes
 -->
@@ -54,23 +58,26 @@
 
 <!--
 Open the `HeroesComponent` class file and import the mock `HEROES`.
+
+<code-example path="toh-pt2/src/app/heroes/heroes.component.ts" region="import-heroes" header="src/app/heroes/heroes.component.ts (import HEROES)">
+</code-example>
+
+In the same file (`HeroesComponent` class), define a component property called `heroes` to expose the `HEROES` array for binding.
+
+<code-example path="toh-pt2/src/app/heroes/heroes.component.ts" header="src/app/heroes/heroes.component.ts" region="component">
+</code-example>
 -->
 `HeroesComponent` 클래스 파일을 열고 `HEROES` 목 데이터를 로드합니다.
 
-<!--
-<code-example path="toh-pt2/src/app/heroes/heroes.component.ts" region="import-heroes" header="src/app/heroes/heroes.component.ts (import HEROES)">
--->
 <code-example path="toh-pt2/src/app/heroes/heroes.component.ts" region="import-heroes" header="src/app/heroes/heroes.component.ts (HEROES 로드)">
 </code-example>
 
-<!--
-In the same file (`HeroesComponent` class), define a component property called `heroes` to expose the `HEROES` array for binding.
--->
 그리고 클래스에 `heroes` 프로퍼티를 선언하고 위에서 로드한 `HEROES` 배열을 바인딩합니다.
 
 <code-example path="toh-pt2/src/app/heroes/heroes.component.ts" header="src/app/heroes/heroes.component.ts" region="component">
 </code-example>
 
+
 <!--
 ### List heroes with `*ngFor`
 -->
@@ -78,53 +85,56 @@
 
 <!--
 Open the `HeroesComponent` template file and make the following changes:
--->
-`HeroesComponent` 템플릿 파일을 열고 다음과 같이 수정합니다:
-
-<!--
+
 * Add an `<h2>` at the top,
 * Below it add an HTML unordered list (`<ul>`)
 * Insert an `<li>` within the `<ul>` that displays properties of a `hero`.
 * Sprinkle some CSS classes for styling (you'll add the CSS styles shortly).
--->
+
+Make it look like this:
+
+<code-example path="toh-pt2/src/app/heroes/heroes.component.1.html" region="list" header="heroes.component.html (heroes template)"></code-example>
+
+That shows one hero. To list them all, add an `*ngFor` to the `<li>` to iterate through the list of heroes:
+
+<code-example path="toh-pt2/src/app/heroes/heroes.component.1.html" region="li">
+</code-example>
+
+The [`*ngFor`](guide/template-syntax#ngFor) is Angular's _repeater_ directive.
+It repeats the host element for each element in a list.
+
+The syntax in this example is as follows:
+
+* `<li>` is the host element.
+* `heroes` holds the mock heroes list from the `HeroesComponent` class, the mock heroes list.
+* `hero` holds the current hero object for each iteration through the list.
+
+<div class="alert is-important">
+
+Don't forget the asterisk (*) in front of `ngFor`. It's a critical part of the syntax.
+
+</div>
+
+After the browser refreshes, the list of heroes appears.
+-->
+`HeroesComponent` 템플릿 파일을 열고 다음과 같이 수정합니다:
 
 * 제일 위에 `<h2>`를 추가합니다.
 * 그 밑에 순서 없는 목록 HTML 태그(`<ul>`)를 추가합니다.
 * `<ul>`태그 사이에 `<li>`를 추가해서 `hero`의 프로퍼티를 표시합니다.
 * 스타일을 지정하기 위해 CSS 클래스를 추가합니다.(CSS 스타일은 조금 뒤에 추가합니다.)
 
-<!--
-Make it look like this:
--->
 그러면 다음과 같은 템플릿이 구성됩니다:
 
-<!--
-<code-example path="toh-pt2/src/app/heroes/heroes.component.1.html" region="list" header="heroes.component.html (heroes template)"></code-example>
--->
 <code-example path="toh-pt2/src/app/heroes/heroes.component.1.html" region="list" header="heroes.component.html (히어로 목록 템플릿)"></code-example>
 
-<!--
-That shows one hero. To list them all, add an `*ngFor` to the `<li>` to iterate through the list of heroes:
--->
 이 구문은 히어로 한 명을 표시하는 구문입니다. 목록에 있는 히어로를 모두 표시하려면 `<li>` 엘리먼트에 `*ngFor`를 적용해서 배열을 순회하면 됩니다:
 
 <code-example path="toh-pt2/src/app/heroes/heroes.component.1.html" region="li">
 </code-example>
 
-<!--
-The [`*ngFor`](guide/template-syntax#ngFor) is Angular's _repeater_ directive.
-It repeats the host element for each element in a list.
--->
 [`*ngFor`](guide/template-syntax#ngFor)는 _항목을 반복하는_ Angular 디렉티브입니다.
 이 디렉티브는 목록에 있는 항목마다 호스트 엘리먼트를 반복합니다.
-
-<!--
-The syntax in this example is as follows:
-
-* `<li>` is the host element.
-* `heroes` holds the mock heroes list from the `HeroesComponent` class, the mock heroes list.
-* `hero` holds the current hero object for each iteration through the list.
--->
 
 이 예제에서
  
@@ -133,86 +143,85 @@
 * `hero`는 목록을 순회할 때마다 할당되는 히어로 객체입니다.
 
 <div class="alert is-important">
-<!--
-Don't forget the asterisk (*) in front of `ngFor`. It's a critical part of the syntax.
--->
-`ngFor`앞에 별표(*)가 붙는 것에 주의하세요. 이 문법은 아주 중요합니다.
-</div>
-
-<!--
-After the browser refreshes, the list of heroes appears.
--->
+
+`ngFor`앞에 별표(*)가 붙는 것에 주의하세요. 아주 중요한 문법입니다.
+
+</div>
+
 이제 브라우저가 갱신되면 히어로의 목록이 화면에 표시됩니다.
 
+
 {@a styles}
 
 <!--
 ### Style the heroes
 -->
-### 히어로 꾸미기
+### 스타일 꾸미기
 
 <!--
 The heroes list should be attractive and should respond visually when users
 hover over and select a hero from the list.
--->
-히어로 목록은 보기 좋게 표시하는 것이 좋으며, 사용자가 어떤 항목에 마우스를 올리거나 선택하면 시각적인 반응을 보여주는 것도 좋습니다.
-
-<!--
+
 In the [first tutorial](tutorial/toh-pt0#app-wide-styles), you set the basic styles for the entire application in `styles.css`.
 That stylesheet didn't include styles for this list of heroes.
--->
+
+You could add more styles to `styles.css` and keep growing that stylesheet as you add components.
+
+You may prefer instead to define private styles for a specific component and keep everything a component needs&mdash; the code, the HTML,
+and the CSS &mdash;together in one place.
+
+This approach makes it easier to re-use the component somewhere else
+and deliver the component's intended appearance even if the global styles are different.
+
+You define private styles either inline in the `@Component.styles` array or
+as stylesheet file(s) identified in the `@Component.styleUrls` array.
+
+When the CLI generated the `HeroesComponent`, it created an empty `heroes.component.css` stylesheet for the `HeroesComponent`
+and pointed to it in `@Component.styleUrls` like this.
+
+<code-example path="toh-pt2/src/app/heroes/heroes.component.ts" region="metadata"
+ header="src/app/heroes/heroes.component.ts (@Component)">
+</code-example>
+
+Open the `heroes.component.css` file and paste in the private CSS styles for the `HeroesComponent`.
+You'll find them in the [final code review](#final-code-review) at the bottom of this guide.
+
+<div class="alert is-important">
+
+Styles and stylesheets identified in `@Component` metadata are scoped to that specific component.
+The `heroes.component.css` styles apply only to the `HeroesComponent` and don't affect the outer HTML or the HTML in any other component.
+
+</div>
+-->
+히어로 목록은 보기 좋게 표시하는 것이 좋으며, 사용자가 어떤 항목에 마우스를 올리거나 선택하면 시각적인 반응을 보여주는 것도 좋습니다.
+
 [첫번째 튜토리얼](tutorial/toh-pt0#app-wide-styles)에서는 `styles.css` 파일에 애플리케이션 전역 스타일을 지정했습니다.
 하지만 이 스타일시트에는 히어로의 목록을 꾸미는 스타일이 존재하지 않습니다.
 
-<!--
-You could add more styles to `styles.css` and keep growing that stylesheet as you add components.
--->
 이 때 `styles.css`에 더 많은 스타일을 추가할 수도 있지만, 이렇게 작성하면 컴포넌트를 추가할때마다 스타일시트의 내용이 점점 많아집니다.
 
-<!--
-You may prefer instead to define private styles for a specific component and keep everything a component needs&mdash; the code, the HTML,
-and the CSS &mdash;together in one place.
--->
 이 방식보다는 컴포넌트와 관련된 파일&mdash; 클래스 코드, HTML, CSS &mdash;을 한 곳에서 관리하면서 특정 컴포넌트에 해당하는 스타일만 따로 정의하는 것이 더 좋습니다.
 
-<!--
-This approach makes it easier to re-use the component somewhere else
-and deliver the component's intended appearance even if the global styles are different.
--->
 이렇게 구현하면 컴포넌트를 재사용하기 편해지며 전역 스타일이 변경되더라도 컴포넌트 스타일에 영향을 주지 않습니다.
 
-<!--
-You define private styles either inline in the `@Component.styles` array or
-as stylesheet file(s) identified in the `@Component.styleUrls` array.
--->
 컴포넌트에 적용되는 스타일은 `@Component.styles` 배열에서 인라인으로 정의할 수 있고, 여러 파일에 작성하고 `@Component.styleUrls` 배열로 지정할 수도 있습니다.
 
-<!--
-When the CLI generated the `HeroesComponent`, it created an empty `heroes.component.css` stylesheet for the `HeroesComponent`
-and pointed to it in `@Component.styleUrls` like this.
--->
 Angular CLI로 `HeroesComponent`를 생성하면 이 컴포넌트에 스타일을 지정하는 `heroes.component.css` 파일을 자동으로 생성하고 `@Component.styleUrls` 목록에 추가합니다.
 
 <code-example path="toh-pt2/src/app/heroes/heroes.component.ts" region="metadata"
  header="src/app/heroes/heroes.component.ts (@Component)">
 </code-example>
 
-<!--
-Open the `heroes.component.css` file and paste in the private CSS styles for the `HeroesComponent`.
-You'll find them in the [final code review](#final-code-review) at the bottom of this guide.
--->
 그러면 `heroes.component.css` 파일을 열어서 `HeroesComponent`에 적용되는 CSS 스타일을 작성할 수 있습니다.
 지금은 이 코드를 생략합니다. 이 파일의 내용은 이 문서의 아래쪽 [최종코드 리뷰](#final-code-review)에서 확인할 수 있습니다.
 
 <div class="alert is-important">
 
-<!--
-Styles and stylesheets identified in `@Component` metadata are scoped to that specific component.
-The `heroes.component.css` styles apply only to the `HeroesComponent` and don't affect the outer HTML or the HTML in any other component.
--->
 `@Component` 메타데이터에 지정된 스타일과 스타일시트 파일은 이 컴포넌트에만 적용됩니다.
 그래서 `heroes.component.css`에 정의된 스타일은 `HeroesComponent`에만 적용되며 이 컴포넌트 밖에 있는 HTML 이나 다른 컴포넌트에 영향을 주지 않습니다.
-</div>
+
+</div>
+
 
 <!--
 ## Master/Detail
@@ -222,15 +231,15 @@
 <!--
 When the user clicks a hero in the **master** list,
 the component should display the selected hero's **details** at the bottom of the page.
--->
-사용자가 목록에서 히어로를 클릭하면 이 히어로에 대한 상세 정보가 상세정보 화면에 표시되어야 합니다.
-
-<!--
+
 In this section, you'll listen for the hero item click event
 and update the hero detail.
 -->
+사용자가 목록에서 히어로를 클릭하면 이 히어로에 대한 상세 정보가 상세정보 화면에 표시되어야 합니다.
+
 이번 섹션에서는 히어로 아이템이 클릭되는 이벤트를 감지하고, 클릭 이벤트가 발생했을 때 상세화면을 업데이트하는 방법을 알아봅시다.
 
+
 <!--
 ### Add a click event binding
 -->
@@ -238,12 +247,9 @@
 
 <!--
 Add a click event binding to the `<li>` like this:
--->
-`<li>`태그에 다음과 같이 클릭 이벤트를 바인딩합니다.
 
 <code-example path="toh-pt2/src/app/heroes/heroes.component.1.html" region="selectedHero-click" header="heroes.component.html (template excerpt)"></code-example>
 
-<!--
 This is an example of Angular's [event binding](guide/template-syntax#event-binding) syntax.
 
 The parentheses around `click` tell Angular to listen for the `<li>` element's  `click` event.
@@ -252,6 +258,10 @@
 In the next section, define an `onSelect()` method in `HeroesComponent` to
 display the hero that was defined in the `*ngFor` expression.
 -->
+`<li>`태그에 다음과 같이 클릭 이벤트를 바인딩합니다.
+
+<code-example path="toh-pt2/src/app/heroes/heroes.component.1.html" region="selectedHero-click" header="heroes.component.html (일부 템플릿)"></code-example>
+
 위 코드는 Angular의 [이벤트 바인딩](guide/template-syntax#event-binding) 문법입니다.
 
 이렇게 이벤트를 바인딩하면 Angular가 `<li>` 엘리먼트에서 발생하는 `click` 이벤트를 감지할 수 있습니다.
@@ -260,26 +270,28 @@
 다음 섹션에서는 `HeroesComponent`에 `onSelect()` 메소드를 정의해서 `*ngFor`로 반복한 히어로 엘리먼트 중에서 사용자가 클릭한 엘리먼트를 하이라이트 처리해봅시다.
 
 
+
 <!--
 ### Add the click event handler
 -->
 ### 클릭 이벤트 핸들러 추가하기
-
 
 <!--
 Rename the component's `hero` property to `selectedHero` but don't assign it.
 There is no _selected hero_ when the application starts.
+
+Add the following `onSelect()` method, which assigns the clicked hero from the template
+to the component's `selectedHero`.
+
+<code-example path="toh-pt2/src/app/heroes/heroes.component.ts" region="on-select" header="src/app/heroes/heroes.component.ts (onSelect)"></code-example>
 -->
 컴포넌트의 `hero` 프로퍼티를 `selectedHero`로 변경하지만 이 프로퍼티에 값을 직접 할당하지는 않습니다.
 왜냐하면 애플리케이션이 실행되는 시점에 _선택된 히어로_ 는 없기 때문입니다.
 
-<!--
-Add the following `onSelect()` method, which assigns the clicked hero from the template
-to the component's `selectedHero`.
--->
 그 다음에는 `onSelect()`메소드를 추가합니다. 이 메소드는 템플릿에서 선택된 히어로를 컴포넌트의 `selectedHero` 변수에 할당합니다.
 
 <code-example path="toh-pt2/src/app/heroes/heroes.component.ts" region="on-select" header="src/app/heroes/heroes.component.ts (onSelect)"></code-example>
+
 
 <!--
 ### Add a details section
@@ -290,27 +302,32 @@
 Currently, you have a list in the component template. To click on a hero on the list
 and reveal details about that hero, you need a section for the details to render in the
 template. Add the following to `heroes.component.html` beneath the list section:
+
+<code-example path="toh-pt2/src/app/heroes/heroes.component.html" region="selectedHero-details" header="heroes.component.html (selected hero details)"></code-example>
+
+After the browser refreshes, the application is broken.
+
+Open the browser developer tools and look in the console for an error message like this:
+
+<code-example language="sh" class="code-shell">
+  HeroesComponent.html:3 ERROR TypeError: Cannot read property 'name' of undefined
+</code-example>
 -->
 지금까지 만든 앱에서 컴포넌트 템플릿에는 히어로 목록이 표시됩니다.
 이제는 이 목록에서 히어로 한 명을 클릭했을 때 해당 히어로의 상세정보를 표시하기 위해 상세정보에 해당하는 템플릿을 추가해야 합니다.
 다음 내용을 `heroes.component.html` 파일의 목록 아래에 추가합니다:
 
-<code-example path="toh-pt2/src/app/heroes/heroes.component.html" region="selectedHero-details" header="heroes.component.html (selected hero details)"></code-example>
-
-<!--
-After the browser refreshes, the application is broken.
--->
+<code-example path="toh-pt2/src/app/heroes/heroes.component.html" region="selectedHero-details" header="heroes.component.html (히어로 상세정보)"></code-example>
+
 이제 브라우저가 갱신되면 애플리케이션이 더이상 동작하지 않습니다.
 
-<!--
-Open the browser developer tools and look in the console for an error message like this:
--->
 이 때 브라우저의 개발자 도구를 열어서 콘솔창을 보면 다음과 같은 에러 메시지를 확인할 수 있습니다:
 
 <code-example language="sh" class="code-shell">
   HeroesComponent.html:3 ERROR TypeError: Cannot read property 'name' of undefined
 </code-example>
 
+
 <!--
 #### What happened?
 -->
@@ -318,14 +335,14 @@
 
 <!--
 When the app starts, the `selectedHero` is `undefined` _by design_.
+
+Binding expressions in the template that refer to properties of `selectedHero`&mdash;expressions like `{{selectedHero.name}}`&mdash;_must fail_ because there is no selected hero.
 -->
 앱이 시작되고 나면 `selectedHero`를 선언하면서 _의도한 대로_ `selectedHero` 값이 `undefined`입니다.
 
-<!--
-Binding expressions in the template that refer to properties of `selectedHero`&mdash;expressions like `{{selectedHero.name}}`&mdash;_must fail_ because there is no selected hero.
--->
 그래서 템플릿에서 &mdash; `{{selectedHero.name}}` 와 같이 &mdash; `selectedHero`의 프로퍼티를 참조하는 바인딩 표현식은 선택된 히어로가 존재하지 않기 때문에 _동작하지 않습니다._
 
+
 <!--
 #### The fix - hide empty details with _*ngIf_
 -->
@@ -333,33 +350,39 @@
 
 <!--
 The component should only display the selected hero details if the `selectedHero` exists.
--->
-컴포넌트는 `selectedHero` 프로퍼티의 값이 존재할 때만 선택된 히어로의 상세화면을 보여줘야 합니다.
-
-<!--
+
 Wrap the hero detail HTML in a `<div>`.
 Add Angular's `*ngIf` directive to the `<div>` and set it to `selectedHero`.
--->
-히어로의 상세정보를 표현하는 HTML을 `<div>`로 감쌉니다.
-그리고 Angular가 제공하는 `*ngif` 디렉티브를 `<div>`에 추가하고 이 디렉티브의 표현식으로 `selectedHero`를 지정합니다. 
 
 
 <div class="alert is-important">
-<!--
+
 Don't forget the asterisk (*) in front of `ngIf`. It's a critical part of the syntax.
--->
-`ngIf`앞에 별표(*)가 있다는 것을 잊지마세요. Angular에서 아주 중요한 문법입니다.
+
 </div>
 
 <code-example path="toh-pt2/src/app/heroes/heroes.component.html" region="ng-if" header="src/app/heroes/heroes.component.html (*ngIf)"></code-example>
 
-<!--
 After the browser refreshes, the list of names reappears.
 The details area is blank.
 Click a hero in the list of heroes and its details appear.
 The app seems to be working again.
 The heroes appear in a list and details about the clicked hero appear at the bottom of the page.
 -->
+컴포넌트는 `selectedHero` 프로퍼티의 값이 존재할 때만 선택된 히어로의 상세화면을 보여줘야 합니다.
+
+히어로의 상세정보를 표현하는 HTML을 `<div>`로 감쌉니다.
+그리고 Angular가 제공하는 `*ngif` 디렉티브를 `<div>`에 추가하고 이 디렉티브의 표현식으로 `selectedHero`를 지정합니다. 
+
+
+<div class="alert is-important">
+
+`ngIf`앞에 별표(*)가 있다는 것을 잊지마세요. 아주 중요한 문법입니다.
+
+</div>
+
+<code-example path="toh-pt2/src/app/heroes/heroes.component.html" region="ng-if" header="src/app/heroes/heroes.component.html (*ngIf)"></code-example>
+
 이제 브라우저가 갱신되고 나면 히어로의 목록이 다시 화면에 표시됩니다.
 이 때 상세화면 영역은 비어있습니다.
 목록에 있는 히어로 중 하나를 클릭해 보세요.
@@ -373,16 +396,16 @@
 
 <!--
 When `selectedHero` is undefined, the `ngIf` removes the hero detail from the DOM. There are no `selectedHero` bindings to consider.
+
+When the user picks a hero, `selectedHero` has a value and
+`ngIf` puts the hero detail into the DOM.
 -->
 `selectedHero`의 값이 `undefined`이면 `ngIf`는 히어로의 상세정보를 표현하는 부분을 DOM에서 제거합니다.
 그래서 `selectedHero`를 바인딩하지 못하는 에러는 발생하지 않습니다.
 
-<!--
-When the user picks a hero, `selectedHero` has a value and
-`ngIf` puts the hero detail into the DOM.
--->
 그리고 사용자가 히어로를 선택하면 `selectedHero`의 값이 비어있지 않기 때문에 `ngIf`가 히어로의 상세정보를 표현하는 부분을 DOM에 추가합니다.
 
+
 <!--
 ### Style the selected hero
 -->
@@ -390,58 +413,55 @@
 
 <!--
 It's difficult to identify the _selected hero_ in the list when all `<li>` elements look alike.
--->
-히어로 목록에 있는 `<li>` 엘리먼트는 모두 똑같이 표시되기 때문에 이 중에서 _선택된_ 히어로를 구분하기 어렵습니다.
-
-<!--
+
 If the user clicks "Magneta", that hero should render with a distinctive but subtle background color like this:
--->
-이것보다는 사용자가 "Magneta"와 같은 히어로를 클릭했을 때 이 항목의 배경색이 다음과 같이 변경되어 다른 항목과 구별되는 것이 더 좋습니다:
 
 <div class="lightbox">
   <img src='generated/images/guide/toh/heroes-list-selected.png' alt="Selected hero">
 </div>
 
-<!--
 That _selected hero_ coloring is the work of the `.selected` CSS class in the [styles you added earlier](#styles).
 You just have to apply the `.selected` class to the `<li>` when the user clicks it.
--->
+
+The Angular [class binding](guide/template-syntax#class-binding) makes it easy to add and remove a CSS class conditionally.
+Just add `[class.some-css-class]="some-condition"` to the element you want to style.
+
+Add the following `[class.selected]` binding to the `<li>` in the `HeroesComponent` template:
+
+<code-example path="toh-pt2/src/app/heroes/heroes.component.1.html" region="class-selected" header="heroes.component.html (toggle the 'selected' CSS class)"></code-example>
+
+When the current row hero is the same as the `selectedHero`, Angular adds the `selected` CSS class. When the two heroes are different, Angular removes the class.
+
+The finished `<li>` looks like this:
+
+<code-example path="toh-pt2/src/app/heroes/heroes.component.html" region="li" header="heroes.component.html (list item hero)"></code-example>
+-->
+히어로 목록에 있는 `<li>` 엘리먼트는 모두 똑같이 표시되기 때문에 이 중에서 _선택된_ 히어로를 구분하기 어렵습니다.
+
+이것보다는 사용자가 "Magneta"와 같은 히어로를 클릭했을 때 이 항목의 배경색이 다음과 같이 변경되어 다른 항목과 구별되는 것이 더 좋습니다:
+
+<div class="lightbox">
+  <img src='generated/images/guide/toh/heroes-list-selected.png' alt="Selected hero">
+</div>
+
 이 스타일은 [이전에 추가한 스타일](#styles)에 있는 `.selected` CSS 클래스가 적용된 것입니다.
 사용자가 선택한 항목에 이 클래스를 적용하려면 사용자가 클릭한 `<li>` 엘리먼트에 `.selected` 클래스를 적용하기만 하면 됩니다.
 
-<!--
-The Angular [class binding](guide/template-syntax#class-binding) makes it easy to add and remove a CSS class conditionally.
-Just add `[class.some-css-class]="some-condition"` to the element you want to style.
--->
 Angular가 제공하는 [클래스 바인딩](guide/template-syntax#class-binding) 문법을 사용하면 특정 조건에 따라 CSS 클래스를 추가하거나 제거할 수 있습니다.
 스타일을 지정하려는 엘리먼트에 `[class.some-css-class]="some-condition"`와 같은 문법을 추가하면 됩니다.
 
-<!--
-Add the following `[class.selected]` binding to the `<li>` in the `HeroesComponent` template:
--->
 이 예제에서는 `HeroesComponent` 템플릿의 `<li>` 엘리먼트에 `[class.selected]`와 같은 문법으로 클래스를 바인딩합니다:
 
-<!--
-<code-example path="toh-pt2/src/app/heroes/heroes.component.1.html" region="class-selected" header="heroes.component.html (toggle the 'selected' CSS class)"></code-example>
--->
 <code-example path="toh-pt2/src/app/heroes/heroes.component.1.html" region="class-selected" header="heroes.component.html ('selected' CSS 클래스 토글하기)"></code-example>
 
-<!--
-When the current row hero is the same as the `selectedHero`, Angular adds the `selected` CSS class. When the two heroes are different, Angular removes the class.
--->
 그러면 `selectedHero`와 같은 히어로가 있는 줄에 `selected` CSS 클래스가 추가됩니다.
 그리고 컴포넌트 프로퍼티에 있는 값과 다르다면 이 클래스가 제거됩니다.
 
-<!--
-The finished `<li>` looks like this:
--->
 이렇게 수정된 `<li>` 코드는 다음과 같습니다.
 
-<!--
-<code-example path="toh-pt2/src/app/heroes/heroes.component.html" region="li" header="heroes.component.html (list item hero)"></code-example>
--->
 <code-example path="toh-pt2/src/app/heroes/heroes.component.html" region="li" header="heroes.component.html (히어로 목록)"></code-example>
 
+
 {@a final-code-review}
 
 <!--
@@ -449,15 +469,7 @@
 -->
 ## 최종코드 리뷰
 
-<<<<<<< HEAD
-<!--
-Your app should look like this <live-example></live-example>.
--->
-여기까지 수정한 앱은 <live-example></live-example>에서 직접 확인하거나 다운받아 확인할 수 있습니다.
-
-<!--
-=======
->>>>>>> 385cadf2
+<!--
 Here are the code files discussed on this page, including the `HeroesComponent` styles.
 -->
 그리고 이번 문서에서 다룬 파일의 내용은 다음과 같습니다.
@@ -477,6 +489,7 @@
   </code-pane>
 
 </code-tabs>
+
 
 <!--
 ## Summary
