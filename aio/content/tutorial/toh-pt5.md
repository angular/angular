--- conflicted
+++ resolved
@@ -180,14 +180,10 @@
 -->
 ## 라우팅 영역 추가하기
 
-<<<<<<< HEAD
-<!--
-Open the `AppComponent` template replace the `<app-heroes>` element with a `<router-outlet>` element.
+<!--
+Open the `AppComponent` template and replace the `<app-heroes>` element with a `<router-outlet>` element.
 -->
 `AppComponent` 템플릿을 열어서 `<app-heroes>` 엘리먼트를 `<router-outlet>` 엘리먼트로 변경합니다.
-=======
-Open the `AppComponent` template and replace the `<app-heroes>` element with a `<router-outlet>` element.
->>>>>>> 3f98ac19
 
 <code-example path="toh-pt5/src/app/app.component.html" 
   region="outlet"
@@ -864,16 +860,12 @@
 You can click a hero in the dashboard or in the heroes list and navigate to that hero's detail view.
 
 If you paste `localhost:4200/detail/11` in the browser address bar,
-<<<<<<< HEAD
-the router navigates to the detail view for the hero with `id: 11`,  "Mr. Nice".
+the router navigates to the detail view for the hero with `id: 11`,  "Dr Nice".
 -->
 브라우저가 갱신되고 나면 앱이 다시 동작합니다.
 그리고 대시보드나 히어로 목록 화면에서 히어로를 한 명 선택하면 이 히어로의 상세정보를 표시하는 화면으로 이동합니다.
 
-브라우저 주소표시줄에 `localhost:4200/detail/11`라는 값을 붙여넣으면 이 때도 마찬가지로 `id: 11`에 해당하는 "Mr. Nice" 히어로의 정보를 표시하는 화면으로 이동할 것입니다.
-=======
-the router navigates to the detail view for the hero with `id: 11`,  "Dr Nice".
->>>>>>> 3f98ac19
+브라우저 주소표시줄에 `localhost:4200/detail/11`라는 값을 붙여넣으면 이 때도 마찬가지로 `id: 11`에 해당하는 "Dr Nice" 히어로의 정보를 표시하는 화면으로 이동할 것입니다.
 
 {@a goback}
 
