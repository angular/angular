--- conflicted
+++ resolved
@@ -1,11 +1,7 @@
-<<<<<<< HEAD
-<!--
-# Angular versioning and releases
+<!--
+# Angular Versioning and Releases 
 -->
 # Angular의 버전 정책과 릴리즈
-=======
-# Angular Versioning and Releases 
->>>>>>> 3f98ac19
 
 <!--
 We recognize that you need stability from the Angular framework. Stability ensures that reusable components and libraries, tutorials, tools, and learned practices don't become obsolete unexpectedly. Stability is essential for the ecosystem around Angular to thrive.
@@ -13,9 +9,6 @@
 We also share with you the desire for Angular to keep evolving. We strive to ensure that the foundation on top of which you are building is continuously improving and enabling you to stay up-to-date with the rest of the web ecosystem and your user needs.
 
 This document contains the practices that we follow to provide you with a leading-edge app development platform, balanced with stability. We strive to ensure that future changes are always introduced in a predictable way. We want everyone who depends on Angular to know when and how new features are added, and to be well-prepared when obsolete ones are removed.
-
-<<<<<<< HEAD
-See [Updating your projects](guide/updating "Updating your projects") for information about how to update your apps and libraries to the latest version of Angular.
 -->
 여러 프레임워크 중에서 Angular를 선택하는 이유 중 하나는 안정성(stability)일 것입니다.
 프레임워크가 안정적이어야 재사용할 수 있는 컴포넌트나 라이브러리를 만들고, 튜토리얼을 확인하거나 툴을 활용할 때, 예제 코드를 확인할 때도 예상치 못한 오류가 발생하지 않는 것을 보장할 수 있습니다.
@@ -27,10 +20,6 @@
 이 문서에서는 최신 기술을 제공하는 앱 개발 플랫폼으로써의 역할과 안정성을 보장해야 하는 프레임워크로써 역할 사이의 균형을 Angular 코어 팀이 어떻게 조정하고 있는지 소개합니다.
 Angular 코어 팀은 앞으로 Angular 프레임워크에 일어날 변화가 항상 예측 가능한 것이기를 보장하고 싶습니다. Angular를 활용하는 개발자들이라면 어떤 기능이 언제 도입될지, 어떤 기능은 지원이 중단될지 미리 알고 준비할 수 있기를 원합니다.
 
-지금까지 Angular가 진행해온 과정에 대해 알아보려면 [최신 버전 적용하기](guide/updating "Updating your projects") 문서를 참고하세요.
-
-=======
->>>>>>> 3f98ac19
 
 <div class="alert is-helpful">
 
@@ -43,17 +32,12 @@
 </div>
 
 
-<<<<<<< HEAD
-{@a angular-versioning}
-<!--
-=======
 {@a versioning}
->>>>>>> 3f98ac19
+<!--
 ## Angular versioning
 -->
 ## Angular의 버전 정책
 
-<!--
 Angular version numbers indicate the level of changes that are introduced by the release. This use of [semantic versioning](https://semver.org/ "Semantic Versioning Specification") helps you understand the potential impact of updating to a new version. 
 
 Angular version numbers have three parts: `major.minor.patch`. For example, version 7.2.11 indicates major version 7, minor version 2, and patch level 11. 
@@ -98,30 +82,6 @@
 
 The next version of the documentation is available at [next.angular.io](https://next.angular.io). This includes any documentation for Beta or Release Candidate features and APIs. 
 
-<<<<<<< HEAD
-Pre-release previews&mdash;such as Beta and Release Candidate versions&mdash;are indicated by appending a dash and a beta or rc identifier, such as version 5.2.9-rc.3.
--->
-Angular의 버전을 보면 그 버전으로 어떤 기능이 제공되는지 파악할 수 있습니다.
-그리고 Angular는 [semantic versioning](https://semver.org/ "Semantic Versioning Specification") 정책을 준수하기 때문에 버전이 변경된 것을 보면 새 버전을 도입하기 위해 얼마나 많은 수고를 해야하는지도 미리 짐작할 수 있습니다.
-
-Angular 버전명은 `major.minor.patch` 3부분으로 구성됩니다.
-그래서 5.2.9 버전이라면 이 릴리즈의 메이저 버전은 5, 마이너 버전은 2, 패치 버전은 9가 됩니다.
-
-Angular의 버전은 해당 릴리즈가 이전 릴리즈에 비해 얼마나 많이 변경되었는지에 따라 증가하는 숫자의 위치가 다릅니다.
-
-* 메이저 버전이 변경되는 것은 이전에 없던 새로운 기능이 추가되었다는 것을 의미합니다. 새로운 메이저 릴리즈 버전을 적용하려면 업데이트 스크립트를 실행하는 것 외에 코드를 리팩토링해야 할 수도 있고, 추가 테스트를 진행해야 할 수도 있으며, 새로운 API를 사용해야 할 수도 있습니다.
-
-* 마이너 버전이 변경되는 것은 기존에 있던 기능이 약간 변경되었다는 것을 의미합니다. 마이너 릴리즈는 하위호환성이 완벽하게 보장됩니다. 업데이트하면서 개발자가 따로 작업해야 할 것은 거의 없지만, 새로 추가된 기능이나 API를 활용하고 싶다면 코드를 약간 수정해야 할 수도 있습니다. Angular의 패키지들은 마이너 버전이 변경될 때 함께 변경되지만, 프로젝트에 사용하는 Angular 패키지 버전을 한 번에 모두 올려야 하는 것은 아닙니다.
-
-* 패치 버전이 변경되는 것은 버그가 수정된 것을 의미하기 때문에 업데이트하더라도 위험부담이 거의 없습니다. Angular 버전을 올리면서 따로 작업해야하는 것도 거의 없습니다.
-
-현재 버전과 업데이트하려는 버전의 메이저 버전이 같다면 그 중간에 릴리즈된 버전을 모두 건너뛰고 새로운 버전을 바로 적용해도 됩니다. 예를 들어 5.0.0 버전에서 5.2.9 버전으로 업데이트 하려고 한다면 5.2.9 버전을 바로 적용하면 됩니다. 5.2.9 버전을 적용하기 전에 5.1.0 버전을 먼저 적용해야 할 필요는 없습니다.
-
-하지만 메이저 버전이 변경되는 경우라면 그동안 릴리즈된 메이저 버전을 건너뛰지 않는 것을 권장합니다. 이 경우에는 개별 메이저 버전을 하나씩 올려보면서 각 메이저 버전을 올릴 때마다 애플리케이션을 테스트하고 로직을 점검해봐야 합니다. 예를 들어 4.x.x 버전에서 6.x.x 버전으로 업데이트해야 한다면 먼저 5.x.x 버전대의 최신 버전을 먼저 적용해보는 것을 권장합니다. 그리고 5.x.x 버전 업데이트에 성공하면 6.x.x 버전으로 업데이트하는 것이 좋습니다.
-
-베타(beta) 버전이나 릴리즈 후보(release candidate) 버전과 같은 사전-릴리즈(pre-release) 버전은 버전명 뒤에 대시(`-`)가 붙고 `beta`나 `rc`와 같은 문자열이 추가로 붙습니다. 5.2.9-rc.3과 같은 식입니다.
-=======
->>>>>>> 3f98ac19
 
 {@a frequency}
 <!--
@@ -140,9 +100,6 @@
 
 * A patch release almost every week
 
-This cadence of releases gives you access to new features as soon as they are ready, while maintaining the stability and reliability of the platform for production users.
-
-<<<<<<< HEAD
 This cadence of releases gives you access to new beta features as soon as they are ready, while maintaining the stability and reliability of the platform for production users.
 -->
 Angular는 일정한 주기로 릴리즈됩니다. 많은 개발자들이 버전 업데이트를 미리 대비해서 Angular의 발전에 함께 하기를 바랍니다.
@@ -156,10 +113,7 @@
 * 패치 버전은 거의 매주 발표됩니다.
 
 Angular는 릴리즈 버전의 안정성을 보장하기 위해 메이저 릴리즈와 마이너 릴리즈에 대해서는 베타 릴리즈와 릴리즈 후보(RC) 릴리즈를 먼저 진행합니다.
-
 새로 추가되는 기능은 새로운 메이저 버전이 안정되는 동안 베타 버전을 통해 미리 확인해 볼 수 있습니다.
-=======
->>>>>>> 3f98ac19
 
 
 {@a schedule}
@@ -191,8 +145,8 @@
 
  일자                   | 안전버전 릴리즈 | 호환되는 버전 표기
  ---------------------- | -------------- | -------------
- 2019년 3~4월       | 8.0.0          | ^7.0.0
- 2019년 9~10월 | 9.0.0          | ^8.0.0
+ 2019. 10~11월  | 9.0.0          | ^8.0.0
+ 2020. 5월               | 10.0.0         | ^9.0.0
 
 호환성 지원 계획: Angular의 하위호환성 보장에 대한 목표는 이렇습니다. 코어 프레임워크와 툴이 변경되었다고 해서 지금까지 동작하고 있는 컴포넌트나 애플리케이션이 동작하지 않는 것은 안되며, Angular 애플리케이션이나 컴포넌트 개발자에게 업그레이드/마이그레이션에 대해 과도한 부담을 주지 않아야 합니다.
 
@@ -221,17 +175,11 @@
 ^7.0.0  | LTS    | Oct 18, 2018 | Apr 18, 2019 | Apr 18, 2020
 ^6.0.0  | LTS    | May 3, 2018  | Nov 3, 2018  | Nov 3, 2019
 
-<<<<<<< HEAD
-LTS for Angular version ^4.0.0 ended on September 23, 2018.
+Angular versions ^4.0.0 and ^5.0.0 are no longer under support. 
 -->
 메이저 버전은 18개월동안 관리됩니다.
 
 * 첫 6개월은 *적극적인 지원(active support)* 기간입니다. 이 기간중에는 정기적으로 업데이트되고 패치도 배포됩니다.
-=======
-Angular versions ^4.0.0 and ^5.0.0 are no longer under support. 
-
-
->>>>>>> 3f98ac19
 
 * 다음 12개월은 *장기 지원(long-term support, LTS)* 기간입니다. 이 기간 중에는 꼭 수정되어야 하는 버그나 보안에 대한 패치만 배포됩니다.
 
@@ -239,11 +187,11 @@
 
 버전 | 단계 | 릴리즈     | 적극적인 지원 종료  | LTS 종료
 ------- | ------ | ------------ | ------------ | ------------ 
-^7.0.0  | Active | 2018. 10. 18 | 2019. 4. 18 | 2020. 4. 18
+^8.0.0  | Active | 2019. 5. 28 | 2019. 11. 28 | 2020. 11. 28
+^7.0.0  | LTS    | 2018. 10. 18 | 2019. 4. 18 | 2020. 4. 18
 ^6.0.0  | LTS    | 2018. 5. 3  | 2018. 11. 3  | 2019. 11. 3
-^5.0.0  | LTS    | 2017. 11. 1  | 2018. 5. 1  | 2019. 5. 1
-
-Angular ^4.0.0 버전에 대한 지원은 2018년 9월 23일에 종료되었습니다.
+
+Angular ^4.0.0 버전과 ^5.0.0 버전에 대한 지원은 종료되었습니다.
 
 {@a deprecation}
 <!--
@@ -251,11 +199,7 @@
 -->
 ## 지원이 중단되는 기능
 
-<<<<<<< HEAD
-<!--
-=======
-
->>>>>>> 3f98ac19
+<!--
 Sometimes &quot;breaking changes&quot;, such as the removal of support for select APIs and features, are necessary to innovate and stay current with new best practices, changing dependencies, or changes in the (web) platform itself. 
 
 To make these transitions as easy as possible, we make these commitments to you:
@@ -274,32 +218,22 @@
 
 * **npm dependencies:** We only make npm dependency updates that require changes to your apps in a major release. 
 In minor releases, we update peer dependencies by expanding the supported versions, but we do not require projects to update these dependencies until a future major version. This means that during minor Angular releases, npm dependency updates within Angular applications and libraries are optional.
-
-
-<<<<<<< HEAD
-* We only make peer dependency updates that require changes to your apps in a major release. In minor releases, we update peer dependencies by expanding the supported versions, but we do not require projects to update these dependencies until a future major version. 
 -->
 API나 기능이 크게 변하는(breaking changes) 릴리즈를 사용하려면 코드를 수정하거나, 의존성 패키지를 변경해야 할 수도 있고, 플랫폼 자체를 바꿔야 할 수도 있습니다.
 
-이런 변화는 의외로 쉽게 발생할 수 있지만 이 경우에 두 가지는 약속합니다:
+이런 변화는 의외로 쉽게 발생할 수 있지만 이 경우에 몇 가지는 약속합니다:
 
 * Angular 팀은 큰 변화(breaking changes)를 최소화하기 위해 노력하고 있습니다. 가능하다면 마이그레이션 툴도 제공하겠습니다.
-=======
->>>>>>> 3f98ac19
 
 * 지원이 중단되는 기능에 대해서는 사전에 미리 안내하겠습니다. 최신 API를 사용해서 효율적인 코드로 변경할 수 있는 시간을 충분히 제공하겠습니다.
 
 이 두가지를 약속하려면 업데이트에 필요한 시간이 충분히 제공되어야 하고 이후 버전이 어떻게 변경되는지 명확하게 안내해야 합니다. 그래서 우리는 다음과 같은 정책을 마련했습니다:
 
-* 사용이 중단되는 기능은 [체인지 로그](https://github.com/angular/angular/blob/master/CHANGELOG.md "Angular change log")에 안내하겠습니다.
-
-* 사용이 중단되는 기능을 어떻게 수정하면 되는지 안내하겠습니다.
-
-* 사용이 중단되는 기능이라도 이후에 실제로 중단되기 전까지는 계속 사용할 수 있도록 유지하겠습니다.
-
-* 사용이 중단되는 API는 최소한 2개 메이저 릴리즈가 지난 후에 제거하겠습니다. 지원이 중단되기로 결정되어도 이 기능이 없어지는 것은 최소한 12개월 후가 될 것입니다.
-
-* npm 패키지 버전이 변경되는 것은 메이저 릴리즈가 변경되면서 꼭 필요할 때만 반영하겠습니다. 마이너 버전이 릴리즈되면서 npm 패키지 버전이 변경되더라도 이것은 지원하는 버전을 더 다양하게 하기 위한 것입니다. 다음 메이저 버전이 있기 전까지는 npm 패키지 버전을 변경하지 않아도 됩니다.
+* **공지:** 사용이 중단되는 기능은 [체인지 로그](https://github.com/angular/angular/blob/master/CHANGELOG.md "Angular change log")에 안내하겠습니다. 사용이 중단되는 기능은 [문서](api?status=deprecated)에 ~~취소선~~ 으로 표시하겠습니다. 그리고 이 기능들에 대해서는 업데이트할 수 있는 방법도 안내하겠습니다. 사용이 중단되는 기능은 [Deprecations](guide/deprecations) 문서에 요약된 내용으로도 제공됩니다.
+
+* **지원 중단 기간:** 사용이 중단되는 API는 [최소한 2개 메이저 릴리즈](#schedule)동안 유지하겠습니다. 사용이 중단되는 API나 기능이 지정되는 것은 어떤 릴리즈라도 상관없지만, 이 기능이 실제로 제거되는 것은 메이저 릴리즈에만 적용하겠습니다. 그리고 이렇게 중단된 API와 기능이라도 LTS 정책을 따르기 때문에, 심각한 결함이나 보안 이슈가 있으면 수정될 수 있습니다.
+
+* **npm 의존성:** npm 패키지 버전이 변경되는 것은 메이저 릴리즈가 변경되면서 꼭 필요할 때만 반영하겠습니다. 마이너 버전이 릴리즈되면서 npm 패키지 버전이 변경되더라도 이것은 지원하는 버전을 더 다양하게 하기 위한 것입니다. 다음 메이저 버전이 있기 전까지는 npm 패키지 버전을 변경하지 않아도 됩니다.
 
 {@a public-api}
 <!--
