--- conflicted
+++ resolved
@@ -69,11 +69,12 @@
 -->
 구조 디렉티브에는 괄호(`(`, `)`)도 없고 대괄호(`[`, `]`)도 없습니다. `*ngIf`는 단순하게 문자열일 뿐입니다.
 
-아래 부분에서 좀 더 자세히 설명하겠지만, [별표(`*`)는 구조 디렉티브를 사용하기 편하게 만드는](guide/structural-directives#asterisk) 문법 테크닉이며, 이런 문법은 [템플릿 표현식](guide/template-syntax#template-expressions)이라기 보다는 [_세부 문법(microsyntax)_](guide/structural-directives#microsyntax)이라고 하는 것이 더 적합합니다.
+아래 부분에서 좀 더 자세히 설명하겠지만, [별표(`*`)는 구조 디렉티브를 사용하기 편하게 만드는](guide/structural-directives#asterisk) 문법 테크닉이며, 이런 문법은 [템플릿 표현식](guide/interpolation#template-expressions)이라기 보다는 [_세부 문법(microsyntax)_](guide/structural-directives#microsyntax)이라고 하는 것이 더 적합합니다.
 Angular가 애플리케이션을 빌드하면 이 문법 테크닉은 호스트 엘리먼트와 자식 엘리먼트 사이에 `<ng-template>` 계층의 마크업을 구성하면서 사라집니다.
 이 때 구조 디렉티브를 템플릿에서 어떻게 사용했느냐에 따라 다른 결과물이 될 수도 있습니다.
 
-Angular의 기본 구조 디렉티브 중 가장 많이 사용하는 것은 [NgIf](guide/template-syntax#ngIf), [NgFor](guide/template-syntax#ngFor), [NgSwitch...](guide/template-syntax#ngSwitch) 이렇게 3가지 입니다. 각각은 [_템플릿 문법_](guide/template-syntax) 문서에서 자세하게 다루며, 예제도 함께 확인할 수 있습니다.
+Angular의 기본 구조 디렉티브 중 가장 많이 사용하는 것은 [NgIf](guide/built-in-directives#ngIf), [NgFor](guide/built-in-directives#ngFor), [NgSwitch...](guide/built-in-directives#ngSwitch) 이렇게 3가지 입니다.
+각각은 [_기본 디렉티브_](guide/built-in-directives) 문서에서 자세하게 다루며, 예제도 함께 확인할 수 있습니다.
 이 문서에서는 예제와 함께 간단하게만 알아봅시다.
 
 <code-example path="structural-directives/src/app/app.component.html" header="src/app/app.component.html (built-in)" region="built-in"></code-example>
@@ -148,7 +149,7 @@
 문법적으로는 디렉티브에 템플릿이 추가된 것이 컴포넌트입니다.
 
 [*어트리뷰트* 디렉티브](guide/attribute-directives)는 엘리먼트나 컴포넌트, 디렉티브의 모습이나 동작을 변경합니다.
-예를 들어 보면, [`NgStyle`](guide/template-syntax#ngStyle) 디렉티브는 엘리먼트에 여러 엘리먼트 스타일을 동시에 지정할 수 있습니다.
+예를 들어 보면, [`NgStyle`](guide/built-in-directives#ngStyle) 디렉티브는 엘리먼트에 여러 엘리먼트 스타일을 동시에 지정할 수 있습니다.
 
 호스트 엘리먼트에는 여러 개의 _어트리뷰트_ 디렉티브를 지정할 수도 있습니다.
 하지만 구조 디렉티브는 호스트 엘리먼트에 [하나만](guide/structural-directives#one-per-element) 적용할 수 있습니다.
@@ -707,7 +708,7 @@
 _템플릿 입력 변수_ 는 템플릿 인스턴스 _안에서_ 참조할 수 있는 변수입니다.
 위에서 살펴본 예제에서는 `hero`, `i`, `odd`가 템플릿 입력 변수이며, `let` 키워드를 사용해서 선언합니다.
 
-_템플릿 입력 변수_ 는 _용도_ 나 _문법_ 측면에서 봤을 때 [템플릿 _참조_ 변수](guide/template-syntax#ref-vars)와는 **_다릅니다_**.
+_템플릿 입력 변수_ 는 _용도_ 나 _문법_ 측면에서 봤을 때 [템플릿 _참조_ 변수](guide/template-reference-variables)와는 **_다릅니다_**.
 
 템플릿 _입력_ 변수는 `let hero`와 같이 `let` 키워드를 사용해서 선언합니다.
 이 변수의 스코프는 반복되는 템플릿 _인스턴스 하나_ 로만 제한되며, 템플릿 안에 있는 다른 구조 디렉티브에도 같은 이름의 변수를 사용할 수 있습니다.
@@ -1196,16 +1197,10 @@
 <div class="alert is-helpful">
 
 
-<<<<<<< HEAD
-<!--
-Read about `@Input` in the [_Template Syntax_](guide/template-syntax#inputs-outputs) guide.
--->
-`@Input` 데코레이터에 대한 내용은 [_템플릿 문법_](guide/template-syntax#inputs-outputs) 문서를 참고하세요.
-=======
-
+<!--
 Read about `@Input` in the [`@Input()` and `@Output()` properties](guide/inputs-outputs) guide.
-
->>>>>>> 67e3ecc7
+-->
+`@Input` 데코레이터에 대한 내용은 [`@Input()`, `@Output()` 데코레이터](guide/inputs-outputs) 문서를 참고하세요.
 
 </div>
 
