<!--
# AngularJS to Angular concepts: Quick reference
-->
# AngularJS와 Angular 컨셉 비교


{@a top}


<!--
_Angular_ is the name for the Angular of today and tomorrow.
_AngularJS_ is the name for all v1.x versions of Angular.

This guide helps you transition from AngularJS to Angular
by mapping AngularJS syntax to the equivalent Angular syntax.


**See the Angular syntax in this <live-example name="ajs-quick-reference"></live-example>**.
-->
<div class="alert is-helpful">

Angular 프로젝트의 정식 명칭은 _Angular_ 입니다.

_AngularJS_ 는 Angular 1.x 버전을 의미하는 이름입니다.

</div>

이 문서는 AngularJS 앱을 Angular로 바꿀 때 각 프레임워크의 구성요소가 어떤 관계인지 설명합니다.


**Angular 문법을 테스트해보려면 <live-example name="ajs-quick-reference"></live-example>를 활용해 보세요.**


<!--
## Template basics
-->
## 템플릿

<!--
Templates are the user-facing part of an Angular application and are written in HTML.
The following table lists some of the key AngularJS template features with their equivalent Angular template syntax.
-->
템플릿은 Angular 애플리케이션에서 사용자가 눈으로 확인할 수 있는 부분이며 보통 HTML로 작성합니다.
아래 표를 보면서 AngularJS 템플릿에 활용하는 기능과 Angular 템플릿에 활용하는 기능의 관계에 대해 확인해 보세요.


<table width="100%">

  <col width="50%">

  </col>

  <col width="50%">

  </col>

  <tr>

    <th>
      AngularJS
    </th>

    <th>
      Angular
    </th>

  </tr>

  <tr style=top>

    <td>


      <!--
      ### Bindings/interpolation

      <code-example hideCopy>
        Your favorite hero is: {{vm.favoriteHero}}
      </code-example>


      In AngularJS, an expression in curly braces denotes one-way binding.
      This binds the value of the element to a property in the controller
      associated with this template.

      When using the `controller as` syntax,
      the binding is prefixed with the controller alias (`vm` or `$ctrl`) because you
      have to be specific about the source of the binding.
      -->
      ### 바인딩/문자열 바인딩

      <code-example hideCopy>
        Your favorite hero is: {{vm.favoriteHero}}
      </code-example>

      AngularJS에서 이중 중괄호 안에 표현식을 작성하는 문법은 단방향 바인딩을 의미합니다.
      그리고 이 바인딩은 컨트롤러 프로퍼티 값을 템플릿 엘리먼트로 연결하는 방향입니다.

      바인딩하는 대상을 정확하게 지정하려면 `vm`이나 `$ctrl`과 같이 컨트롤러를 명시해야 합니다.

    </td>

    <td>


      <!--
      ### Bindings/interpolation

      <code-example hideCopy path="ajs-quick-reference/src/app/movie-list.component.html" region="interpolation"></code-example>


      In Angular, a template expression in curly braces still denotes one-way binding.
      This binds the value of the element to a property of the component.
      The context of the binding is implied and is always the
      associated component, so it needs no reference variable.

      For more information, see the [Interpolation](guide/template-syntax#interpolation)
      section of the [Template Syntax](guide/template-syntax) page.
      -->
      ### 바인딩/문자열 바인딩

      <code-example hideCopy path="ajs-quick-reference/src/app/movie-list.component.html" region="interpolation"></code-example>

      Angular에서도 이중 중괄호 안에 템플릿 표현식을 사용하는 문법은 단방향 바인딩을 의미합니다.
      그리고 이 바인딩은 컴포넌트 프로퍼티 값을 템플릿 엘리먼트로 연결하는 방향입니다.
      바인딩할 수 있는 컨텍스트는 언제나 컴포넌트와 관련되어 있으며 컴포넌트 자체를 따로 지정할 필요는 없습니다.

      자세한 내용은 [템플릿 문법](guide/template-syntax) 문서의 [문자열 바인딩](guide/template-syntax#interpolation) 섹션을 참고하세요.
    </td>

  </tr>

  <tr style=top>

    <td>

      <!--
      ### Filters

      <code-example hideCopy>
        &lt;td>{{movie.title | uppercase}}&lt;/td>
      </code-example>


      To filter output in AngularJS templates, use the pipe character (|) and one or more filters.

      This example filters the `title` property to uppercase.
      -->
      ### 필터(Filters)

      <code-example hideCopy>
        &lt;td>{{movie.title | uppercase}}&lt;/td>
      </code-example>

      AngularJS 템플릿에 필터를 사용하려면 파이프 문자(|)를 사용하면 됩니다.

      위 예제에 사용한 필터는 `title` 문자열을 대문자로 변환하는 필터입니다.

    </td>

    <td>


      <!--
      ### Pipes

      <code-example hideCopy path="ajs-quick-reference/src/app/app.component.html" region="uppercase"></code-example>


      In Angular you use similar syntax with the pipe (|) character to filter output, but now you call them **pipes**.
      Many (but not all) of the built-in filters from AngularJS are
      built-in pipes in Angular.

      For more information, see [Filters/pipes](guide/ajs-quick-reference#filters-pipes) below.
      -->
      ### 파이프(Pipes)

      <code-example hideCopy path="ajs-quick-reference/src/app/app.component.html" region="uppercase"></code-example>

      Angular에도 파이프 문자(|)를 사용해서 문자열을 변환하는 문법이 있지만 이 문법은 필터가 아니라 **파이프**라고 합니다.
      AngularJS에서 제공하던 기본 필터는 Angular에도 있지만, 모두 있는 것은 아닙니다.

      자세한 내용은 [Filters/pipes](guide/ajs-quick-reference#filters-pipes) 문서를 참고하세요.

    </td>

  </tr>

  <tr style=top>

    <td>


      <!--
      ### Local variables
      -->
      ### 지역 변수(Local variables)

      <code-example hideCopy format="">
        &lt;tr ng-repeat="movie in vm.movies">
          &lt;td>{{movie.title}}&lt;/td>
        &lt;/tr>
      </code-example>


      <!--
      Here, `movie` is a user-defined local variable.
      -->
      위 코드에서 `movie`는 개발자가 정의한 지역 변수입니다.
    </td>

    <td>


      <!--
      ### Input variables
      -->
      ### 입력 변수(Input variables)

      <code-example hideCopy path="ajs-quick-reference/src/app/app.component.html" region="local"></code-example>


      <!--
      Angular has true template input variables that are explicitly defined using the `let` keyword.

      For more information, see the [ngFor micro-syntax](guide/template-syntax#microsyntax)
      section of the [Template Syntax](guide/template-syntax) page.
      -->
      Angular 템플릿에서는 `let` 키워드를 사용해서 입력 변수를 정의할 수 있습니다.

      자세한 내용은 [템플릿 문법](guide/template-syntax) 문서의 [ngFor 세부 문법](guide/template-syntax#microsyntax) 섹션을 참고하세요.

    </td>

  </tr>

</table>


<!--
## Template directives
-->
## 템플릿 디렉티브

<!--
AngularJS provides more than seventy built-in directives for templates.
Many of them aren't needed in Angular because of its more capable and expressive binding system.
The following are some of the key AngularJS built-in directives and their equivalents in Angular.
-->
ANgularJS에서는 템플릿에 사용할 수 있는 디렉티브를 70개 이상 제공합니다.
하지만 이 중 대부분은 크게 유용하지 않기 때문에 Angular로 오면서 많이 제거되었습니다.
아래 표를 보면서 AngularJS와 Angular 양쪽에 존재하는 디렉티브에 대해 확인해 보세요.

<table width="100%">

  <col width="50%">

  </col>

  <col width="50%">

  </col>

  <tr>

    <th>
      AngularJS
    </th>

    <th>
      Angular
    </th>

  </tr>

  <tr style=top>

    <td>


      ### ng-app

      <code-example hideCopy>
        &lt;body ng-app="movieHunter">
      </code-example>


      <!--
      The application startup process is called **bootstrapping**.

      Although you can bootstrap an AngularJS app in code,
      many applications bootstrap declaratively with the `ng-app` directive,
      giving it the name of the application's module (`movieHunter`).
      -->
      애플리케이션이 시작되는 과정을 **부트스트랩(bootstrapping)**이라고 합니다.

      AngularJS 앱은 JavaScript 코드에서 부트스트랩할 수도 있지만 템플릿에 `ng-app` 디렉티브를 사용해서 부트스트랩하는 방법이 더 일반적입니다.
      이 디렉티브에는 애플리케이션 모듈의 이름(`movieHunter`)를 지정합니다.
    </td>

    <td>


      <!--
      ### Bootstrapping
      -->
      ### 부트스트랩(Bootstrapping)

      <code-example hideCopy path="ajs-quick-reference/src/main.ts" header="main.ts"></code-example>
      <br>

      <code-example hideCopy path="ajs-quick-reference/src/app/app.module.1.ts" header="app.module.ts"></code-example>


      <!--
      Angular doesn't have a bootstrap directive.
      To launch the app in code, explicitly bootstrap the application's root module (`AppModule`)
      in `main.ts`
      and the application's root component (`AppComponent`) in `app.module.ts`.
      -->
      Angular에는 부트스트랩을 하는 디렉티브가 존재하지 않습니다.
      애플리케이션은 `main.ts` 파일에서 애플리케이션 최상위 모듈(`AppModule`)을 직접 지정하는 방식으로 시작합니다.
      그리고 `app.module.ts` 파일에 존재하는 최상위 컴포넌트(`AppComponent`)가 애플리케이션 최상위 컴포넌트가 됩니다.
    </td>

  </tr>

  <tr style=top>

    <td>


      ### ng-class

      <code-example hideCopy format="">
        &lt;div ng-class="{active: isActive}">
        &lt;div ng-class="{active: isActive,
                           shazam: isImportant}">
      </code-example>


      <!--
      In AngularJS, the `ng-class` directive includes/excludes CSS classes
      based on an expression. That expression is often a key-value control object with each
      key of the object defined as a CSS class name, and each value defined as a template expression
      that evaluates to a Boolean value.

      In the first example, the `active` class is applied to the element if `isActive` is true.

      You can specify multiple classes, as shown in the second example.
      -->
      `ng-class`는 표현식의 결과에 따라 CSS 클래스를 추가하거나 제거하는 디렉티브입니다.
      이 표현식은 보통 CSS 클래스 이름을 키(key)로, 이 클래스가 적용되는지 여부를 불리언값으로 구성한 객체 형식을 반환합니다.

      첫번째 예제 코드는 컨트롤러의 `isActive`의 값이 `true` 일때 `active` 클래스를 엘리먼트에 추가하는 코드입니다.
      그리고 두번째 예제 코드에서 볼 수 있듯이, 한 번에 여러 클래스를 조작할 수도 있습니다.
    </td>

    <td>


      ### ngClass

      <code-example hideCopy path="ajs-quick-reference/src/app/app.component.html" region="ngClass"></code-example>


      <!--
      In Angular, the `ngClass` directive works similarly.
      It includes/excludes CSS classes based on an expression.

      In the first example, the `active` class is applied to the element if `isActive` is true.

      You can specify multiple classes, as shown in the second example.

      Angular also has **class binding**, which is a good way to add or remove a single class,
      as shown in the third example.

      For more information see the [Attribute, class, and style bindings](guide/template-syntax#other-bindings)
      section of the [Template Syntax](guide/template-syntax) page.
      -->
      `ngClass`도 비슷하게 동작합니다.
      이 디렉티브도 표현식이 반환하는 결과에 따라 엘리먼트의 CSS 클래스를 추가하거나 제거합니다.

      첫번째 예제 코드는 컴포넌트의 `isActive` 프로퍼티값이 `true`일 때 `active` 클래스를 엘리먼트에 추가하는 코드입니다.

      그리고 두번째 예제 코드에서 볼 수 있듯이, 한 번에 여러 클래스를 조작할 수도 있습니다.

      세번째 예제 코드에 사용한 것은 **클래스 바인딩** 문법입니다. 조작하려는 클래스가 하나라면 이 방법을 사용하는 것도 좋습니다.

      더 자세한 내용은 [템플릿 문법](guide/template-syntax) 문서의 [어트리뷰트, 클래스, 스타일 바인딩](guide/template-syntax#other-bindings) 섹션을 참고하세요.

    </td>

  </tr>

  <tr style=top>

    <td>


      ### ng-click

      <code-example hideCopy format="">
        &lt;button ng-click="vm.toggleImage()">
        &lt;button ng-click="vm.toggleImage($event)">
      </code-example>

      <!--
      In AngularJS, the `ng-click` directive allows you to specify custom behavior when an element is clicked.

      In the first example, when the user clicks the button, the `toggleImage()` method in the controller referenced by the `vm` `controller as` alias is executed.

      The second example demonstrates passing in the `$event` object, which provides details about the event
      to the controller.
      -->
      `ng-click`을 활용하면 사용자가 엘리먼트를 클릭했을 때 특정 로직을 실행할 수 있습니다.

      첫번째 예제 코드는 사용자가 버튼을 클릭했을 때 컨트롤러의 `toggleImage()` 메소드를 실행하는 코드입니다. `controller as` 문법을 사용했기 때문에 `vm`을 정확하게 지정했습니다.

      두번째 예제 코드는 컨트롤러에서 좀 더 복잡한 로직을 실행하기 위해 `$event` 객체를 컨트롤러 메소드로 전달하는 코드입니다.

    </td>

    <td>


      <!--
      ### Bind to the `click` event

      <code-example hideCopy path="ajs-quick-reference/src/app/app.component.html" region="event-binding"></code-example>


      AngularJS event-based directives do not exist in Angular.
      Rather, define one-way binding from the template view to the component using **event binding**.

      For event binding, define the name of the target event within parenthesis and
      specify a template statement, in quotes, to the right of the equals. Angular then
      sets up an event handler for the target event. When the event is raised, the handler
      executes the template statement.

      In the first example, when a user clicks the button, the `toggleImage()` method in the associated component is executed.

      The second example demonstrates passing in the `$event` object, which provides details about the event
      to the component.

      For a list of DOM events, see: https://developer.mozilla.org/en-US/docs/Web/Events.

      For more information, see the [Event binding](guide/template-syntax#event-binding)
      section of the [Template Syntax](guide/template-syntax) page.
      -->
      ### `click` 이벤트 바인딩
      
      <code-example hideCopy path="ajs-quick-reference/src/app/app.component.html" region="event-binding"></code-example>

      Angular에는 AngularJS에서처럼 이벤트를 기반으로 동작하는 디렉티브가 존재하지 않습니다.
      이 방식 대신 Angular는 템플릿 뷰에서 컴포넌트 방향으로 연결하는 **이벤트 바인딩**을 제공합니다.

      이벤트를 바인딩하려면 엘리먼트에서 발생하는 이벤트를 소괄호(`(`, `)`)로 감싸고 등호(`=`)를 붙인 다음 템플릿 실행문을 작성하면 됩니다.
      이렇게 작성하면 Angular가 템플릿 실행문을 이벤트의 이벤트 핸들러로 등록합니다.
      그리고 이후에 이벤트가 발생하면 이벤트 핸들러가 템플릿 실행문을 실행합니다.

      첫번째 예제 코드는 사용자가 버튼을 클릭했을 때 컴포넌트에 있는 `toggleImage()` 메소드를 실행하는 코드입니다.

      그리고 두번째 예제 코드는 컴포넌트에서 좀 더 복잡한 로직을 실행하기 위해 `$event` 객체를 컴포넌트 메소드로 전달하는 코드입니다.

      DOM에서 발생하는 이벤트 목록은 https://developer.mozilla.org/en-US/docs/Web/Events 를 참고하세요.

      그리고 이벤트 바인딩에 대해 자세하게 알아보려면 [템플릿 문법](guide/template-syntax) 문서의 [이벤트 바인딩](guide/template-syntax#event-binding) 섹션을 참고하세요.

    </td>

  </tr>

  <tr style=top>

    <td>


      ### ng-controller

      <code-example hideCopy format="">
        &lt;div ng-controller="MovieListCtrl as vm">
      </code-example>


      <!--
      In AngularJS, the `ng-controller` directive attaches a controller to the view.
      Using the `ng-controller` (or defining the controller as part of the routing) ties the
      view to the controller code associated with that view.
      -->
      `ng-controller`는 뷰에 컨트롤러를 연결할 때 사용합니다.
      특정 뷰 영역에서 동작하는 컨트롤러를 연결하거나 라우팅하는 용도로 사용할 수 있습니다.
    </td>

    <td>


      <!--
      ### Component decorator

      <code-example hideCopy path="ajs-quick-reference/src/app/movie-list.component.ts" region="component"></code-example>


      In Angular, the template no longer specifies its associated controller.
      Rather, the component specifies its associated template as part of the component class decorator.

      For more information, see [Architecture Overview](guide/architecture#components).
      -->
      ### 컴포넌트 데코레이터

      <code-example hideCopy path="ajs-quick-reference/src/app/movie-list.component.ts" region="component"></code-example>

      Angular에서는 템플릿에서 컨트롤러를 지정하지 않습니다.
      Angular는 컴포넌트의 구성요소로 템플릿을 지정하며 컴포넌트 클래스에는 컴포넌트 데코레이터를 붙입니다.

      더 자세한 내용은 [아키텍처 개요](guide/architecture#components) 문서를 참고하세요.

    </td>

  </tr>

  <tr style=top>

    <td>


      ### ng-hide

      <!--
      In AngularJS, the `ng-hide` directive shows or hides the associated HTML element based on
      an expression. For more information, see [ng-show](guide/ajs-quick-reference#ng-show).
      -->
      `ng-hide`는 표현식의 결과에 따라 HTML 엘리먼트를 화면에 표시하거나 화면에서 감추는 용도로 사용합니다.
      자세한 내용은 [ng-show](guide/ajs-quick-reference#ng-show) 섹션을 참고하세요.

    </td>

    <td>


      <!--
      ### Bind to the `hidden` property
      In Angular, you use property binding; there is no built-in *hide* directive.
      For more information, see [ng-show](guide/ajs-quick-reference#ng-show).
      -->
      ### `hidden` 프로퍼티 바인딩

      Angular는 *hide* 디렉티브를 제공하지 않습니다. 이 방식 대신 프로퍼티 바인딩을 사용합니다.

      자세한 내용은 [ng-show](guide/ajs-quick-reference#ng-show) 섹션을 참고하세요.

    </td>

  </tr>

  <tr style=top>

    <td>


      ### ng-href

      <code-example hideCopy format="">
        &lt;a ng-href="{{ angularDocsUrl }}">Angular Docs&lt;/a>
      </code-example>


      <!--
      The `ng-href` directive allows AngularJS to preprocess the `href` property so that it
      can replace the binding expression with the appropriate URL before the browser
      fetches from that URL.

      In AngularJS, the `ng-href` is often used to activate a route as part of navigation.
      -->
      `ng-href`는 브라우저가 링크를 처리하기 전에 AngularJS가 먼저 받아서 `href` 프로퍼티를 조작할 때 사용하는 디렉티브입니다.

      이 디렉티브는 네비게이션에 사용되기도 합니다.

      <code-example hideCopy format="">
        &lt;a ng-href="#{{ moviesHash }}">Movies&lt;/a>
      </code-example>


      <!--
      Routing is handled differently in Angular.
      -->
      Angular에서는 라우팅이 다른 방식으로 동작합니다.
    </td>

    <td>


      <!--
      ### Bind to the `href` property

      <code-example hideCopy path="ajs-quick-reference/src/app/app.component.html" region="href"></code-example>


      Angular uses property binding; there is no built-in *href* directive.
      Place the element's `href` property in square brackets and set it to a quoted template expression.

      For more information see the [Property binding](guide/template-syntax#property-binding)
      section of the [Template Syntax](guide/template-syntax) page.

      In Angular, `href` is no longer used for routing. Routing uses `routerLink`, as shown in the following example.

      <code-example hideCopy path="ajs-quick-reference/src/app/app.component.html" region="router-link"></code-example>


<<<<<<< HEAD
      For more information on routing, see the [RouterLink binding](guide/router#router-link)
      section of the [Routing & Navigation](guide/router) page.
      -->
      ### `href` 프로퍼티 바인딩

      <code-example hideCopy path="ajs-quick-reference/src/app/app.component.html" region="href"></code-example>

      Angular는 *href* 디렉티브를 제공하지 않습니다. 이 방식 대신 프로퍼티 바인딩을 사용합니다.
      엘리먼트의 `href` 프로퍼티를 대괄호(`[`, `]`)로 감싸고 등호 오른쪽에 템플릿 표현식을 작성하면 됩니다.

      더 자세한 내용은 [템플릿 문법](guide/template-syntax) 문서의 [프로퍼티 바인딩](guide/template-syntax#property-binding) 섹션을 참고하세요.

      Angular에서 라우팅을 한다면 `href`는 더이상 사용하지 않습니다.
      이 프로퍼티 대신 아래 예제처럼 `routerLink`를 활용합니다.

      <code-example hideCopy path="ajs-quick-reference/src/app/app.component.html" region="router-link"></code-example>

      더 자세한 내용은 [라우팅 & 네비게이션](guide/router) 문서의 [RouterLink 바인딩](guide/router#router-link) 섹션을 참고하세요.
=======
      For more information on routing, see [Defining a basic route](guide/router#basic-route)
      in the [Routing & Navigation](guide/router) page.
>>>>>>> 385cadf2

    </td>

  </tr>

  <tr style=top>

    <td>


      ### ng-if

      <code-example hideCopy format="">
        &lt;table ng-if="movies.length">
      </code-example>


      <!--
      In AngularJS, the `ng-if` directive removes or recreates a portion of the DOM,
      based on an expression. If the expression is false, the element is removed from the DOM.

      In this example, the `<table>` element is removed from the DOM unless the `movies` array has a length greater than zero.
      -->
      `ng-if`는 표현식의 결과에 따라 HTML 조각을 DOM에 추가하거나 DOM에서 제거하는 디렉티브입니다.

      예제 코드에서 `movies` 배열의 길이가 0이면 `<table>` 엘리먼트가 DOM에서 제거됩니다.
    </td>

    <td>


      ### *ngIf

      <code-example hideCopy path="ajs-quick-reference/src/app/movie-list.component.html" region="ngIf"></code-example>


      <!--
      The `*ngIf` directive in Angular works the same as the `ng-if` directive in AngularJS. It removes
      or recreates a portion of the DOM based on an expression.

      In this example, the `<table>` element is removed from the DOM unless the `movies` array has a length.

      The (*) before `ngIf` is required in this example.
      For more information, see [Structural Directives](guide/structural-directives).
      -->
      `*ngIf`는 AngularJS의 `ng-if`와 동일한 동작을 하는 디렉티브입니다.
      이 디렉티브도 표현식의 결과에 따라 HTML 조각을 DOM에 추가하거나 DOM에서 제거합니다.

      예제 코드에서 `movies` 배열의 길이가 0이면 `<table>` 엘리먼트가 DOM에서 제거됩니다.
    </td>

  </tr>

  <tr style=top>

    <td>


      ### ng-model

      <code-example hideCopy format="">
        &lt;input ng-model="vm.favoriteHero"/>
      </code-example>


      <!--
      In AngularJS, the `ng-model` directive binds a form control to a property in the controller associated with the template.
      This provides **two-way binding**, whereby any change made to the value in the view is synchronized with the model, and any change to the model is synchronized with the value in the view.
      -->
      `ng-model`은 폼 컨트롤과 템플릿의 컨트롤러 프로퍼티를 바인딩하는 디렉티브입니다.
      이 때 연결되는 방식은 **양방향 바인딩** 입니다. 컨트롤러에서 모델값이 변경되면 화면에서 이 값이 반영되며, 화면에서 값이 변경되어도 컨트롤러 모델에 이 값이 반영됩니다.
    </td>

    <td>


      ### ngModel

      <code-example hideCopy path="ajs-quick-reference/src/app/movie-list.component.html" region="ngModel"></code-example>


      <!--
      In Angular, **two-way binding** is denoted by `[()]`, descriptively referred to as a "banana in a box". This syntax is a shortcut for defining both property binding (from the component to the view)
      and event binding (from the view to the component), thereby providing two-way binding.

      For more information on two-way binding with `ngModel`, see the [NgModel&mdash;Two-way binding to
      form elements with `[(ngModel)]`](../guide/template-syntax.html#ngModel)
      section of the [Template Syntax](guide/template-syntax) page.
      -->
      Angular에서는 `[()]`라는 문법으로 **양방향 바인딩**을 사용할 수 있습니다. 괄호 순서를 헷갈리지 않게 "상자에 든 바나나" 라고도 합니다.
      그런데 이 문법은 사실 프로퍼티 바인딩(컴포넌트에서 화면으로)과 이벤트 바인딩(화면에서 컴포넌트로)을 함께 엮어 양방향 바인딩시키는 문법을 간략화한 것입니다.

      `ngModel`을 사용해서 양방향 바인딩을 활용하는 방법에 대해 자세하게 알아보려면 [템플릿 문법](guide/template-syntax) 문서의 [`[(NgModel)]: 양방향 바인딩](guide/template-syntax#ngModel) 섹션을 참고하세요.
    </td>

  </tr>

  <tr style=top>

    <td>


      ### ng-repeat

      <code-example hideCopy format="">
        &lt;tr ng-repeat="movie in vm.movies">
      </code-example>


      <!--
      In AngularJS, the `ng-repeat` directive repeats the associated DOM element
      for each item in the specified collection.

      In this example, the table row (`<tr>`) element repeats for each movie object in the collection of movies.
      -->
      `ng-repeat`은 DOM 엘리먼트를 반복할 때 사용하는 디렉티브입니다.

      예제 코드에서 테이블의 행(`<tr>`)은 `movies` 항목마다 반복됩니다.
    </td>

    <td>


      ### *ngFor

      <code-example hideCopy path="ajs-quick-reference/src/app/movie-list.component.html" region="ngFor"></code-example>


      <!--
      The `*ngFor` directive in Angular is similar to the `ng-repeat` directive in AngularJS. It repeats
      the associated DOM element for each item in the specified collection.
      More accurately, it turns the defined element (`<tr>` in this example) and its contents into a template and
      uses that template to instantiate a view for each item in the list.

      Notice the other syntax differences:
      The (*) before `ngFor` is required;
      the `let` keyword identifies `movie` as an input variable;
      the list preposition is `of`, not `in`.

      For more information, see [Structural Directives](guide/structural-directives).
      -->
      `*ngFor`는 `ng-repeat`과 비슷하게 DOM 엘리먼트를 반복할 때 사용합니다.
      좀 더 정확하게 설명하면, `*ngFor` 디렉티브는 디렉티브가 지정된 엘리먼트(예제에서는 `<tr>`)와 목록에 있는 개별 항목을 조합해서 새로운 템플릿 인스턴스를 생성합니다.

      이 디렉티브를 사용할 때는 문법에 주의해야 합니다: `ngFor` 앞에는 별표(`*`)가 꼭 필요하며 입력 변수를 선언하기 위해 `let` 키워드가 필요합니다. 그리고 목록을 지정할 때는 `in`이 아니라 `of`를 사용해야 합니다.

      더 자세한 내용은 [구조 디렉티브](guide/structural-directives) 문서를 참고하세요.
    </td>

  </tr>

  <tr style=top>

    <td>


      ### ng-show

      <code-example hideCopy format="">
        &lt;h3 ng-show="vm.favoriteHero">
          Your favorite hero is: {{vm.favoriteHero}}
        &lt;/h3>
      </code-example>


      <!--
      In AngularJS, the `ng-show` directive shows or hides the associated DOM element, based on
      an expression.

      In this example, the `<div>` element is shown if the `favoriteHero` variable is truthy.
      -->
      `ng-show`는 표현식의 결과에 따라 DOM 엘리먼트를 화면에 표시하거나 감추는 엘리먼트입니다.

      위 예제 코드에서 `<div>` 엘리먼트는 `favoriteHero` 변수의 값이 참으로 평가될 때 화면에 표시됩니다.
    </td>

    <td>


      <!--
      ### Bind to the `hidden` property

      <code-example hideCopy path="ajs-quick-reference/src/app/movie-list.component.html" region="hidden"></code-example>


      Angular uses property binding; there is no built-in *show* directive.
      For hiding and showing elements, bind to the HTML `hidden` property.

      To conditionally display an element, place the element's `hidden` property in square brackets and
      set it to a quoted template expression that evaluates to the *opposite* of *show*.

      In this example, the `<div>` element is hidden if the `favoriteHero` variable is not truthy.

      For more information on property binding, see the [Property binding](guide/template-syntax#property-binding)
      section of the [Template Syntax](guide/template-syntax) page.
      -->
      ### `hidden` 프로퍼티 바인딩

      <code-example hideCopy path="ajs-quick-reference/src/app/movie-list.component.html" region="hidden"></code-example>

      Angular는 *show* 디렉티브를 제공하지 않습니다. 이 방식 대신 프로퍼티 바인딩을 사용합니다.
      
      엘리먼트를 조건에 따라 화면에 표시하려면 HTML `hidden` 프로퍼티를 대괄호(`[`, `]`)로 감싸고 등호(`=`)로 템플릿 표현식을 연결하면 됩니다.

      위 예제 코드에서 `<div>` 엘리먼트는 `favoriteHero` 변수의 값이 거짓으로 평가되면 화면에 표시되지 않습니다.

      프로퍼티 바인딩에 대해 더 자세하게 알아보려면 [템플릿 문법](guide/template-syntax) 문서의 [프로퍼티 바인딩](guide/template-syntax#property-binding) 섹션을 참고하세요.


    </td>

  </tr>

  <tr style=top>

    <td>


      ### ng-src

      <code-example hideCopy format="">
        &lt;img ng-src="{{movie.imageurl}}">
      </code-example>


      <!--
      The `ng-src` directive allows AngularJS to preprocess the `src` property so that it
      can replace the binding expression with the appropriate URL before the browser
      fetches from that URL.
      -->
      `ng-src`는 `src` 프로퍼티를 브라우저가 처리하기 전에 AngulaJS 바인딩 표현식으로 교체할 때 사용하는 디렉티브입니다.
    </td>

    <td>


      <!--
      ### Bind to the `src` property

      <code-example hideCopy path="ajs-quick-reference/src/app/app.component.html" region="src"></code-example>


      Angular uses property binding; there is no built-in *src* directive.
      Place the `src` property in square brackets and set it to a quoted template expression.

      For more information on property binding, see the [Property binding](guide/template-syntax#property-binding)
      section of the [Template Syntax](guide/template-syntax) page.
      -->
      ### `src` 프로퍼티 바인딩

      <code-example hideCopy path="ajs-quick-reference/src/app/app.component.html" region="src"></code-example>

      Angular는 `src` 디렉티브를 제공하지 않습니다. 이 방식 대신 프로퍼티 바인딩을 사용합니다.
      Angular에서는 `src` 프로퍼티를 대괄호(`[`, `]`)로 감싸고 템플릿 표현식을 연결하면 됩니다.

      프로퍼티 바인딩에 대해 더 자세하게 알아보려면 [템플릿 문법](guide/template-syntax) 문서의 [프로퍼티 바인딩](guide/template-syntax#property-binding) 섹션을 참고하세요.
    </td>

  </tr>

  <tr style=top>

    <td>


      ### ng-style

      <code-example hideCopy format="">
        &lt;div ng-style="{color: colorPreference}">
      </code-example>


      <!--
      In AngularJS, the `ng-style` directive sets a CSS style on an HTML element
      based on an expression. That expression is often a key-value control object with each
      key of the object defined as a CSS property, and each value defined as an expression
      that evaluates to a value appropriate for the style.

      In the example, the `color` style is set to the current value of the `colorPreference` variable.
      -->
      `ng-style`은 HTML 엘리먼트에 적용되는 CSS 스타일을 표현식으로 설정할 때 사용하는 디렉티브입니다.
      이 표현식은 보통 적용하려는 CSS 프로퍼티를 키(key)로 두고 프로퍼티의 값을 지정하는 객체 형식을 반환합니다.
    </td>

    <td>


      ### ngStyle

      <code-example hideCopy path="ajs-quick-reference/src/app/app.component.html" region="ngStyle"></code-example>


      <!--
      In Angular, the `ngStyle` directive works similarly. It sets a CSS style on an HTML element based on an expression.

      In the first example, the `color` style is set to the current value of the `colorPreference` variable.

      Angular also has **style binding**, which is good way to set a single style. This is shown in the second example.

      For more information on style binding, see the [Style binding](guide/template-syntax#style-binding) section of the
      [Template Syntax](guide/template-syntax) page.

      For more information on the `ngStyle` directive, see [NgStyle](guide/template-syntax#ngStyle)
      section of the [Template Syntax](guide/template-syntax) page.
      -->
      Angular에서는 `ngStyle`가 비슷한 동작을 합니다.
      이 디렉티브도 템플릿 표현식의 결과에 따라 HTML 엘리먼트에 CSS 스타일을 적용합니다.

      첫번째 예제에서 `color` 스타일은 `colorPreference` 값으로 지정됩니다.

      그리고 Angular는 두번째 예제 코드처럼 사용하는 **스타일 바인딩** 문법도 제공합니다.

      스타일 바인딩에 대해 더 자세하게 알아보려면 [템플릿 문법](guide/template-syntax) 문서의 [스타일 바인딩](guide/template-syntax#style-binding) 섹션을 참고하세요.

      그리고 `ngStyle` 디렉티브에 대해 알아보려면 [템플릿 문법](guide/template-syntax) 문서의 [NgStyle](guide/template-syntax#ngStyle) 섹션을 참고하세요.
    </td>

  </tr>

  <tr style=top>

    <td>


      ### ng-switch

      <code-example hideCopy format="">
        &lt;div ng-switch="vm.favoriteHero &&
                        vm.checkMovieHero(vm.favoriteHero)">
            &lt;div ng-switch-when="true">
              Excellent choice!
            &lt;/div>
            &lt;div ng-switch-when="false">
              No movie, sorry!
            &lt;/div>
            &lt;div ng-switch-default>
              Please enter your favorite hero.
            &lt;/div>
        &lt;/div>
      </code-example>


      <!--
      In AngularJS, the `ng-switch` directive swaps the contents of
      an element by selecting one of the templates based on the current value of an expression.

      In this example, if `favoriteHero` is not set, the template displays "Please enter ...".
      If `favoriteHero` is set, it checks the movie hero by calling a controller method.
      If that method returns `true`, the template displays "Excellent choice!".
      If that methods returns `false`, the template displays "No movie, sorry!".
      -->
      `ng-switch` 는 표현식의 결과에 따라 템플릿 중 하나를 화면에 표시하는 디렉티브입니다.

      위 예제 코드에서 `favoriteHero` 값이 할당되지 않으면 화면에는 "Please enter ..."가 표시됩니다.
      그리고 `favoriteHero` 값이 할당되고 나면 컨트롤러 메소드가 반환하는 값에 따라 표시될 템플릿이 결정됩니다.
      메소드가 `true`를 반환하면 화면에는 "Excellent choice!"가 표시됩니다.
      그리고 메소드가 `false`를 반환하면 화면에는 "No movie, sorry!"가 표시됩니다.
    </td>

    <td>


      ### ngSwitch

      <code-example hideCopy path="ajs-quick-reference/src/app/movie-list.component.html" region="ngSwitch"></code-example>


      <!--
      In Angular, the `ngSwitch` directive works similarly.
      It displays an element whose `*ngSwitchCase` matches the current `ngSwitch` expression value.

      In this example, if `favoriteHero` is not set, the `ngSwitch` value is `null`
      and `*ngSwitchDefault` displays, "Please enter ...".
      If `favoriteHero` is set, the app checks the movie hero by calling a component method.
      If that method returns `true`, the app selects `*ngSwitchCase="true"` and displays: "Excellent choice!"
      If that methods returns `false`, the app selects `*ngSwitchCase="false"` and displays: "No movie, sorry!"

      The (*) before `ngSwitchCase` and `ngSwitchDefault` is required in this example.

      For more information, see [The NgSwitch directives](guide/template-syntax#ngSwitch)
      section of the [Template Syntax](guide/template-syntax) page.
      -->
      Angular의 `ngSwitch` 디렉티브도 비슷하게 동작합니다.
      이 디렉티브는 `ngSwitch`과 바인딩된 표현식의 결과에 맞는 `*ngSwitchCase`를 찾아서 화면에 표시합니다.

      위 예제 코드에서 `favoriteHero` 값이 할당되지 않으면 `*ngSwitchDefault`에 해당하는 "Please enter ..."가 화면에 표시됩니다.
      그리고 `favoriteHero` 값이 할당되고 나면 컴포넌트 메소드가 반환하는 값에 따라 표시될 템플릿이 결정됩니다.
      메소드가 `true`를 반환하면 `*ngSwitchCase="true"`에 해당하는 "Excellent choice!"가 표시됩니다.
      그리고 메소드가 `false`를 반환하면 `*ngSwitchCase="false"`에 해당하는 "No movie, sorry!"가 표시됩니다.

      `ngSwitchCase`와 `ngSwitchDefault` 앞에는 별표(`*`)가 붙는다는 것에 주의하세요.

      더 자세한 내용을 알아보려면 [템플릿 문법](guide/template-syntax) 문서의 [NgSwitch 디렉티브](guide/template-syntax#ngSwitch) 섹션을 참고하세요.
    </td>

  </tr>

</table>


{@a filters-pipes}



<!--
## Filters/pipes
-->
## 필터/파이프

<!--
Angular **pipes** provide formatting and transformation for data in the template, similar to AngularJS **filters**.
Many of the built-in filters in AngularJS have corresponding pipes in Angular.
For more information on pipes, see [Pipes](guide/pipes).
-->
Angular에서 말하는 **파이프**는 템플릿에 있는 데이터를 다른 형태로 변환하는 역할을 하며 AngularJS **필터**와 비슷합니다.
그리고 AngularJS에서 제공하던 기본 필터중 대부분은 Angular에서도 제공합니다.
파이프에 대해 자세하게 알아보려면 [파이프](guide/pipes) 문서를 참고하세요.


<table width="100%">

  <col width="50%">

  </col>

  <col width="50%">

  </col>

  <tr>

    <th>
      AngularJS
    </th>

    <th>
      Angular
    </th>

  </tr>

  <tr style=top>

    <td>


      ### currency

      <code-example hideCopy>
        &lt;td>{{movie.price | currency}}&lt;/td>
      </code-example>


      <!--
      Formats a number as currency.
      -->
      숫자를 통화 단위로 표현합니다.
    </td>

    <td>


      ### currency

      <code-example hideCopy path="ajs-quick-reference/src/app/app.component.html" region="currency"></code-example>


      <!--
      The Angular `currency` pipe is similar although some of the parameters have changed.
      -->
      AngularJS와 비슷하지만 인자를 사용하는 방식이 변경되었습니다.
    </td>

  </tr>

  <tr style=top>

    <td>


      ### date

      <code-example hideCopy>
        &lt;td>{{movie.releaseDate | date}}&lt;/td>
      </code-example>


      <!--
      Formats a date to a string based on the requested format.
      -->
      일자 데이터를 특정 형태로 변경합니다.
    </td>

    <td>


      ### date

      <code-example hideCopy path="ajs-quick-reference/src/app/app.component.html" region="date"></code-example>


      <!--
      The Angular `date` pipe is similar.
      -->
      Angular에서도 비슷합니다.

    </td>

  </tr>

  <tr style=top>

    <td>


      ### filter

      <code-example hideCopy>
        &lt;tr ng-repeat="movie in movieList | filter: {title:listFilter}">
      </code-example>


      <!--
      Selects a subset of items from the defined collection, based on the filter criteria.
      -->
      목록 중 필터 조건에 맞지 않는 데이터를 제외합니다.
    </td>

    <td>


      <!--
      ### none
      For performance reasons, no comparable pipe exists in Angular. Do all your filtering in the component. If you need the same filtering code in several templates, consider building a custom pipe.
      -->
      ### 지원하지 않음

      필터의 성능문제로 Angular는 이 기능을 파이프로 제공하지 않습니다.
      목록을 필터링하려면 컴포넌트 안에서 하세요.
      꼭 템플릿에서 필터링해야 한다면 커스텀 파이프를 정의해야 합니다.

    </td>

  </tr>

  <tr style=top>

    <td>


      ### json

      <code-example hideCopy>
        &lt;pre>{{movie | json}}&lt;/pre>
      </code-example>


      <!--
      Converts a JavaScript object into a JSON string. This is useful for debugging.
      -->
      JavaScript 객체를 JSON 문자열로 변환합니다.
      디버깅할 때 활용하면 좋습니다.
    </td>

    <td>


      ### json

      <code-example hideCopy path="ajs-quick-reference/src/app/app.component.html" region="json"></code-example>


      <!--
      The Angular `json` pipe does the same thing.
      -->
      AngularJS에서 제공하는 기능과 같습니다.
    </td>

  </tr>

  <tr style=top>

    <td>


      ### limitTo

      <code-example hideCopy>
        &lt;tr ng-repeat="movie in movieList | limitTo:2:0">
      </code-example>


      <!--
      Selects up to the first parameter (2) number of items from the collection
      starting (optionally) at the beginning index (0).
      -->
      시작 인덱스(생략 가능, 0)부터 첫번째 인자(2) 갯수만큼 목록을 필터링합니다.
    </td>

    <td>


      ### slice

      <code-example hideCopy path="ajs-quick-reference/src/app/app.component.html" region="slice"></code-example>


      <!--
      The `SlicePipe` does the same thing but the *order of the parameters is reversed*, in keeping
      with the JavaScript `Slice` method.
      The first parameter is the starting index; the second is the limit.
      As in AngularJS, coding this operation within the component instead could improve performance.
      -->
      `SlicePipe`가 동일한 기능을 하지만 *인자의 순서가 반대입니다*.
      Angular에서는 JavaScript `Slice` 메소드의 인자 순서대로 사용합니다.
      첫번째 인자는 시작 인덱스이고 두번째 인자가 갯수입니다.
      그리고 AngularJS와 마찬가지로 목록을 필터링하는 로직은 컴포넌트에서 하는 것이 성능 향상에 도움이 됩니다.
    </td>

  </tr>

  <tr style=top>

    <td>


      ### lowercase

      <code-example hideCopy>
        &lt;td>{{movie.title | lowercase}}&lt;/td>
      </code-example>


      <!--
      Converts the string to lowercase.
      -->
      문자열을 소문자로 변환합니다.
    </td>

    <td>


      ### lowercase

      <code-example hideCopy path="ajs-quick-reference/src/app/app.component.html" region="lowercase"></code-example>


      <!--
      The Angular `lowercase` pipe does the same thing.
      -->
      AngularJS와 동일합니다.
    </td>

  </tr>

  <tr style=top>

    <td>


      ### number

      <code-example hideCopy>
        &lt;td>{{movie.starRating | number}}&lt;/td>
      </code-example>


      <!--
      Formats a number as text.
      -->
      숫자를 특정 형식의 문자열로 변환합니다.
    </td>

    <td>


      ### number

      <code-example hideCopy path="ajs-quick-reference/src/app/app.component.html" region="number"></code-example>


      <!--
      The Angular `number` pipe is similar.
      It provides more functionality when defining
      the decimal places, as shown in the second example above.

      Angular also has a `percent` pipe, which formats a number as a local percentage
      as shown in the third example.
      -->
      AngularJS와 비슷하지만, 두번째 예제에서 보는 것처럼 소수점 자리수를 지정할 수 있습니다.

      그리고 Angular는 세번째 예제처럼 `percent` 파이프도 지원하는데, 이 파이프는 로컬 형식을 반영합니다.
    </td>

  </tr>

  <tr style=top>

    <td>


      ### orderBy

      <code-example hideCopy>
        &lt;tr ng-repeat="movie in movieList | orderBy : 'title'">
      </code-example>


      <!--
      Displays the collection in the order specified by the expression.
      In this example, the movie title orders the `movieList`.
      -->
      배열을 정렬합니다.
      이 예제에서는 `movieList`의 `title`을 기준으로 정렬합니다.
    </td>

    <td>


      <!--
      ### none
      For performance reasons, no comparable pipe exists in Angular.
      Instead, use component code to order or sort results. If you need the same ordering or sorting code in several templates, consider building a custom pipe.
      -->
      ### 지원하지 않음

      성능 문제로 Angular는 이 기능을 파이프로 제공하지 않습니다.
      목록을 정렬하려면 컴포넌트 안에서 하세요.
      꼭 템플릿 안에서 정렬해야 한다면 커스텀 파이프를 정의해야 합니다.

    </td>

  </tr>

</table>



{@a controllers-components}


<!--
## Modules/controllers/components
-->
## 모듈/컨트롤러/컴포넌트

<!--
In both AngularJS and Angular, modules help you organize your application into cohesive blocks of functionality.

In AngularJS, you write the code that provides the model and the methods for the view in a **controller**.
In Angular, you build a **component**.

Because much AngularJS code is in JavaScript, JavaScript code is shown in the AngularJS column.
The Angular code is shown using TypeScript.
-->
AngularJS와 Angular에는 각각 애플리케이션을 기능별로 구성하기 위한 모듈 시스템이 있습니다.

AngularJS에서는 화면의 특정 영역과 연결된 **컨트롤러(controller)**에 모델과 메소드를 정의합니다.
그리고 Angular에서는 **컴포넌트(component)**가 이 역할을 합니다.

AngularJS 애플리케이션 코드는 대부분 JavaScript 파일 안에 있을 것입니다.
반면에 Angular 코드는 TypeScript로 작성합니다.

<table width="100%">

  <col width="50%">

  </col>

  <col width="50%">

  </col>

  <tr>

    <th>
      AngularJS
    </th>

    <th>
      Angular
    </th>

  </tr>

  <tr style=top>

    <td>


      ### IIFE

      <code-example hideCopy>
        (function () {
          ...
        }());
      </code-example>


      <!--
      In AngularJS, an immediately invoked function expression (or IIFE) around controller code
      keeps it out of the global namespace.
      -->
      AngularJS에서 컨트롤러 안에 정의한 즉시실행함수는 전역 네임스페이스에 존재하지 않습니다.

    </td>

    <td>


      <!--
      ### none
      This is a nonissue in Angular because ES 2015 modules
      handle the namespacing for you.

      For more information on modules, see the [Modules](guide/architecture#modules) section of the
      [Architecture Overview](guide/architecture).
      -->
      ### 지원하지 않음

      네임스페이스는 ES2015 모듈 시스템이 처리하기 때문에 Angular가 따로 제공하지 않습니다.

      모듈에 대해 더 자세하게 알아보려면 [아키텍처 개요](guide/architecture) 문서의 [모듈](guide/architecture#modules) 섹션을 참고하세요.
    </td>

  </tr>

  <tr style=top>

    <td>


      <!--
      ### Angular modules

      <code-example hideCopy>
        angular.module("movieHunter", ["ngRoute"]);
      </code-example>


      In AngularJS, an Angular module keeps track of controllers, services, and other code.
      The second argument defines the list of other modules that this module depends upon.
      -->
      ### Angular 모듈

      <code-example hideCopy>
        angular.module("movieHunter", ["ngRoute"]);
      </code-example>

      AngularJS 모듈은 컨트롤러와 서비스를 관리합니다.
      모듈 정의 메소드의 두번째 인자는 의존성 관계에 있는 모듈의 목록을 지정한 것입니다.
    </td>

    <td>


      ### NgModules

      <code-example hideCopy path="ajs-quick-reference/src/app/app.module.1.ts"></code-example>


      <!--
      NgModules, defined with the `NgModule` decorator, serve the same purpose:

      * `imports`: specifies the list of other modules that this module depends upon
      * `declaration`: keeps track of your components, pipes, and directives.

      For more information on modules, see [NgModules](guide/ngmodules).
      -->
      NgModule은 `NgModule` 데코레이터로 정의합니다.

      * `imports`: 해당 모듈과 의존성 관계에 있는 모듈의 목록을 지정합니다.
      * `declaration`: 모듈에 포함되는 컴포넌트, 파이프, 디렉티브를 등록합니다.

      모듈에 대해 더 자세하게 알아보려면 [NgModule](guide/ngmodules) 문서를 참고하세요.
    </td>

  </tr>

  <tr style=top>

    <td>


      <!--
      ### Controller registration

      <code-example hideCopy>
        angular
          .module("movieHunter")
          .controller("MovieListCtrl",
                      ["movieService",
                       MovieListCtrl]);
      </code-example>


      AngularJS has code in each controller that looks up an appropriate Angular module
      and registers the controller with that module.

      The first argument is the controller name. The second argument defines the string names of
      all dependencies injected into this controller, and a reference to the controller function.
      -->
      ### 컨트롤러 등록

      <code-example hideCopy>
        angular
          .module("movieHunter")
          .controller("MovieListCtrl",
                      ["movieService",
                       MovieListCtrl]);
      </code-example>

      AngularJS의 동작 로직은 컨트롤러에 정의하며, 이 컨트롤러는 해당되는 모듈에 직접 등록합니다.

      첫번째 인자는 컨트롤러의 이름입니다.
      그리고 두번째 인자는 이 컨트롤러에 의존성으로 주입되어야 하는 객체들의 이름을 지정합니다.
    </td>

    <td>


      <!--
      ### Component decorator

      <code-example hideCopy path="ajs-quick-reference/src/app/movie-list.component.ts" region="component"></code-example>


      Angular adds a decorator to the component class to provide any required metadata.
      The `@Component` decorator declares that the class is a component and provides metadata about
      that component such as its selector (or tag) and its template.

      This is how you associate a template with logic, which is defined in the component class.

      For more information, see the [Components](guide/architecture#components)
      section of the [Architecture Overview](guide/architecture) page.
      -->
      ### 컴포넌트 데코레이터

      <code-example hideCopy path="ajs-quick-reference/src/app/movie-list.component.ts" region="component"></code-example>

      Angular에서는 컴포넌트 클래스에 필요한 것들을 컴포넌트 데코레이터의 메타데이터로 지정합니다.
      그래서 `@Component` 데코레이터는 이 데코레이터가 붙는 클래스가 컴포넌트라는 것 외에도 컴포넌트의 셀렉터나 템플릿도 지정합니다.

      결국 템플릿과 로직을 연결하는 것이 컴포넌트 클래스를 정의하는 것이라고 할 수 있습니다.

      더 자세한 내용은 [아키텍처 개요](guide/architecture) 문서의 [컴포넌트](guide/architecture#components) 섹션을 참고하세요.
    </td>

  </tr>

  <tr style=top>

    <td>


      <!--
      ### Controller function

      <code-example hideCopy>
        function MovieListCtrl(movieService) {
        }
      </code-example>


      In AngularJS, you write the code for the model and methods in a controller function.
      -->
      ### 컨트롤러 함수

      <code-example hideCopy>
        function MovieListCtrl(movieService) {
        }
      </code-example>

      AngularJS에서는 데이터 모델과 메소드를 컨트롤러 함수에 정의합니다.
    </td>

    <td>


      <!--
      ### Component class

      <code-example hideCopy path="ajs-quick-reference/src/app/movie-list.component.ts" region="class"></code-example>


      In Angular, you create a component class to contain the data model and control methods. Use the TypeScript <code>export</code> keyword to export the class so that the functionality can be imported into NgModules.

      For more information, see the [Components](guide/architecture#components)
      section of the [Architecture Overview](guide/architecture) page.
      -->
      ### 컴포넌트 클래스

      <code-example hideCopy path="ajs-quick-reference/src/app/movie-list.component.ts" region="class"></code-example>

      Angular에서는 데이터 모델과 메소드를 컴포넌트 클래스에 정의합니다.
      그리고 이 클래스는 TypeScript로 작성하기 때문에 <code>export</code> 키워드를 사용해서 외부로 공개하면 NgModule이 이 클래스를 로드해서 등록할 수 있습니다.

      더 자세한 내용은 [아키텍처 개요](guide/architecture) 문서의 [컴포넌트](guide/architecture#components) 섹션을 참고하세요.
    </td>

  </tr>

  <tr style=top>

    <td>


      <!--
      ### Dependency injection

      <code-example hideCopy>
        MovieListCtrl.$inject = ['MovieService'];
        function MovieListCtrl(movieService) {
        }
      </code-example>


      In AngularJS, you pass in any dependencies as controller function arguments.
      This example injects a `MovieService`.

      To guard against minification problems, tell Angular explicitly
      that it should inject an instance of the `MovieService` in the first parameter.
      -->
      ### 의존성 주입

      <code-example hideCopy>
        MovieListCtrl.$inject = ['MovieService'];
        function MovieListCtrl(movieService) {
        }
      </code-example>

      AngularJS에서 컨트롤러를 생성할 때 인자를 지정하면 의존성 객체를 주입할 수 잇습니다.
      위 예제는 `MovieService`를 의존성으로 주입하는 예제 코드입니다.

      그리고 코드를 난독화하거나 압축할 때 발생하는 문제를 피하기 위해 컨트롤러의 첫번째 인자로 `MovieService`가 주입된다는 것을 명시해야 합니다.
    </td>

    <td>


      <!--
      ### Dependency injection

      <code-example hideCopy path="ajs-quick-reference/src/app/movie-list.component.ts" region="di"></code-example>


      In Angular, you pass in dependencies as arguments to the component class constructor.
      This example injects a `MovieService`.
      The first parameter's TypeScript type tells Angular what to inject, even after minification.

      For more information, see the [Dependency injection](guide/architecture#dependency-injection)
      section of the [Architecture Overview](guide/architecture).
      -->
      ### 의존성 주입

      <code-example hideCopy path="ajs-quick-reference/src/app/movie-list.component.ts" region="di"></code-example>

      Angular에서는 의존성으로 주입되는 객체를 컴포넌트 클래스 생성자에 지정합니다.
      위 예제는 컴포넌트에 `MovieService`를 주입하는 예제 코드입니다.
      Angular는 생성자의 인자에 지정된 TypeScript 타입으로 의존성 객체를 탐색하기 때문에 코드 난독화나 압축의 영향을 받지 않습니다.

      더 자세한 내용은 [아키텍처 개요](guide/architecture) 문서의 [의존성 주입](guide/architecture#dependency-injection) 섹션을 참고하세요.
    </td>

  </tr>

</table>

{@a style-sheets}



<!--
## Style sheets
-->
## 스타일 시트

<!--
Style sheets give your application a nice look.
In AngularJS, you specify the style sheets for your entire application.
As the application grows over time, the styles for the many parts of the application
merge, which can cause unexpected results.
In Angular, you can still define style sheets for your entire application. But now you can
also encapsulate a style sheet within a specific component.
-->
스타일 시트를 추가하면 애플리케이션의 모습을 멋지게 꾸밀 수 있습니다.
AngularJS에서는 스타일 추가하면 애플리케이션 전체에 이 스타일이 반영되었습니다.
하지만 애플리케이션은 시간이 지남에 따라 점점 커지고 복잡해지기 때문에 애플리케이션 각 부분의 스타일이 섞여서 예상치 못한 결과가 나타나는 경우가 많았습니다.
Angular에서도 애플리케이션 전 영역에 스타일 시트를 적용할 수 있습니다.
하지만 특정 컴포넌트에만 적용되도록 스타일을 캡슐화할 수도 있습니다.

<table width="100%">

  <col width="50%">

  </col>

  <col width="50%">

  </col>

  <tr>

    <th>
      AngularJS
    </th>

    <th>
      Angular
    </th>

  </tr>

  <tr style=top>

    <td>


      <!--
      ### Link tag

      <code-example hideCopy>
        &lt;link href="styles.css" rel="stylesheet" />
      </code-example>


      AngularJS, uses a `link` tag in the head section of the `index.html` file
      to define the styles for the application.
      -->
      ### 링크 태그

      <code-example hideCopy>
        &lt;link href="styles.css" rel="stylesheet" />
      </code-example>

      AngularJS에서는 `index.html` 파일의 헤드 영역에 `link` 태그를 사용해서 애플리케이션 스타일 파일을 로드합니다.
    </td>

    <td>



      <!--
      ### Styles configuration
      <code-example hideCopy path="ajs-quick-reference/.angular-cli.1.json" region="styles"></code-example>

      With the Angular CLI, you can configure your global styles in the `angular.json` file.
      You can rename the extension to `.scss` to use sass.

      ### StyleUrls
      In Angular, you can use the `styles` or `styleUrls` property of the `@Component` metadata to define
      a style sheet for a particular component.

      <code-example hideCopy path="ajs-quick-reference/src/app/movie-list.component.ts" region="style-url"></code-example>


      This allows you to set appropriate styles for individual components that won’t leak into
      other parts of the application.
      -->
      ### 스타일 설정

      <code-example hideCopy path="ajs-quick-reference/.angular-cli.1.json" region="styles"></code-example>

      Angular CLI로 생성한 프로젝트는 `angular.json` 파일로 전역 스타일을 설정합니다.
      SASS를 사용한다면 기본 스타일 파일의 확장자를 `.scss`로 변경할 수도 있습니다.

      ### StyleUrls

      Angular에서는 `@Component` 메타 데이터에 `styles`나 `styleUrls` 프로퍼티를 지정해서 특정 컴포넌트에만 스타일을 적용할 수 있습니다.

      <code-example hideCopy path="ajs-quick-reference/src/app/movie-list.component.ts" region="style-url"></code-example>

      이렇게 구현하면 외부에 있는 컴포넌트에 영향을 주지 않습니다.
    </td>

  </tr>

</table><|MERGE_RESOLUTION|>--- conflicted
+++ resolved
@@ -607,9 +607,8 @@
       <code-example hideCopy path="ajs-quick-reference/src/app/app.component.html" region="router-link"></code-example>
 
 
-<<<<<<< HEAD
-      For more information on routing, see the [RouterLink binding](guide/router#router-link)
-      section of the [Routing & Navigation](guide/router) page.
+      For more information on routing, see [Defining a basic route](guide/router#basic-route)
+      in the [Routing & Navigation](guide/router) page.
       -->
       ### `href` 프로퍼티 바인딩
 
@@ -625,11 +624,8 @@
 
       <code-example hideCopy path="ajs-quick-reference/src/app/app.component.html" region="router-link"></code-example>
 
-      더 자세한 내용은 [라우팅 & 네비게이션](guide/router) 문서의 [RouterLink 바인딩](guide/router#router-link) 섹션을 참고하세요.
-=======
       For more information on routing, see [Defining a basic route](guide/router#basic-route)
       in the [Routing & Navigation](guide/router) page.
->>>>>>> 385cadf2
 
     </td>
 
