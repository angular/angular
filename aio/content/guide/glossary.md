--- conflicted
+++ resolved
@@ -19,24 +19,15 @@
 
 ## Ahead-of-time (AOT) compilation
 
-<<<<<<< HEAD
-You can compile Angular applications at build time.
-By compiling your application using the compiler-cli, `ngc`, you can bootstrap directly to a module factory, meaning you don't need to include the Angular compiler in your JavaScript bundle.
-Ahead-of-time compiled applications also benefit from decreased load time and increased performance.
-=======
 The Angular ahead-of-time (AOT) compiler converts your Angular HTML and TypeScript code 
 into efficient JavaScript code during the build phase before the browser downloads 
 and runs that code. 
 This is the best compilation mode for production environments, with decreased load time and increased performance.
->>>>>>> 77ff72f9
 
 By compiling your application using the `ngc` command-line tool, you can bootstrap directly to a module factory, meaning you don't need to include the Angular compiler in your JavaScript bundle.
 
-<<<<<<< HEAD
-=======
 Compare [just-in-time (JIT) compilation](guide/glossary#jit).
 
->>>>>>> 77ff72f9
 
 ## Annotation
 
@@ -102,9 +93,6 @@
 
 ## Class decorator
 
-<<<<<<< HEAD
-You launch an Angular application by "bootstrapping" it using the application root NgModule (`AppModule`).
-=======
 A [decorator](guide/glossary#decorator) statement immediately before a class definition that declares the class to be of the given type, and provides metadata suitable to the type.
 
 The following class types can be declared:
@@ -113,7 +101,6 @@
 - `@Pipe`
 - `@Injectable`
 - `@NgModule`
->>>>>>> 77ff72f9
 
 
 {@a class-field-decorator}
@@ -169,7 +156,6 @@
 
 Read about the following forms of binding in the [Template Syntax](guide/template-syntax) page:
 
-<!--
  * [Interpolation](guide/template-syntax#interpolation).
  * [Property binding](guide/template-syntax#property-binding).
  * [Event binding](guide/template-syntax#event-binding).
@@ -177,19 +163,8 @@
  * [Class binding](guide/template-syntax#class-binding).
  * [Style binding](guide/template-syntax#style-binding).
  * [Two-way data binding with ngModel](guide/template-syntax#ngModel).
-<<<<<<< HEAD
--->
- * [문자열 바인딩](guide/template-syntax#문자열-바인딩).
- * [프로퍼티 바인딩](guide/template-syntax#프로퍼티-바인딩).
- * [이벤트 바인딩](guide/template-syntax#이벤트-바인딩).
- * [어트리뷰트 바인딩](guide/template-syntax#어트리뷰트-바인딩).
- * [클래스 바인딩](guide/template-syntax#클래스-바인딩).
- * [스타일 바인딩](guide/template-syntax#스타일-바인딩).
- * [ngModel을 사용하는 양방향 바인딩](guide/template-syntax#ngModel).
-=======
 
 {@a declarable}
->>>>>>> 77ff72f9
 
 ## Declarable
 
@@ -335,23 +310,10 @@
 
 ## Input
 
-<<<<<<< HEAD
-<!--
-A directive property that can be the *target* of a
-[property binding](guide/template-syntax#property-binding) (explained in detail in the [Template Syntax](guide/template-syntax) page).
-Data values flow *into* this property from the data source identified
-in the template expression to the right of the equal sign.
--->
-A directive property that can be the *target* of a
-[프로퍼티 바인딩](guide/template-syntax#프로퍼티-바인딩) (explained in detail in the [Template Syntax](guide/template-syntax) page).
-Data values flow *into* this property from the data source identified
-in the template expression to the right of the equal sign.
-=======
 When defining a [directive](guide/glossary#directive), the `@Input` decorator on a directive property makes that property available as a *target* of a
 [property binding](guide/template-syntax#property-binding).
 Data values flow into an input property from the data source identified
 in the [template expression](guide/glossary#template-expression) to the right of the equal sign.
->>>>>>> 77ff72f9
 
 To learn more, see [input and output properties](guide/template-syntax#inputs-outputs).
 
@@ -431,23 +393,9 @@
 
 ## Module
 
-<<<<<<< HEAD
-<div class="alert is-important">
-
-
-Angular has the following types of modules:
-
-* [NgModules](guide/glossary#ngmodule).
-For details and examples, see the [NgModules](guide/ngmodules) page. 
-* ES2015 modules, as described in this section.
-
-For a comparison, see [JavaScript Modules vs. NgModules](guide/ngmodule-vs-jsmodule).
-
-=======
 In general, a module collects a block of code dedicated to a single purpose. Angular uses standard JavaScript modules, and also defines an Angular module, `NgModule`. 
 
 In JavaScript (ECMAScript), each file is a module and all objects defined in the file belong to that module. Objects can exported, making them public, and public objects can be imported for use by other modules.
->>>>>>> 77ff72f9
 
 Angular ships as a collection of JavaScript modules, or libraries. Each Angular library name begins with the `@angular` prefix. Install them with the NPM package manager and import parts of them with JavaScript `import` declarations.
 
@@ -472,33 +420,19 @@
 
 To learn more, see the [NgModules](guide/ngmodules) guide.
 
-<<<<<<< HEAD
-Helps you organize an application into cohesive blocks of functionality.
-An NgModule identifies the components, directives, and pipes that the application uses along with the list of external NgModules that the application needs, such as `FormsModule`.
-=======
 
 {@a O}
 
 {@a observable}
 
->>>>>>> 77ff72f9
 
 ## Observable
 
-<<<<<<< HEAD
-For details and examples, see [NgModules](guide/ngmodules) and the 
-related files in that section.
-
-=======
 A producer of multiple values, which it pushes to [subscribers](guide/glossary#subscriber). Used for asynchronous event handling throughout Angular. You execute an observable by subscribing to it with its `subscribe()` method, passing callbacks for notifications of new values, errors, or completion. 
->>>>>>> 77ff72f9
 
 Observables can deliver single or multiple values of any type to subscribers, either synchronously (as a function delivers a value to its caller), or on a schedule. A subscriber receives notification of new values as they are produced, and of either error or normal completion. 
 
-<<<<<<< HEAD
-=======
 Angular uses a third-party library called [Reactive Extensions (RxJS)](http://reactivex.io/rxjs/). 
->>>>>>> 77ff72f9
 
 To learn more, see the [Observables](guide/glossary#observable) guide.
 
@@ -511,25 +445,10 @@
 
 ## Output
 
-<<<<<<< HEAD
-<!--
-A directive property that can be the *target* of event binding
-(read more in the [event binding](guide/template-syntax#event-binding)
-section of the [Template Syntax](guide/template-syntax) page).
-Events stream *out* of this property to the receiver identified
-in the template expression to the right of the equal sign.
--->
-A directive property that can be the *target* of event binding
-(read more in the [이벤트 바인딩](guide/template-syntax#이벤트-바인딩)
-section of the [Template Syntax](guide/template-syntax) page).
-Events stream *out* of this property to the receiver identified
-in the template expression to the right of the equal sign.
-=======
 When defining a [directive](guide/glossary#directive), the `@Output` decorator on a directive property makes that property available as a *target* of [event binding](guide/template-syntax#event-binding).
 
 Events stream *out* of this property to the receiver identified
 in the [template expression](guide/glossary#template-expression) to the right of the equal sign.
->>>>>>> 77ff72f9
 
 To learn more, see [input and output properties](guide/template-syntax#inputs-outputs).
 
@@ -691,19 +610,11 @@
 A TypeScript-like syntax that Angular evaluates within
 a [data binding](guide/glossary#data-binding).
 
-<!--
 Read about how to write template expressions
 in the [Template expressions](guide/template-syntax#template-expressions) section
 of the [Template Syntax](guide/template-syntax) page.
-<<<<<<< HEAD
--->
-Read about how to write template expressions
-in the [Template expressions](guide/template-syntax#템플릿-표현식) section
-of the [Template Syntax](guide/template-syntax) page.
-=======
 
 {@a token}
->>>>>>> 77ff72f9
 
 ## Token
 
