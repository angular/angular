<!--
# Ahead-of-time (AOT) compilation
-->
# Ahead-of-Time (AOT) 컴파일러

<!--
An Angular application consists mainly of components and their HTML templates. Because the components and templates provided by Angular cannot be understood by the browser directly, Angular applications require a compilation process before they can run in a browser.

The Angular [ahead-of-time (AOT) compiler](guide/glossary#aot) converts your Angular HTML and TypeScript code into efficient JavaScript code during the build phase _before_ the browser downloads and runs that code. Compiling your application during the build process provides a faster rendering in the browser.

This guide explains how to specify metadata and apply available compiler options to compile your applications efficiently using the AOT compiler.
-->
Angular 애플리케이션은 크게 컴포넌트와 컴포넌트 HTML 템플릿으로 구성됩니다. 그런데 이 컴포넌트와 템플릿은 브라우저가 바로 이해할 수 없기 때문에 Angular 애플리케이션은 브라우저에서 실행되기 전에 컴파일되어야 합니다.

Angular [Ahead-of-time (AOT) 컴파일러](guide/glossary#aot)는 브라우저가 애플리케이션 코드를 받아서 실행하기 _전에_ 미리 HTML 파일과 TypeScript 코드를 브라우저가 실행할 수 있는 JavaScript 코드로 변환합니다.
이 빌드 과정이 있기 때문에 브라우저가 앱을 렌더링하는 시간도 이전보다 빠릅니다.

이 문서는 AOT 컴파일러를 사용할 때 지정할 수 있는 메타데이터와 컴파일러 옵션에 대해 다룹니다.

<div class="alert is-helpful">

  <!--
  <a href="https://www.youtube.com/watch?v=anphffaCZrQ">Watch Alex Rickabaugh explain the Angular compiler</a> at AngularConnect 2019.
  -->
  Alex Rickabaugh가 <a href="https://www.youtube.com/watch?v=anphffaCZrQ">AngularConnect 2019에서 발표한 내용</a>도 확인해 보세요.

</div>

{@a why-aot}

<!--
Here are some reasons you might want to use AOT.

* *Faster rendering*
   With AOT, the browser downloads a pre-compiled version of the application.
   The browser loads executable code so it can render the application immediately, without waiting to compile the app first.

* *Fewer asynchronous requests*
   The compiler _inlines_ external HTML templates and CSS style sheets within the application JavaScript,
   eliminating separate ajax requests for those source files.

* *Smaller Angular framework download size*
   There's no need to download the Angular compiler if the app is already compiled.
   The compiler is roughly half of Angular itself, so omitting it dramatically reduces the application payload.

* *Detect template errors earlier*
   The AOT compiler detects and reports template binding errors during the build step
   before users can see them.

* *Better security*
   AOT compiles HTML templates and components into JavaScript files long before they are served to the client.
   With no templates to read and no risky client-side HTML or JavaScript evaluation,
   there are fewer opportunities for injection attacks.
-->
AOT 컴파일러는 이런 점에서 더 좋습니다.

* *렌더링이 빠릅니다.*
   AOT 컴파일러를 사용하면 애플리케이션을 미리 컴파일해서 제공할 수 있습니다.
   이 코드는 브라우저가 바로 실행할 수 있는 코드이기 때문에 브라우저가 내려받기만 하면 애플리케이션이 따로 빌드될 때까지 기다릴 필요가 없습니다.

* *비동기 요청횟수가 줄어듭니다.*
   컴파일러가 애플리케이션 코드를 JavaScript로 컴파일하면 외부 HTML 템플릿 파일이나 CSS 파일을 모두 _인라인으로_ 변환합니다. 따라서 추가 파일을 내려받기 위해 별도로 ajax 요청을 할 필요가 없습니다.

* *내려받아야 하는 Angular 프레임워크 용량이 줄어듭니다.*
   앱은 이미 컴파일된 상태로 제공되기 때문에 Angular 컴파일러를 내려받아야 할 필요가 없습니다.
   Angular 컴파일러의 용량은 Angular 프레임워크의 절반 정도에 해당되기 때문에, 이 용량만 빼도 브라우저가 내려받아야 하는 용량은 크게 줄어듭니다.

* *템플릿 에러를 더 빠르게 발견할 수 있습니다.*
   AOT 컴파일러는 애플리케이션을 빌드할 때 템플릿 바인딩 에러를 확인하고 에러가 발생했을 때 알려줍니다.
   이 타이밍은 사용자가 앱을 내려받기도 전입니다.

* *더 안전합니다.*
   AOT 컴파일러가 HTML 템플릿과 컴포넌트를 JavaScript 파일로 변환하는 것은 클라이언트가 앱을 내려받는 시점보다 훨씬 이전입니다.
   따라서 템플릿을 추가로 요청하거나 클라이언트쪽에서 위험한 HTML 코드나 JavaScript 코드가 실행될 가능성이 없고, 인젝션 공격의 가능성도더  적습니다.

{@a overview}

<!--
## Choosing a compiler
-->
## 컴파일러 선택하기

<!--
Angular offers two ways to compile your application:
-->
Angular는 두 종류의 컴파일 방식을 제공합니다:

<!--
* **_Just-in-Time_ (JIT)**, which compiles your app in the browser at runtime. This was the default until Angular 8.
* **_Ahead-of-Time_ (AOT)**, which compiles your app and libraries at build time. This is the default since Angular 9.
-->
* **_Just-in-Time_ (JIT)**: 브라우저에서 애플리케이션을 실행하면서 코드를 직접 컴파일하는 방식입니다. Angular 8까지는 기본 컴파일러였습니다.
* **_Ahead-of-Time_ (AOT)**: 브라우저에 애플리케이션 코드를 보내기 전에 미리 컴파일하는 방식입니다. Angular 9부터 기본 컴파일러입니다.

When you run the [`ng build`](cli/build) (build only) or [`ng serve`](cli/serve) (build and serve locally) CLI commands, the type of compilation (JIT or AOT) depends on the value of the `aot` property in your build configuration specified in `angular.json`. By default, `aot` is set to `true` for new CLI apps.

See the [CLI command reference](cli) and [Building and serving Angular apps](guide/build) for more information.

<!--
## How AOT works
-->
## AOT 컴파일러가 동작하는 방식

<!--
The Angular AOT compiler extracts **metadata** to interpret the parts of the application that Angular is supposed to manage.
You can specify the metadata explicitly in **decorators** such as `@Component()` and `@Input()`, or implicitly in the constructor declarations of the decorated classes.
The metadata tells Angular how to construct instances of your application classes and interact with them at runtime.

In the following example, the `@Component()` metadata object and the class constructor tell Angular how to create and display an instance of `TypicalComponent`.
-->
Angular AOT 컴파일러는 애플리케이션을 구성하는 개별 요소를 관리하기 위해 코드에서 **메타데이터(metadata)**를 추출합니다.
그리고 이 메타데이터는 `@Component()`나 `@Input()`과 같이 **데코레이터**를 사용해서 명시적으로 지정할 수 있으며, 클래스 생성자의 인자에도 지정할 수 있습니다.
Angular는 이 메타데이터에 지정된 내용을 바탕으로 애플리케이션 클래스의 인스턴스를 구성하며, 실행시점에 어떻게 동작할지 결정합니다.

아래 코드에서 `TypicalComponent` 클래스에 지정된 `@Component()` 데코레이터가 이 용도로 사용되었습니다.

```typescript
@Component({
  selector: 'app-typical',
  template: '<div>A typical component for {{data.name}}</div>'
)}
export class TypicalComponent {
  @Input() data: TypicalData;
  constructor(private someService: SomeService) { ... }
}
```

<!--
The Angular compiler extracts the metadata _once_ and generates a _factory_ for `TypicalComponent`.
When it needs to create a `TypicalComponent` instance, Angular calls the factory, which produces a new visual element, bound to a new instance of the component class with its injected dependency.
-->
이 코드를 Angular 컴파일러가 처리하면 메타데이터를 추출해서 `TypicalComponent`에 대한 _팩토리_ 를 만듭니다.
그러면 `TypicalComponent`의 인스턴스가 필요한 시점에 Angular가 팩토리를 실행해서 인스턴스를 생성하며, 이렇게 생성된 인스턴스를 의존성으로 주입합니다.

<!--
### Compilation phases
-->
### 컴파일 단계

<!--
There are three phases of AOT compilation.
* Phase 1 is *code analysis*.
   In this phase, the TypeScript compiler and  *AOT collector* create a representation of the source. The collector does not attempt to interpret the metadata it collects. It represents the metadata as best it can and records errors when it detects a metadata syntax violation.

* Phase 2 is *code generation*.
    In this phase, the compiler's `StaticReflector` interprets the metadata collected in phase 1, performs additional validation of the metadata, and throws an error if it detects a metadata restriction violation.

* Phase 3 is *template type checking*.
   In this optional phase, the Angular *template compiler* uses the TypeScript compiler to validate the binding expressions in templates. You can enable this phase explicitly by setting the `fullTemplateTypeCheck` configuration option; see [Angular compiler options](guide/angular-compiler-options).
-->
AOT 컴파일러는 3단계로 동작합니다.

* 1단계는 *코드 분석* 단계입니다.
   TypeScript 컴파일러와 *AOT 콜렉터* 가 소스 코드에서 필요한 정보를 수집합니다. 이 단계에서 콜렉터가 메타데이터를 직접 처리하지는 않으며, 단지 수집하기만 합니다. 그리고 이렇게 수집한 메타데이터를 최적화하는데, 메타데이터 문법이 잘못되면 이 단계에서 에러를 발생시킵니다.

* 2단계는 *코드 생성* 단계입니다.
   1단계에서 수집한 메타데이터를 컴파일러의 `StaticReflector`가 처리하면서 메타데이터 유효성을 추가로 검사합니다. 이 때 에러가 추가로 발견되면 역시 에러를 발생시킵니다.

* 3단계는 *템플릿 문법 체크* 단계입니다.
   이 단계는 생략될 수 있습니다. 이 단계에서는 Angular *템플릿 컴파일러*가 TypeScript 컴파일러를 사용해서 템플릿에 사용된 바인딩 표현식을 검증합니다.

<!--
### Metadata restrictions
-->
### 메타데이터의 제약사항

<!--
You write metadata in a _subset_ of TypeScript that must conform to the following general constraints:

* Limit [expression syntax](#expression-syntax) to the supported subset of JavaScript.
* Only reference exported symbols after [code folding](#code-folding).
* Only call [functions supported](#supported-functions) by the compiler.
* Decorated and data-bound class members must be public.

For additional guidelines and instructions on preparing an application for AOT compilation, see [Angular: Writing AOT-friendly applications](https://medium.com/sparkles-blog/angular-writing-aot-friendly-applications-7b64c8afbe3f).
-->
메타데이터는 TypeScript의 _하위 집합(subset)_ 이며 보통 다음과 같은 제약사항이 있습니다:

1. JavaScript 문법 중 [표현식(expression syntax)](#expression-syntax)은 일부만 사용할 수 있습니다.
2. [코드를 폴딩](#code-folding)한 이후에 존재하는 심볼만 참조할 수 있습니다.
3. 컴파일러가 지원하는 [일부 함수](#supported-functions)만 사용할 수 있습니다.
4. 데코레이터가 사용되거나 데이터 바인딩되는 클래스 멤버는 public으로 지정되어야 합니다.

메타데이터의 제약사항이나 애플리케이션을 AOT 빌드하기 위해 필요한 내용에 대해 더 알아보려면 [Angular: Writing AOT-friendly applications](https://medium.com/sparkles-blog/angular-writing-aot-friendly-applications-7b64c8afbe3f) 글을 참고하세요.

<div class="alert is-helpful">

<!--
Errors in AOT compilation commonly occur because of metadata that does not conform to the compiler's requirements (as described more fully below).
For help in understanding and resolving these problems, see [AOT Metadata Errors](guide/aot-metadata-errors).
-->
AOT 컴파일 과정 중 발생하는 에러의 원인은 일반적으로 컴파일러에 필요한 정보가 일부 입력되지 않았기 때문입니다 (아래에서 자세하게 설명합니다).
에러가 왜 발생했는지, 어떻게 해결해야 하는지 알아보려면 [AOT 메타데이터 에러](guide/aot-metadata-errors) 문서를 참고하세요.

</div>

<!--
### Configuring AOT compilation
-->
### AOT 컴파일 설정하기

<!--
You can provide options in the [TypeScript configuration file](guide/typescript-configuration) that controls the compilation process. See [Angular compiler options](guide/angular-compiler-options) for a complete list of available options.
-->
컴파일 옵션은 [TypeScript 환경 설정 파일](guide/typescript-configuration)에 지정합니다. 사용할 수 있는 옵션 목록은 [Angular 컴파일러 옵션](guide/angular-compiler-options) 문서를 참고하세요.

<!--
## Phase 1: Code analysis
-->
## 1단계: 분석

<!--
The TypeScript compiler does some of the analytic work of the first phase. It emits the `.d.ts` _type definition files_ with type information that the AOT compiler needs to generate application code.
At the same time, the AOT **collector** analyzes the metadata recorded in the Angular decorators and outputs metadata information in **`.metadata.json`** files, one per `.d.ts` file.

You can think of `.metadata.json` as a diagram of the overall structure of a decorator's metadata, represented as an [abstract syntax tree (AST)](https://en.wikipedia.org/wiki/Abstract_syntax_tree).
-->
첫번째 단계에서는 TypeScript 컴파일러가 분석과 관련된 작업을 합니다. TypeScript 컴파일러가 코드를 컴파일하고 나면 _타입 정의 파일_ 인 `.d.ts` 파일이 생성되며, 이 정보는 이후에 AOT 컴파일러가 애플리케이션 코드를 생성할 때 사용합니다.

그리고 이 때 AOT **_콜렉터(collector)_**가 각 `.d.ts` 파일에 있는 Angular 데코레이터의 메타데이터를 분석하고 분석한 내용을 **`.metadata.json`** 파일로 생성합니다.

`.metadata.json` 파일은 데코레이터의 메타데이터를 나타내는 청사진이라고도 볼 수 있습니다. [추상 구문 트리(abstract syntax tree, AST)](https://en.wikipedia.org/wiki/Abstract_syntax_tree)를 참고하세요.

<div class="alert is-helpful">

<!--
Angular's [schema.ts](https://github.com/angular/angular/blob/master/packages/compiler-cli/src/metadata/schema.ts)
describes the JSON format as a collection of TypeScript interfaces.
-->
Angular가 생성하는 [schema.ts](https://github.com/angular/angular/blob/master/packages/compiler-cli/src/metadata/schema.ts) 파일은 TypeScript 인터페이스를 JSON 형식으로 기술하는 파일입니다.

</div>

{@a expression-syntax}
<!--
### Expression syntax limitations
-->
### 표현식(Expression syntax)의 한계

<!--
The AOT collector only understands a subset of JavaScript.
Define metadata objects with the following limited syntax:
-->
Angular _콜렉터(collector)_ 는 JavaScript의 하위집합이며 JavaScript 문법 중 일부만 처리할 수 있습니다.
그래서 메타데이터에는 다음과 같은 문법만 허용됩니다:

<style>
  td, th {vertical-align: top}
</style>

<!--
<table>
  <tr>
    <th>Syntax</th>
    <th>Example</th>
  </tr>
  <tr>
    <td>Literal object </td>
    <td><code>{cherry: true, apple: true, mincemeat: false}</code></td>
  </tr>
  <tr>
    <td>Literal array  </td>
    <td><code>['cherries', 'flour', 'sugar']</code></td>
  </tr>
  <tr>
    <td>Spread in literal array</td>
    <td><code>['apples', 'flour', ...the_rest]</code></td>
  </tr>
   <tr>
    <td>Calls</td>
    <td><code>bake(ingredients)</code></td>
  </tr>
   <tr>
    <td>New</td>
    <td><code>new Oven()</code></td>
  </tr>
   <tr>
    <td>Property access</td>
    <td><code>pie.slice</code></td>
  </tr>
   <tr>
    <td>Array index</td>
    <td><code>ingredients[0]</code></td>
  </tr>
   <tr>
    <td>Identity reference</td>
    <td><code>Component</code></td>
  </tr>
   <tr>
    <td>A template string</td>
    <td><code>`pie is ${multiplier} times better than cake`</code></td>
   <tr>
    <td>Literal string</td>
    <td><code>pi</code></td>
  </tr>
   <tr>
    <td>Literal number</td>
    <td><code>3.14153265</code></td>
  </tr>
   <tr>
    <td>Literal boolean</td>
    <td><code>true</code></td>
  </tr>
   <tr>
    <td>Literal null</td>
    <td><code>null</code></td>
  </tr>
   <tr>
    <td>Supported prefix operator </td>
    <td><code>!cake</code></td>
  </tr>
   <tr>
    <td>Supported binary operator </td>
    <td><code>a+b</code></td>
  </tr>
   <tr>
    <td>Conditional operator</td>
    <td><code>a ? b : c</code></td>
  </tr>
   <tr>
    <td>Parentheses</td>
    <td><code>(a+b)</code></td>
  </tr>
</table>
-->
<table>
  <tr>
    <th>문법</th>
    <th>예</th>
  </tr>
  <tr>
    <td>객체 리터럴</td>
    <td><code>{cherry: true, apple: true, mincemeat: false}</code></td>
  </tr>
  <tr>
    <td>배열 리터럴</td>
    <td><code>['cherries', 'flour', 'sugar']</code></td>
  </tr>
  <tr>
    <td>배열 안에 사용된 전개 연산자</td>
    <td><code>['apples', 'flour', ...the_rest]</code></td>
  </tr>
   <tr>
    <td>함수 실행</td>
    <td><code>bake(ingredients)</code></td>
  </tr>
   <tr>
    <td>New</td>
    <td><code>new Oven()</code></td>
  </tr>
   <tr>
    <td>프로퍼티 참조</td>
    <td><code>pie.slice</code></td>
  </tr>
   <tr>
    <td>배열 인덱스 참조</td>
    <td><code>ingredients[0]</code></td>
  </tr>
   <tr>
    <td>타입 참조</td>
    <td><code>Component</code></td>
  </tr>
   <tr>
    <td>템플릿 문자열</td>
    <td><code>`pie is ${multiplier} times better than cake`</code></td>
   <tr>
    <td>문자열 리터럴</td>
    <td><code>pi</code></td>
  </tr>
   <tr>
    <td>숫자 리터럴</td>
    <td><code>3.14153265</code></td>
  </tr>
   <tr>
    <td>불리언 리터럴</td>
    <td><code>true</code></td>
  </tr>
   <tr>
    <td>null 리터럴</td>
    <td><code>null</code></td>
  </tr>
   <tr>
    <td>접두사 연산자</td>
    <td><code>!cake</code></td>
  </tr>
   <tr>
    <td>바이너리 연산자</td>
    <td><code>a+b</code></td>
  </tr>
   <tr>
    <td>조건 연산자</td>
    <td><code>a ? b : c</code></td>
  </tr>
   <tr>
    <td>괄호</td>
    <td><code>(a+b)</code></td>
  </tr>
</table>


<!--
If an expression uses unsupported syntax, the collector writes an error node to the `.metadata.json` file.
The compiler later reports the error if it needs that piece of metadata to generate the application code.
-->
만약 이 목록에 해당되지 않은 표현식이 사용되면 _콜렉터_ 가 처리할 수 없기 때문에 에러기 발생하며 `.metadata.json` 파일도 정상적으로 생성되지 않습니다. 결국 애플리케이션 코드를 빌드할 때 에러가 발생합니다.

<div class="alert is-helpful">

<!--
 If you want `ngc` to report syntax errors immediately rather than produce a `.metadata.json` file with errors, set the `strictMetadataEmit` option in the TypeScript configuration file.
-->
`.metadata.json` 파일에 에러를 출력하는 대신 `ngc`에서 직접 문법 에러가 발생하게 하려면 TypeScript 설정 파일에 `strictMetadataEmit` 옵션을 다음과 같이 설정하세요.

```
  "angularCompilerOptions": {
   ...
   "strictMetadataEmit" : true
 }
```

<!--
Angular libraries have this option to ensure that all Angular `.metadata.json` files are clean and it is a best practice to do the same when building your own libraries.
-->
Angular가 제공하는 라이브러리는 모두 이 옵션을 사용하기 때문에 Angular에서 제공하는 모든 `.metadata.json` 파일은 에러 없이 깔끔한 상태입니다. 커스텀 라이브러리를 만드는 경우에도 활용해 보세요.

</div>

{@a function-expression}
{@a arrow-functions}
<!--
### No arrow functions
-->
### 화살표 함수는 사용할 수 없습니다.

<!--
The AOT compiler does not support [function expressions](https://developer.mozilla.org/en-US/docs/Web/JavaScript/Reference/Operators/function)
and [arrow functions](https://developer.mozilla.org/en-US/docs/Web/JavaScript/Reference/Functions/Arrow_functions), also called _lambda_ functions.

Consider the following component decorator:
-->
AOT 컴파일러는 [함수 표현식](https://developer.mozilla.org/en-US/docs/Web/JavaScript/Reference/Operators/function)과 [화살표 함수 (람다 함수)](https://developer.mozilla.org/en-US/docs/Web/JavaScript/Reference/Functions/Arrow_functions)를 지원하지 않습니다.

다음과 같은 컴포넌트 데코레이터가 있다고 합시다:

```typescript
@Component({
  ...
  providers: [{provide: server, useFactory: () => new Server()}]
})
```

<!--
The AOT collector does not support the arrow function, `() => new Server()`, in a metadata expression.
It generates an error node in place of the function.
When the compiler later interprets this node, it reports an error that invites you to turn the arrow function into an _exported function_.

You can fix the error by converting to this:
-->
이 코드에는 AOT 콜렉터가 지원하지 않는 화살표 함수가 `() => new Server()`와 같이 사용되었습니다.
그러면 이 코드는 제대로 변환되지 못하고 에러 노드로 처리됩니다.
그리고 이후에 컴파일러가 이 노드를 처리할 때 에러가 발생하기 때문에, 이 화살표 함수는 _export가 사용된 함수_ 로 변경되어야 합니다.

이 에러는 다음과 같이 수정하면 해결할 수 있습니다:

```typescript
export function serverFactory() {
  return new Server();
}

@Component({
  ...
  providers: [{provide: server, useFactory: serverFactory}]
})
```

<!--
In version 5 and later, the compiler automatically performs this rewriting while emitting the `.js` file.
-->
Angular 5버전 부터는 `.js` 파일을 생성할 때 이 문제를 자동으로 처리합니다.

{@a exported-symbols}
{@a code-folding}
<!--
### Code folding
-->
### 코드 폴딩 (Code Folding)

<!--
The compiler can only resolve references to **_exported_** symbols.
The collector, however, can evaluate an expression during collection and record the result in the `.metadata.json`, rather than the original expression.
This allows you to make limited use of non-exported symbols within expressions.

For example, the collector can evaluate the expression `1 + 2 + 3 + 4` and replace it with the result, `10`.
This process is called _folding_. An expression that can be reduced in this manner is _foldable_.
-->
AOT 컴파일러는 **_export_** 키워드가 사용된 심볼만 참조할 수 있습니다.
하지만 다행히도 _콜렉터_ 는 _폴딩_ 이라는 것을 통해 `export` 키워드가 사용되지 않은 심볼도 제한적으로 참조할 수 있습니다.

_콜렉터_ 는 콜렉션 단계에서 표현식을 평가하고 그 결과를 `.metadata.json` 파일에 기록하는데, 이 때 원래 코드를 약간 변형해서 기록합니다.

예를 들어 _콜렉터_ 가 `1 + 2 + 3 + 4` 라는 표현식을 평가하고 나면 `.metadata.json` 파일에는 이 내용을 `10`으로 기록합니다.

이 과정을 _폴딩(folding)_ 이라고 합니다. 그리고 이 과정이 적용될 수 있는 코드를 _폴딩할 수 있는(foldable)_ 코드라고 합니다.

{@a var-declaration}
<!--
The collector can evaluate references to module-local `const` declarations and initialized `var` and `let` declarations, effectively removing them from the `.metadata.json` file.

Consider the following component definition:
-->
콜렉터는 모듈 파일에 로컬 변수로 선언된 `const`, `var`, `let` 변수들을 참조할 수 있으며, 코드가 처리되어 `.metadata.json` 파일에 기록될 때는 이 코드가 모두 폴딩되면서 제거됩니다.

다음과 같이 정의된 컴포넌트가 있다고 합시다:

```typescript
const template = '<div>{{hero.name}}</div>';

@Component({
  selector: 'app-hero',
  template: template
})
export class HeroComponent {
  @Input() hero: Hero;
}
```

<!--
The compiler could not refer to the `template` constant because it isn't exported.
The collector, however, can fold the `template` constant into the metadata definition by in-lining its contents.
The effect is the same as if you had written:
-->
컴파일러는 이 코드에 선언된 `template` 변수를 참조할 수 없습니다. 왜냐하면 이 변수에 `export` 키워드가 사용되지 않았기 때문입니다.

하지만 _콜렉터_ 는 `template` 변수를 _폴딩_ 해서 컴포넌트 메타데이터 안으로 집어넣을 수 있습니다.
결과적으로 이 코드는 아래 코드와 같습니다:

```typescript
@Component({
  selector: 'app-hero',
  template: '<div>{{hero.name}}</div>'
})
export class HeroComponent {
  @Input() hero: Hero;
}
```

<!--
There is no longer a reference to `template` and, therefore, nothing to trouble the compiler when it later interprets the _collector's_ output in `.metadata.json`.

You can take this example a step further by including the `template` constant in another expression:
-->
이 코드에는 `template`이라는 변수가 없으며, _콜렉터_ 가 생성한 `.metadata.json` 파일을 사용하는 컴파일러도 정상적으로 실행됩니다.

그리고 이와 비슷한 방식으로 다음과 같은 코드도 정상적으로 처리됩니다:

```typescript
const template = '<div>{{hero.name}}</div>';

@Component({
  selector: 'app-hero',
  template: template + '<div>{{hero.title}}</div>'
})
export class HeroComponent {
  @Input() hero: Hero;
}
```
<!--
The collector reduces this expression to its equivalent _folded_ string:
-->
이 코드의 템플릿을 콜렉터가 처리하고 나면 다음과 같이 _폴딩 된_ 문자열로 변환됩니다:

```
'<div>{{hero.name}}</div><div>{{hero.title}}</div>'
```

<!--
#### Foldable syntax
-->
#### 폴딩할 수 있는 문법

<!--
The following table describes which expressions the collector can and cannot fold:
-->
콜렉터가 폴딩할 수 있는 문법에는 어떤 것들이 있는지 확인해 보세요:

<style>
  td, th {vertical-align: top}
</style>

<!--
<table>
  <tr>
    <th>Syntax</th>
    <th>Foldable</th>
  </tr>
  <tr>
    <td>Literal object </td>
    <td>yes</td>
  </tr>
  <tr>
    <td>Literal array  </td>
    <td>yes</td>
  </tr>
  <tr>
    <td>Spread in literal array</td>
    <td>no</td>
  </tr>
   <tr>
    <td>Calls</td>
    <td>no</td>
  </tr>
   <tr>
    <td>New</td>
    <td>no</td>
  </tr>
   <tr>
    <td>Property access</td>
    <td>yes, if target is foldable</td>
  </tr>
   <tr>
    <td>Array index</td>
    <td> yes, if target and index are foldable</td>
  </tr>
   <tr>
    <td>Identity reference</td>
    <td>yes, if it is a reference to a local</td>
  </tr>
   <tr>
    <td>A template with no substitutions</td>
    <td>yes</td>
  </tr>
   <tr>
    <td>A template with substitutions</td>
    <td>yes, if the substitutions are foldable</td>
  </tr>
   <tr>
    <td>Literal string</td>
    <td>yes</td>
  </tr>
   <tr>
    <td>Literal number</td>
    <td>yes</td>
  </tr>
   <tr>
    <td>Literal boolean</td>
    <td>yes</td>
  </tr>
   <tr>
    <td>Literal null</td>
    <td>yes</td>
  </tr>
   <tr>
    <td>Supported prefix operator </td>
    <td>yes, if operand is foldable</td>
  </tr>
   <tr>
    <td>Supported binary operator </td>
    <td>yes, if both left and right are foldable</td>
  </tr>
   <tr>
    <td>Conditional operator</td>
    <td>yes, if condition is foldable </td>
  </tr>
   <tr>
    <td>Parentheses</td>
    <td>yes, if the expression is foldable</td>
  </tr>
</table>
-->
<table>
  <tr>
    <th>문법</th>
    <th>폴딩 가능 여부</th>
  </tr>
  <tr>
    <td>객체 리터럴</td>
    <td>가능</td>
  </tr>
  <tr>
    <td>배열 리터럴</td>
    <td>가능</td>
  </tr>
  <tr>
    <td>배열 안에 사용된 전개 연산자</td>
    <td>불가</td>
  </tr>
   <tr>
    <td>함수 실행</td>
    <td>불가</td>
  </tr>
   <tr>
    <td>New</td>
    <td>불가</td>
  </tr>
   <tr>
    <td>프로퍼티 참조</td>
    <td>대상이 폴딩 가능한 경우에 가능</td>
  </tr>
   <tr>
    <td>배열 인덱스 참조</td>
    <td>대상과 인덱스가 폴딩 가능한 경우에 가능</td>
  </tr>
   <tr>
    <td>타입 참조</td>
    <td>로컬에서 참조하는 경우 가능</td>
  </tr>
   <tr>
    <td>문자열 바인딩이 없는 템플릿 문자열</td>
    <td>가능</td>
  </tr>
   <tr>
    <td>문자열 바인딩이 있는 템플릿 문자열</td>
    <td>삽입되는 템플릿이 폴딩 가능한 경우에 가능</td>
  </tr>
   <tr>
    <td>문자열 리터럴</td>
    <td>가능</td>
  </tr>
   <tr>
    <td>숫자 리터럴</td>
    <td>가능</td>
  </tr>
   <tr>
    <td>불리언 리터럴</td>
    <td>가능</td>
  </tr>
   <tr>
    <td>null 리터럴</td>
    <td>가능</td>
  </tr>
   <tr>
    <td>접두사 연산자</td>
    <td>연산자가 폴딩 가능한 경우에 가능</td>
  </tr>
   <tr>
    <td>바이너리 연산자</td>
    <td>연산자 양쪽 항목이 모두 폴딩 가능한 경우에 가능</td>
  </tr>
   <tr>
    <td>조건 연산자</td>
    <td>조건이 폴딩 가능한 경우에 가능</td>
  </tr>
   <tr>
    <td>괄호</td>
    <td>표현식이 폴딩 가능한 경우에 가능</td>
  </tr>
</table>

<!--
If an expression is not foldable, the collector writes it to `.metadata.json` as an [AST](https://en.wikipedia.org/wiki/Abstract_syntax_tree) for the compiler to resolve.
-->
표현식이 폴딩될 수 없는 경우에는 콜렉터가 이 코드를 [AST](https://en.wikipedia.org/wiki/Abstract_syntax_tree) 형식으로 `.metadata.json`에 생성하며, 이 결과물은 이후에 AOT 컴파일러가 처리합니다.

<!--
## Phase 2: code generation
-->
## 2단계: 코드 생성

<!--
The collector makes no attempt to understand the metadata that it collects and outputs to `.metadata.json`.
It represents the metadata as best it can and records errors when it detects a metadata syntax violation.
It's the compiler's job to interpret the `.metadata.json` in the code generation phase.

The compiler understands all syntax forms that the collector supports, but it may reject _syntactically_ correct metadata if the _semantics_ violate compiler rules.
-->
_콜렉터_ 는 메타데이터를 이해하는 것이 아니라 메타데이터를 찾아서 `.metadata.json`에 모으는 역할만 합니다.
그리고 이 과정에서 메타데이터에 사용된 문법에 오류가 있는지도 검사합니다.
`.mdtadata.json` 파일을 해석해서 코드를 생성하는 것은 컴파일러의 역할입니다.

콜렉터가 처리할 수 있는 문법은 컴파일러도 모두 처리할 수 있습니다. 다만, _문법_ 은 맞지만 _잘못_ 사용된 메타데이터는 컴파일러가 처리하면서 에러로 판단할 수 있습니다.

<!--
### Public symbols
-->
### public 심볼

<!--
The compiler can only reference _exported symbols_.

* Decorated component class members must be public. You cannot make an `@Input()` property private or protected.
* Data bound properties must also be public.
-->
컴파일러는 _파일 외부로 오픈된(exported) 심볼_ 만 참조할 수 있습니다.

* 컴포넌트 클래스 멤버 중 데코레이터가 사용된 멤버는 반드시 public이어야 합니다. 그래서 `@Input()` 프로퍼티도 private이나 protected로 지정되면 안됩니다.
* 데이터 바인딩으로 연결된 프로퍼티도 반드시 public이어야 합니다.

<!--
```typescript
// BAD CODE - title is private
@Component({
  selector: 'app-root',
  template: '<h1>{{title}}</h1>'
})
export class AppComponent {
  private title = 'My App'; // Bad
}
```
-->
```typescript
// BAD CODE - title이 private으로 지정되었습니다.
@Component({
  selector: 'app-root',
  template: '<h1>{{title}}</h1>'
})
export class AppComponent {
  private title = 'My App'; // Bad
}
```

{@a supported-functions}

<!--
### Supported classes and functions
-->
### 클래스, 함수 지원

<!--
The collector can represent a function call or object creation with `new` as long as the syntax is valid.
The compiler, however, can later refuse to generate a call to a _particular_ function or creation of a _particular_ object.

The compiler can only create instances of certain classes, supports only core decorators, and only supports calls to macros (functions or static methods) that return expressions.
* New instances

   The compiler only allows metadata that create instances of the class `InjectionToken` from `@angular/core`.

* Supported decorators

   The compiler only supports metadata for the [Angular decorators in the `@angular/core` module](api/core#decorators).

* Function calls

   Factory functions must be exported, named functions.
   The AOT compiler does not support lambda expressions ("arrow functions") for factory functions.
-->
콜렉터는 함수 실행이나 `new` 키워드를 사용한 객체 생성 문법을 지원합니다.
하지만 _일부_ 함수나 _일부_ 객체 생성 코드는 컴파일러가 처리하지 않는 경우도 있습니다.

컴파일러는 특정 클래스의 인스턴스를 생성하거나 코어 데코레이터만 지원하며, 표현식을 반환하는 매크로(함수나 static 메소드)만을 지원합니다.

* 인스턴스 생성

    `@angular/core`가 제공하는 `InjectionToken` 클래스의 인스턴스 생성만 가능합니다.

* 사용할 수 있는 데코레이터

    [`@angular/core` 모듈에 있는 Angular 데코레이터](api/core#decorators)만 지원합니다.

* 함수 실행

   팩토리 함수는 반드시 `export`로 지정되어야 하며, 함수의 이름이 있어야 합니다.
   이 때 람다 표현식(lambda expressions, arrow functions)은 사용할 수 없습니다.

{@a function-calls}
<!--
### Functions and static method calls
-->
### 함수 실행, 스태틱 메소드 실행

<!--
The collector accepts any function or static method that contains a single `return` statement.
The compiler, however, only supports macros in the form of functions or static methods that return an *expression*.

For example, consider the following function:
-->
콜렉터는 일반 함수나 `return` 구문이 하나만 있는 스태틱 메소드를 처리할 수 있습니다.
하지만 컴파일러는 *표현식(expression)*을 반환하는 함수나 스태틱 메소드만 지원합니다.

다음과 같은 함수가 있다고 합시다:

```typescript
export function wrapInArray<T>(value: T): T[] {
  return [value];
}
```

<!--
You can call the `wrapInArray` in a metadata definition because it returns the value of an expression that conforms to the compiler's restrictive JavaScript subset.
-->
그러면 이 `wrapInArray` 함수를 메타데이터 정의에 사용할 수 있습니다. 왜냐하면 이 함수는 컴파일러가 처리할 수 있는 형태의 결과물을 반환하기 때문입니다.

<!--
You might use  `wrapInArray()` like this:
-->
그래서 이 함수는 이렇게 사용할 수 있습니다:

```typescript
@NgModule({
  declarations: wrapInArray(TypicalComponent)
})
export class TypicalModule {}
```

<!--
The compiler treats this usage as if you had written:
-->
이 코드는 다음 코드와 동일하게 처리됩니다.

```typescript
@NgModule({
  declarations: [TypicalComponent]
})
export class TypicalModule {}
```

<!--
The Angular [`RouterModule`](api/router/RouterModule) exports two macro static methods, `forRoot` and `forChild`, to help declare root and child routes.
Review the [source code](https://github.com/angular/angular/blob/master/packages/router/src/router_module.ts#L139 "RouterModule.forRoot source code")
for these methods to see how macros can simplify configuration of complex [NgModules](guide/ngmodules).
-->
Angular [`RouterModule`](api/router/RouterModule)가 제공하는 메소드 중 애플리케이션의 최상위 라우팅을 정의하는 `forRoot`와 자식 라우팅을 정의하는 `forChild`가 정적 매크로 메소드입니다.
[NgModules](guide/ngmodules) 설정이 복잡할 때 매크로 함수를 활용하면 이 설정을 좀 더 간단하게 작성할 수 있습니다. [소스 코드](https://github.com/angular/angular/blob/master/packages/router/src/router_module.ts#L139 "RouterModule.forRoot source code")를 보면서 내용을 확인해 보세요.

{@a metadata-rewriting}

<!--
### Metadata rewriting
-->
### 메타데이터 재구축

<!--
The compiler treats object literals containing the fields `useClass`, `useValue`, `useFactory`, and `data` specially, converting the expression initializing one of these fields into an exported variable that replaces the expression.
This process of rewriting these expressions removes all the restrictions on what can be in them because
the compiler doesn't need to know the expression's value&mdash;it just needs to be able to generate a reference to the value.
-->
AOT 컴파일러는 메타데이터에 사용된 `useClass`, `useValue`, `useFactory`에 사용된 객체 리터럴과 `data` 프로퍼티를 처리해서 각각 `export`로 지정된 변수로 변환합니다.
컴파일러는 이 필드에 사용된 표현식 자체를 알 필요는 없습니다. 단순하게 결과만 참조하면 됩니다.

<!--
You might write something like:
-->
다음과 같은 코드가 있다고 합시다:

```typescript
class TypicalServer {

}

@NgModule({
  providers: [{provide: SERVER, useFactory: () => TypicalServer}]
})
export class TypicalModule {}
```

<!--
Without rewriting, this would be invalid because lambdas are not supported and `TypicalServer` is not exported.
To allow this, the compiler automatically rewrites this to something like:
-->
메타데이터 재구축 과정이 없다면 이 코드는 처리되지 않습니다. 왜나하면 AOT 컴파일러는 람다 함수를 지원하지 않으며, `TypicalServer` 클래스도 `export`로 지정되지 않았기 때문입니다.
하지만 이 코드는 메타데이터 재구축 과정을 거치면서 다음과 같이 변환됩니다:

```typescript
class TypicalServer {

}

export const ɵ0 = () => new TypicalServer();

@NgModule({
  providers: [{provide: SERVER, useFactory: ɵ0}]
})
export class TypicalModule {}
```

<!--
This allows the compiler to generate a reference to `ɵ0` in the factory without having to know what the value of `ɵ0` contains.

The compiler does the rewriting during the emit of the `.js` file.
It does not, however, rewrite the `.d.ts` file, so TypeScript doesn't recognize it as being an export. and it does not interfere with the ES module's exported API.
-->



{@a binding-expression-validation}
<!--
## Phase 3: Template type checking
-->
### 3단계: 템플릿 타입 체크

<!--
One of the Angular compiler's most helpful features is the ability to type-check expressions within templates, and catch any errors before they cause crashes at runtime.
In the template type-checking phase, the Angular template compiler uses the TypeScript compiler to validate the binding expressions in templates.

Enable this phase explicitly by adding the compiler option `"fullTemplateTypeCheck"` in the `"angularCompilerOptions"` of the project's TypeScript configuration file
(see [Angular Compiler Options](guide/angular-compiler-options)).
-->
템플릿 표현식에 사용된 코드의 타입을 체크하는 기능은 Angular 컴파일러가 제공하는 기능 중 가장 훌륭한 기능이라고도 할 수 있습니다.
이 기능을 활용하면 실행 시점에 발생하는 문제로 앱이 종료되는 것을 미리 방지할 수 있기 때문입니다.
이 단계에서는 Angular 템플릿 컴파일러가 TypeScript 컴파일러를 활용해서 템플릿에 사용된 바인딩 표현식의 유효성을 검증합니다.

이 단계는 프로젝트의 환경설정 파일의 컴파일러 옵션 섹션인 `"angularCompilerOptions"`에 `"fullTemplateTypeCheck"` 옵션을 지정하면 명시적으로 활성화할 수 있습니다.
자세한 내용은 [Angular 컴파일러 옵션](guide/angular-compiler-options) 문서를 참고하세요.

<div class="alert is-helpful">

<!--
In [Angular Ivy](guide/ivy), the template type checker has been completely rewritten to be more capable as well as stricter, meaning it can catch a variety of new errors that the previous type checker would not detect.

As a result, templates that previously compiled under View Engine can fail type checking under Ivy. This can happen because Ivy's stricter checking catches genuine errors, or because application code is not typed correctly, or because the application uses libraries in which typings are inaccurate or not specific enough.

This stricter type checking is not enabled by default in version 9, but can be enabled by setting the `strictTemplates` configuration option.
We do expect to make strict type checking the default in the future.

For more information about type-checking options, and about improvements to template type checking in version 9 and above, see [Template type checking](guide/template-typecheck).
-->
[Angular Ivy](guide/ivy)에 사용된 템플릿 타입 체커는 이전 버전보다 강력한 룰을 적용할 수 있도록 완전히 새로 작성되었습니다.
이제는 이전 버전에서 발견하지 못했던 에러도 확실하게 검출할 수 있습니다.

다만, 이렇게 변경되면서 이전의 View Engine에서 정상 컴파일되었던 템플릿이 Ivy에서는 컴파일되지 않을 수 있습니다.
이것은 새로운 템플릿 엔진인 Angular Ivy가 검사하는 룰이 좀 더 강력해진 것이 직접적인 원인이지만, 애플리케이션 코드의 타입이 제대로 지정되지 않았거나, 타입정보가 부족한 라이브러리를 사용했기 때문에 발생하는 문제일 수도 있습니다.

Angular 9버전의 기본 설정은 좀 더 깐깐한 타입 체크 기능을 사용하지 않는 것입니다.
아직까지는 컴파일러 설정 파일에 `strictTemplates` 옵션을 지정해야 활성화할 수 있지만, 언젠가는 이 방식이 기본이 되기를 바랍니다.

For more information about type-checking options, and about improvements to template type checking in version 9 and above, see [Template type checking](guide/template-typecheck).

</div>

<!--
Template validation produces error messages when a type error is detected in a template binding
expression, similar to how type errors are reported by the TypeScript compiler against code in a `.ts`
file.

For example, consider the following component:
-->
템플릿의 유효성을 검사하다가 에러가 발생하면 이 에러가 어디서 발생했는지 콘솔에 표시됩니다.
TypeScript 컴파일러로 `.ts` 파일을 컴파일하다가 에러를 확인하는 것과 비슷합니다.

다음과 같은 컴포넌트 코드를 봅시다:

```typescript
  @Component({
    selector: 'my-component',
    template: '{{person.addresss.street}}'
  })
  class MyComponent {
    person?: Person;
  }
```

<!--
This produces the following error:
-->
이 컴포넌트의 템플릿에서 발생하는 에러는 다음과 같이 표시됩니다:

```
  my.component.ts.MyComponent.html(1,1): : Property 'addresss' does not exist on type 'Person'. Did you mean 'address'?
```

<!--
The file name reported in the error message, `my.component.ts.MyComponent.html`, is a synthetic file
generated by the template compiler that holds contents of the `MyComponent` class template.
The compiler never writes this file to disk.
The line and column numbers are relative to the template string in the `@Component` annotation of the class, `MyComponent` in this case.
If a component uses `templateUrl` instead of `template`, the errors are reported in the HTML file referenced by the `templateUrl` instead of a synthetic file.

The error location is the beginning of the text node that contains the interpolation expression with the error.
If the error is in an attribute binding such as `[value]="person.address.street"`, the error
location is the location of the attribute that contains the error.

The validation uses the TypeScript type checker and the options supplied to the TypeScript compiler to control how detailed the type validation is.
For example, if the `strictTypeChecks` is specified, the error
// ```my.component.ts.MyComponent.html(1,1): : Object is possibly 'undefined'```
is reported as well as the above error message.
-->
에러 메시지에 표시된 파일 이름은 `my.component.ts.MyComponent.html`인데, 이 내용을 해석해 보면 `MyComponent` 클래스가 정의된 코드의 템플릿에서 에러가 발생했다는 것을 확인할 수 있습니다.
컴파일러는 템플릿 파일을 디스크에 따로 저장하지 않습니다.
그리고 에러 메시지로 출력되는 에러 위치는 `@Component` 어노테이션을 기준으로 한 상대 위치로 표시됩니다.
컴포넌트에 `template` 대신 `templateUrl`을 사용했다면, 에러 메시지는 컴포넌트 클래스 파일 대신 HTML 파일을 가리키는 방식으로 출력됩니다.

위 코드에서 에러가 발생한 위치는 문자열 바인딩이 사용된 첫번째 텍스트 노드입니다.
에러가 `[value]="person.address.street"`와 같은 어트리뷰트 바인딩에서 발생했다면 에러가 발생한 위치로 어트리뷰트의 위치가 표시됩니다.

템플릿 표현식의 유효성을 검사하는 로직은 TypeScript가 제공하는 타입 체커를 활용하기 때문에 TypeScript 컴파일러에 사용할 수 있는 옵션은 이 단계에서도 사용할 수 있습니다.
그래서 `strictTypeChecks` 옵션이 지정되면 위 코드를 처리하면서
```my.component.ts.MyComponent.html(1,1): : Object is possibly 'undefined'```
라는 에러가 출력됩니다.


<!--
### Type narrowing
-->
### 타입 구체화하기

<!--
The expression used in an `ngIf` directive is used to narrow type unions in the Angular
template compiler, the same way the `if` expression does in TypeScript.
For example, to avoid `Object is possibly 'undefined'` error in the template above, modify it to only emit the interpolation if the value of `person` is initialized as shown below:
-->
템플릿 표현식에 사용된 `ngIf`는 TypeScript 코드에 사용하는 `if`와 마찬가지로 타입을 구체화하는 역할을 합니다.
그래서 위에서 살펴본 템플릿에서 발생하는 `Object is possibly 'undefined'` 에러는 아래 코드에서 발생하지 않습니다.
템플릿에 사용된 문자열 바인딩 문법은 `person` 변수가 초기화된 이후에만 동작하기 때문입니다:

```typescript
  @Component({
    selector: 'my-component',
    template: '<span *ngIf="person"> {{person.addresss.street}} </span>'
  })
  class MyComponent {
    person?: Person;
  }
```

<!--
Using `*ngIf` allows the TypeScript compiler to infer that the `person` used in the binding expression will never be `undefined`.
-->
`*ngIf`를 사용하면 TypeScript 컴파일러가 `person` 객체의 타입을 추론할 수 있기 때문에 이 객체가 `undefined`라면 바인딩 표현식도 실행되지 않습니다.

For more information about input type narrowing, see [Input setter coercion](guide/template-typecheck#input-setter-coercion) and [Improving template type checking for custom directives](guide/structural-directives#directive-type-checks).

<!--
### Non-null type assertion operator
-->
### null 방지 연산자

<<<<<<< HEAD
<!--
Use the [non-null type assertion operator](guide/template-syntax#non-null-assertion-operator) to suppress the `Object is possibly 'undefined'` error when it is inconvenient to use `*ngIf` or when some constraint in the component ensures that the expression is always non-null when the binding expression is interpolated.
=======
Use the [non-null type assertion operator](guide/template-expression-operators#non-null-assertion-operator) to suppress the `Object is possibly 'undefined'` error when it is inconvenient to use `*ngIf` or when some constraint in the component ensures that the expression is always non-null when the binding expression is interpolated.
>>>>>>> 67e3ecc7

In the following example, the `person` and `address` properties are always set together, implying that `address` is always non-null if `person` is non-null.
There is no convenient way to describe this constraint to TypeScript and the template compiler, but the error is suppressed in the example by using `address!.street`.
-->
표현식에 문자열 바인딩 문법을 사용할 때 `*ngIf`를 사용해도 `Object is possibly 'undefined'` 에러를 방지할 수 있지만, [null 방지 연산자](guide/template-syntax#non-null-assertion-operator)를 사용해도 이 에러를 방지할 수 있습니다.

컴포넌트 프로퍼티 `person`과 `address`의 값은 동시에 할당되기 때문에 `person`만 검사하면 `address`가 null이 아니라는 것을 보장할 수 있습니다.
하지만 TypeScript나 템플릿 컴파일러는 이 정보를 알 수 없기 때문에 `address` 프로퍼티에 대해 `Object is possibly 'undefined'` 에러가 발생할 수 있습니다.
이 경우에 `address!.street`라는 표현식을 사용하면 `address`가 null이 아닐 때만 `street` 프로퍼티를 참조하라는 정보를 추가로 제공할 수 있습니다.

```typescript
  @Component({
    selector: 'my-component',
    template: '<span *ngIf="person"> {{person.name}} lives on {{address!.street}} </span>'
  })
  class MyComponent {
    person?: Person;
    address?: Address;

    setData(person: Person, address: Address) {
      this.person = person;
      this.address = address;
    }
  }
```

<!--
The non-null assertion operator should be used sparingly as refactoring of the component might break this constraint.

In this example it is recommended to include the checking of `address` in the `*ngIf` as shown below:
-->
다만 null 방지 연산자는 `ngIf` 디렉티브가 제공하는 타입 제약을 무시할 수 있기 때문에 남용하면 안됩니다.

위와 같은 코드라면 null 방지 연산자를 사용하는 대신 `*ngIf` 조건에 `address`를 넣는 것이 더 좋습니다.

```typescript
  @Component({
    selector: 'my-component',
    template: '<span *ngIf="person && address"> {{person.name}} lives on {{address.street}} </span>'
  })
  class MyComponent {
    person?: Person;
    address?: Address;

    setData(person: Person, address: Address) {
      this.person = person;
      this.address = address;
    }
  }
```<|MERGE_RESOLUTION|>--- conflicted
+++ resolved
@@ -1113,17 +1113,13 @@
 -->
 ### null 방지 연산자
 
-<<<<<<< HEAD
-<!--
-Use the [non-null type assertion operator](guide/template-syntax#non-null-assertion-operator) to suppress the `Object is possibly 'undefined'` error when it is inconvenient to use `*ngIf` or when some constraint in the component ensures that the expression is always non-null when the binding expression is interpolated.
-=======
+<!--
 Use the [non-null type assertion operator](guide/template-expression-operators#non-null-assertion-operator) to suppress the `Object is possibly 'undefined'` error when it is inconvenient to use `*ngIf` or when some constraint in the component ensures that the expression is always non-null when the binding expression is interpolated.
->>>>>>> 67e3ecc7
 
 In the following example, the `person` and `address` properties are always set together, implying that `address` is always non-null if `person` is non-null.
 There is no convenient way to describe this constraint to TypeScript and the template compiler, but the error is suppressed in the example by using `address!.street`.
 -->
-표현식에 문자열 바인딩 문법을 사용할 때 `*ngIf`를 사용해도 `Object is possibly 'undefined'` 에러를 방지할 수 있지만, [null 방지 연산자](guide/template-syntax#non-null-assertion-operator)를 사용해도 이 에러를 방지할 수 있습니다.
+표현식에 문자열 바인딩 문법을 사용할 때 `*ngIf`를 사용해도 `Object is possibly 'undefined'` 에러를 방지할 수 있지만, [null 방지 연산자](guide/template-expression-operators#non-null-assertion-operator)를 사용해도 이 에러를 방지할 수 있습니다.
 
 컴포넌트 프로퍼티 `person`과 `address`의 값은 동시에 할당되기 때문에 `person`만 검사하면 `address`가 null이 아니라는 것을 보장할 수 있습니다.
 하지만 TypeScript나 템플릿 컴파일러는 이 정보를 알 수 없기 때문에 `address` 프로퍼티에 대해 `Object is possibly 'undefined'` 에러가 발생할 수 있습니다.
