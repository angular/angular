{@a top}

# Testing

Testing your Angular application helps you check that your app is working as you expect.

## Prerequisites

Before writing tests for your Angular app, you should have a basic understanding of the following concepts:

* Angular fundamentals
* JavaScript
* HTML
* CSS
* [Angular CLI](/cli)

<hr>

The testing documentation offers tips and techniques for unit and integration testing Angular applications through a sample application created with the [Angular CLI](cli).
This sample application is much like the one in the [_Tour of Heroes_ tutorial](tutorial).

<div class="alert is-helpful">

  For the sample app that the testing guides describe, see the <live-example noDownload>sample app</live-example>.

  For the tests features in the testing guides, see <live-example stackblitz="specs" noDownload>tests</live-example>.

</div>

{@a setup}

## Set up testing

The Angular CLI downloads and installs everything you need to test an Angular application with the [Jasmine test framework](https://jasmine.github.io/).

The project you create with the CLI is immediately ready to test.
Just run the [`ng test`](cli/test) CLI command:

<code-example language="sh" class="code-shell">
  ng test
</code-example>

The `ng test` command builds the app in _watch mode_,
and launches the [Karma test runner](https://karma-runner.github.io).

The console output looks a bit like this:

<code-example language="sh" class="code-shell">
10% building modules 1/1 modules 0 active
...INFO [karma]: Karma v1.7.1 server started at http://0.0.0.0:9876/
...INFO [launcher]: Launching browser Chrome ...
...INFO [launcher]: Starting browser Chrome
...INFO [Chrome ...]: Connected on socket ...
Chrome ...: Executed 3 of 3 SUCCESS (0.135 secs / 0.205 secs)
</code-example>

The last line of the log is the most important.
It shows that Karma ran three tests that all passed.

A Chrome browser also opens and displays the test output in the "Jasmine HTML Reporter" like this.

<div class="lightbox">
  <img src='generated/images/guide/testing/initial-jasmine-html-reporter.png' alt="Jasmine HTML Reporter in the browser">
</div>

Most people find this browser output easier to read than the console log.
You can click on a test row to re-run just that test or click on a description to re-run the tests in the selected test group ("test suite").

Meanwhile, the `ng test` command is watching for changes.

To see this in action, make a small change to `app.component.ts` and save.
The tests run again, the browser refreshes, and the new test results appear.

## Configuration

The CLI takes care of Jasmine and Karma configuration for you.

You can fine-tune many options by editing the `karma.conf.js` in the root folder of the project and
the `test.ts` files in the `src/` folder.

The `karma.conf.js` file is a partial Karma configuration file.
The CLI constructs the full runtime configuration in memory, based on application structure specified in the `angular.json` file, supplemented by `karma.conf.js`.

Search the web for more details about Jasmine and Karma configuration.

### Other test frameworks

You can also unit test an Angular app with other testing libraries and test runners.
Each library and runner has its own distinctive installation procedures, configuration, and syntax.

Search the web to learn more.

### Test file name and location

Look inside the `src/app` folder.

The CLI generated a test file for the `AppComponent` named `app.component.spec.ts`.

<div class="alert is-important">

The test file extension **must be `.spec.ts`** so that tooling can identify it as a file with tests (AKA, a _spec_ file).

</div>

The `app.component.ts` and `app.component.spec.ts` files are siblings in the same folder.
The root file names (`app.component`) are the same for both files.

Adopt these two conventions in your own projects for _every kind_ of test file.

{@a q-spec-file-location}

#### Place your spec file next to the file it tests

It's a good idea to put unit test spec files in the same folder
as the application source code files that they test:

- Such tests are easy to find.
- You see at a glance if a part of your application lacks tests.
- Nearby tests can reveal how a part works in context.
- When you move the source (inevitable), you remember to move the test.
- When you rename the source file (inevitable), you remember to rename the test file.

{@a q-specs-in-test-folder}

#### Place your spec files in a test folder

Application integration specs can test the interactions of multiple parts
spread across folders and modules.
They don't really belong to any part in particular, so they don't have a
natural home next to any one file.

It's often better to create an appropriate folder for them in the `tests` directory.

Of course specs that test the test helpers belong in the `test` folder,
next to their corresponding helper files.


{@a ci}

## Set up continuous integration

One of the best ways to keep your project bug-free is through a test suite, but it's easy to forget to run tests all the time.
Continuous integration (CI) servers let you set up your project repository so that your tests run on every commit and pull request.

There are paid CI services like Circle CI and Travis CI, and you can also host your own for free using Jenkins and others.
Although Circle CI and Travis CI are paid services, they are provided free for open source projects.
You can create a public project on GitHub and add these services without paying.
Contributions to the Angular repo are automatically run through a whole suite of Circle CI tests.

This article explains how to configure your project to run Circle CI and Travis CI, and also update your test configuration to be able to run tests in the Chrome browser in either environment.


### Configure project for Circle CI

Step 1: Create a folder called `.circleci` at the project root.

Step 2: In the new folder, create a file called `config.yml` with the following content:

```
version: 2
jobs:
  build:
    working_directory: ~/my-project
    docker:
      - image: circleci/node:10-browsers
    steps:
      - checkout
      - restore_cache:
          key: my-project-{{ .Branch }}-{{ checksum "package-lock.json" }}
      - run: npm install
      - save_cache:
          key: my-project-{{ .Branch }}-{{ checksum "package-lock.json" }}
          paths:
            - "node_modules"
      - run: npm run test -- --no-watch --no-progress --browsers=ChromeHeadlessCI
```

This configuration caches `node_modules/` and uses [`npm run`](https://docs.npmjs.com/cli/run-script) to run CLI commands, because `@angular/cli` is not installed globally.
The double dash (`--`) is needed to pass arguments into the `npm` script.

Step 3: Commit your changes and push them to your repository.

Step 4: [Sign up for Circle CI](https://circleci.com/docs/2.0/first-steps/) and [add your project](https://circleci.com/add-projects).
Your project should start building.

* Learn more about Circle CI from [Circle CI documentation](https://circleci.com/docs/2.0/).

### Configure project for Travis CI

Step 1: Create a file called `.travis.yml` at the project root, with the following content:

```
language: node_js
node_js:
  - "10"

addons:
  chrome: stable

cache:
  directories:
     - ./node_modules

install:
  - npm install

script:
  - npm run test -- --no-watch --no-progress --browsers=ChromeHeadlessCI
```

This does the same things as the CircleCI configuration, except that Travis doesn't come with Chrome, so use Chromium instead.

Step 2: Commit your changes and push them to your repository.

Step 3: [Sign up for Travis CI](https://travis-ci.org/auth) and [add your project](https://travis-ci.org/profile).
You'll need to push a new commit to trigger a build.

* Learn more about Travis CI testing from [Travis CI documentation](https://docs.travis-ci.com/).

### Configure project for GitLab CI

Step 1: Create a file called `.gitlab-ci.yml` at the project root, with the following content:

```
image: node:14.15-stretch
variables:
  FF_USE_FASTZIP: "true"

cache:
  untracked: true
  policy: push
  key: ${CI_COMMIT_SHORT_SHA}
  paths:
    - node_modules/

.pull_cached_node_modules:
  cache:
    untracked: true
    key: ${CI_COMMIT_SHORT_SHA}
    policy: pull

stages:
  - setup
  - test

install:
  stage: setup
  script:
    - npm ci

test:
  stage: test
  extends: .pull_cached_node_modules
  before_script:
    - apt-get update
    - wget https://dl.google.com/linux/direct/google-chrome-stable_current_amd64.deb
    - apt install -y ./google-chrome*.deb;
    - export CHROME_BIN=/usr/bin/google-chrome
  script:
    - npm run test -- --no-watch --no-progress --browsers=ChromeHeadlessCI
```

This configuration caches `node_modules/` in the `install` job and re-uses the cached `node_modules/` in the `test` job.

Step 2: [Sign up for GitLab CI](https://gitlab.com/users/sign_in) and [add your project](https://gitlab.com/projects/new).
You'll need to push a new commit to trigger a build.

Step 3: Commit your changes and push them to your repository.

* Learn more about GitLab CI testing from [GitLab CI/CD documentation](https://docs.gitlab.com/ee/ci/).

### Configure project for GitHub Actions

Step 1: Create a folder called `.github/workflows` at root of your project

Step 2: In the new folder, create a file called `main.yml` with the following content:

```yml
name: CI Angular app through Github Actions
on: push
jobs:
  build:
    runs-on: ubuntu-latest
    steps:
      - uses: actions/checkout@v2
      - name: Use Node.js 14.x
        uses: actions/setup-node@v1
        with:
          node-version: 14.x

      - name: Setup
        run: npm ci

      - name: Test
        run: |
          npm test -- --no-watch --no-progress --browsers=ChromeHeadlessCI
```

Step 3: [Sign up for GitHub](https://github.com/join) and [add your project](https://github.com/new). You'll need to push a new commit to trigger a build.

Step 4: Commit your changes and push them to your repository.

* Learn more about GitHub Actions from [GitHub Actions documentation](https://docs.github.com/en/actions).

### Configure CLI for CI testing in Chrome

While the CLI command `ng test` is generally running the CI tests in your environment, you might still need to adjust your configuration to run the Chrome browser tests.

There is a configuration file for the [Karma JavaScript test runner](https://karma-runner.github.io/latest/config/configuration-file.html),
which you must adjust to start Chrome without sandboxing.

We'll be using [Headless Chrome](https://developers.google.com/web/updates/2017/04/headless-chrome#cli) in these examples.

* In the Karma configuration file, `karma.conf.js`, add a custom launcher called ChromeHeadlessCI below browsers:
```
browsers: ['ChromeHeadlessCI'],
customLaunchers: {
  ChromeHeadlessCI: {
    base: 'ChromeHeadless',
    flags: ['--no-sandbox']
  }
},
```

Now you can run the following command to use the `--no-sandbox` flag:

<code-example language="sh" class="code-shell">
  ng test --no-watch --no-progress --browsers=ChromeHeadlessCI
</code-example>

<div class="alert is-helpful">

   **Note:** Right now, you'll also want to include the `--disable-gpu` flag if you're running on Windows. See [crbug.com/737678](https://crbug.com/737678).

</div>

<<<<<<< HEAD
{@a component-fixture}

#### _ComponentFixture_

The [ComponentFixture](api/core/testing/ComponentFixture) is a test harness for interacting with the created component and its corresponding element.

Access the component instance through the fixture and confirm it exists with a Jasmine expectation:

<code-example
  path="testing/src/app/banner/banner-initial.component.spec.ts"
  region="componentInstance">
</code-example>

#### _beforeEach()_

You will add more tests as this component evolves.
Rather than duplicate the `TestBed` configuration for each test,
you refactor to pull the setup into a Jasmine `beforeEach()` and some supporting variables:

<code-example
  path="testing/src/app/banner/banner-initial.component.spec.ts"
  region="v3"
 ></code-example>

Now add a test that gets the component's element from `fixture.nativeElement` and
looks for the expected text.

<code-example
  path="testing/src/app/banner/banner-initial.component.spec.ts"
  region="v4-test-2">
</code-example>

{@a native-element}

#### _nativeElement_

The value of `ComponentFixture.nativeElement` has the `any` type.
Later you'll encounter the `DebugElement.nativeElement` and it too has the `any` type.

Angular can't know at compile time what kind of HTML element the `nativeElement` is or
if it even is an HTML element.
The app might be running on a _non-browser platform_, such as the server or a
[Web Worker](https://developer.mozilla.org/en-US/docs/Web/API/Web_Workers_API),
where the element may have a diminished API or not exist at all.

The tests in this guide are designed to run in a browser so a
`nativeElement` value will always be an `HTMLElement` or
one of its derived classes.

Knowing that it is an `HTMLElement` of some sort, you can use
the standard HTML `querySelector` to dive deeper into the element tree.

Here's another test that calls `HTMLElement.querySelector` to get the paragraph element and look for the banner text:

<code-example
  path="testing/src/app/banner/banner-initial.component.spec.ts"
  region="v4-test-3">
</code-example>

{@a debug-element}

#### _DebugElement_

The Angular _fixture_ provides the component's element directly through the `fixture.nativeElement`.

<code-example
  path="testing/src/app/banner/banner-initial.component.spec.ts"
  region="nativeElement">
</code-example>

This is actually a convenience method, implemented as `fixture.debugElement.nativeElement`.

<code-example
  path="testing/src/app/banner/banner-initial.component.spec.ts"
  region="debugElement-nativeElement">
</code-example>

There's a good reason for this circuitous path to the element.

The properties of the `nativeElement` depend upon the runtime environment.
You could be running these tests on a _non-browser_ platform that doesn't have a DOM or
whose DOM-emulation doesn't support the full `HTMLElement` API.

Angular relies on the `DebugElement` abstraction to work safely across _all supported platforms_.
Instead of creating an HTML element tree, Angular creates a `DebugElement` tree that wraps the _native elements_ for the runtime platform.
The `nativeElement` property unwraps the `DebugElement` and returns the platform-specific element object.

Because the sample tests for this guide are designed to run only in a browser,
a `nativeElement` in these tests is always an `HTMLElement`
whose familiar methods and properties you can explore within a test.

Here's the previous test, re-implemented with `fixture.debugElement.nativeElement`:

<code-example
  path="testing/src/app/banner/banner-initial.component.spec.ts"
  region="v4-test-4">
</code-example>

The `DebugElement` has other methods and properties that
are useful in tests, as you'll see elsewhere in this guide.

You import the `DebugElement` symbol from the Angular core library.

<code-example
  path="testing/src/app/banner/banner-initial.component.spec.ts"
  region="import-debug-element">
</code-example>

{@a by-css}
#### _By.css()_

Although the tests in this guide all run in the browser,
some apps might run on a different platform at least some of the time.

For example, the component might render first on the server as part of a strategy to make the application launch faster on poorly connected devices. The server-side renderer might not support the full HTML element API.
If it doesn't support `querySelector`, the previous test could fail.

The `DebugElement` offers query methods that work for all supported platforms.
These query methods take a _predicate_ function that returns `true` when a node in the `DebugElement` tree matches the selection criteria.

You create a _predicate_ with the help of a `By` class imported from a
library for the runtime platform. Here's the `By` import for the browser platform:

<code-example
  path="testing/src/app/banner/banner-initial.component.spec.ts"
  region="import-by">
</code-example>

The following example re-implements the previous test with
`DebugElement.query()` and the browser's `By.css` method.

<code-example
  path="testing/src/app/banner/banner-initial.component.spec.ts"
  region="v4-test-5">
</code-example>

Some noteworthy observations:

- The `By.css()` static method selects `DebugElement` nodes
  with a [standard CSS selector](https://developer.mozilla.org/en-US/docs/Web/Guide/CSS/Getting_started/Selectors 'CSS selectors').
- The query returns a `DebugElement` for the paragraph.
- You must unwrap that result to get the paragraph element.

When you're filtering by CSS selector and only testing properties of a browser's _native element_, the `By.css` approach may be overkill.

It's often easier and more clear to filter with a standard `HTMLElement` method
such as `querySelector()` or `querySelectorAll()`,
as you'll see in the next set of tests.

<hr>

## Component Test Scenarios

The following sections, comprising most of this guide, explore common
component testing scenarios

### Component binding

The current `BannerComponent` presents static title text in the HTML template.

After a few changes, the `BannerComponent` presents a dynamic title by binding to
the component's `title` property like this.

<code-example
  path="testing/src/app/banner/banner.component.ts"
  region="component"
  header="app/banner/banner.component.ts"></code-example>

Simple as this is, you decide to add a test to confirm that component
actually displays the right content where you think it should.

#### Query for the _&lt;h1&gt;_

You'll write a sequence of tests that inspect the value of the `<h1>` element
that wraps the _title_ property interpolation binding.

You update the `beforeEach` to find that element with a standard HTML `querySelector`
and assign it to the `h1` variable.

<code-example
  path="testing/src/app/banner/banner.component.spec.ts"
  region="setup"
  header="app/banner/banner.component.spec.ts (setup)"></code-example>

{@a detect-changes}

#### _createComponent()_ does not bind data

For your first test you'd like to see that the screen displays the default `title`.
Your instinct is to write a test that immediately inspects the `<h1>` like this:

<code-example
  path="testing/src/app/banner/banner.component.spec.ts"
  region="expect-h1-default-v1">
</code-example>

_That test fails_ with the message:

```javascript
expected '' to contain 'Test Tour of Heroes'.
```

Binding happens when Angular performs **change detection**.

In production, change detection kicks in automatically
when Angular creates a component or the user enters a keystroke or
an asynchronous activity (e.g., AJAX) completes.

The `TestBed.createComponent` does _not_ trigger change detection; a fact confirmed in the revised test:

<code-example
  path="testing/src/app/banner/banner.component.spec.ts" region="test-w-o-detect-changes"></code-example>

#### _detectChanges()_

You must tell the `TestBed` to perform data binding by calling `fixture.detectChanges()`.
Only then does the `<h1>` have the expected title.

<code-example
  path="testing/src/app/banner/banner.component.spec.ts"
  region="expect-h1-default">
</code-example>

Delayed change detection is intentional and useful.
It gives the tester an opportunity to inspect and change the state of
the component _before Angular initiates data binding and calls [lifecycle hooks](guide/lifecycle-hooks)_.

Here's another test that changes the component's `title` property _before_ calling `fixture.detectChanges()`.

<code-example
  path="testing/src/app/banner/banner.component.spec.ts"
  region="after-change">
</code-example>

{@a auto-detect-changes}

#### Automatic change detection

The `BannerComponent` tests frequently call `detectChanges`.
Some testers prefer that the Angular test environment run change detection automatically.

That's possible by configuring the `TestBed` with the `ComponentFixtureAutoDetect` provider.
First import it from the testing utility library:

<code-example path="testing/src/app/banner/banner.component.detect-changes.spec.ts" region="import-ComponentFixtureAutoDetect" header="app/banner/banner.component.detect-changes.spec.ts (import)"></code-example>

Then add it to the `providers` array of the testing module configuration:

<code-example path="testing/src/app/banner/banner.component.detect-changes.spec.ts" region="auto-detect" header="app/banner/banner.component.detect-changes.spec.ts (AutoDetect)"></code-example>

Here are three tests that illustrate how automatic change detection works.

<code-example path="testing/src/app/banner/banner.component.detect-changes.spec.ts" region="auto-detect-tests" header="app/banner/banner.component.detect-changes.spec.ts (AutoDetect Tests)"></code-example>

The first test shows the benefit of automatic change detection.

The second and third test reveal an important limitation.
The Angular testing environment does _not_ know that the test changed the component's `title`.
The `ComponentFixtureAutoDetect` service responds to _asynchronous activities_ such as promise resolution, timers, and DOM events.
But a direct, synchronous update of the component property is invisible.
The test must call `fixture.detectChanges()` manually to trigger another cycle of change detection.

<div class="alert is-helpful">

Rather than wonder when the test fixture will or won't perform change detection,
the samples in this guide _always call_ `detectChanges()` _explicitly_.
There is no harm in calling `detectChanges()` more often than is strictly necessary.

</div>

<hr>

{@a dispatch-event}

#### Change an input value with _dispatchEvent()_

To simulate user input, you can find the input element and set its `value` property.

You will call `fixture.detectChanges()` to trigger Angular's change detection.
But there is an essential, intermediate step.

Angular doesn't know that you set the input element's `value` property.
It won't read that property until you raise the element's `input` event by calling `dispatchEvent()`.
_Then_ you call `detectChanges()`.

The following example demonstrates the proper sequence.

<code-example path="testing/src/app/hero/hero-detail.component.spec.ts" region="title-case-pipe" header="app/hero/hero-detail.component.spec.ts (pipe test)"></code-example>

<hr>

### Component with external files

The `BannerComponent` above is defined with an _inline template_ and _inline css_, specified in the `@Component.template` and `@Component.styles` properties respectively.

Many components specify _external templates_ and _external css_ with the
`@Component.templateUrl` and `@Component.styleUrls` properties respectively,
as the following variant of `BannerComponent` does.

<code-example
  path="testing/src/app/banner/banner-external.component.ts"
  region="metadata"
  header="app/banner/banner-external.component.ts (metadata)"></code-example>

This syntax tells the Angular compiler to read the external files during component compilation.

That's not a problem when you run the CLI `ng test` command because it
_compiles the app before running the tests_.

However, if you run the tests in a **non-CLI environment**,
tests of this component may fail.
For example, if you run the `BannerComponent` tests in a web coding environment such as [plunker](https://plnkr.co/), you'll see a message like this one:

<code-example language="sh" class="code-shell" hideCopy>
Error: This test module uses the component BannerComponent
which is using a "templateUrl" or "styleUrls", but they were never compiled.
Please call "TestBed.compileComponents" before your test.
</code-example>

You get this test failure message when the runtime environment
compiles the source code _during the tests themselves_.

To correct the problem, call `compileComponents()` as explained [below](#compile-components).

{@a component-with-dependency}

### Component with a dependency

Components often have service dependencies.

The `WelcomeComponent` displays a welcome message to the logged in user.
It knows who the user is based on a property of the injected `UserService`:

<code-example path="testing/src/app/welcome/welcome.component.ts" header="app/welcome/welcome.component.ts"></code-example>

The `WelcomeComponent` has decision logic that interacts with the service, logic that makes this component worth testing.
Here's the testing module configuration for the spec file, `app/welcome/welcome.component.spec.ts`:

<code-example path="testing/src/app/welcome/welcome.component.spec.ts" region="config-test-module" header="app/welcome/welcome.component.spec.ts"></code-example>

This time, in addition to declaring the _component-under-test_,
the configuration adds a `UserService` provider to the `providers` list.
But not the real `UserService`.

{@a service-test-doubles}

#### Provide service test doubles

A _component-under-test_ doesn't have to be injected with real services.
In fact, it is usually better if they are test doubles (stubs, fakes, spies, or mocks).
The purpose of the spec is to test the component, not the service,
and real services can be trouble.

Injecting the real `UserService` could be a nightmare.
The real service might ask the user for login credentials and
attempt to reach an authentication server.
These behaviors can be hard to intercept.
It is far easier and safer to create and register a test double in place of the real `UserService`.

This particular test suite supplies a minimal mock of the `UserService` that satisfies the needs of the `WelcomeComponent` and its tests:

<code-example
  path="testing/src/app/welcome/welcome.component.spec.ts"
  region="user-service-stub"
  header="app/welcome/welcome.component.spec.ts"></code-example>

{@a get-injected-service}

#### Get injected services

The tests need access to the (stub) `UserService` injected into the `WelcomeComponent`.

Angular has a hierarchical injection system.
There can be injectors at multiple levels, from the root injector created by the `TestBed`
down through the component tree.

The safest way to get the injected service, the way that **_always works_**,
is to **get it from the injector of the _component-under-test_**.
The component injector is a property of the fixture's `DebugElement`.

<code-example
  path="testing/src/app/welcome/welcome.component.spec.ts"
  region="injected-service"
  header="WelcomeComponent's injector">
</code-example>

{@a testbed-inject}

#### _TestBed.inject()_

You _may_ also be able to get the service from the root injector via `TestBed.inject()`.
This is easier to remember and less verbose.
But it only works when Angular injects the component with the service instance in the test's root injector.

In this test suite, the _only_ provider of `UserService` is the root testing module,
so it is safe to call `TestBed.inject()` as follows:

<code-example
  path="testing/src/app/welcome/welcome.component.spec.ts"
  region="inject-from-testbed"
  header="TestBed injector">
</code-example>

<div class="alert is-helpful">

For a use case in which `TestBed.inject()` does not work,
see the [_Override component providers_](#component-override) section that
explains when and why you must get the service from the component's injector instead.

</div>

{@a service-from-injector}

#### Always get the service from an injector

Do _not_ reference the `userServiceStub` object
that's provided to the testing module in the body of your test.
**It does not work!**
The `userService` instance injected into the component is a completely _different_ object,
a clone of the provided `userServiceStub`.

<code-example path="testing/src/app/welcome/welcome.component.spec.ts" region="stub-not-injected" header="app/welcome/welcome.component.spec.ts"></code-example>

{@a welcome-spec-setup}

#### Final setup and tests

Here's the complete `beforeEach()`, using `TestBed.inject()`:

<code-example path="testing/src/app/welcome/welcome.component.spec.ts" region="setup" header="app/welcome/welcome.component.spec.ts"></code-example>

And here are some tests:

<code-example path="testing/src/app/welcome/welcome.component.spec.ts" region="tests" header="app/welcome/welcome.component.spec.ts"></code-example>

The first is a sanity test; it confirms that the stubbed `UserService` is called and working.

<div class="alert is-helpful">

The second parameter to the Jasmine matcher (e.g., `'expected name'`) is an optional failure label.
If the expectation fails, Jasmine appends this label to the expectation failure message.
In a spec with multiple expectations, it can help clarify what went wrong and which expectation failed.

</div>

The remaining tests confirm the logic of the component when the service returns different values.
The second test validates the effect of changing the user name.
The third test checks that the component displays the proper message when there is no logged-in user.

<hr>

{@a component-with-async-service}

### Component with async service

In this sample, the `AboutComponent` template hosts a `TwainComponent`.
The `TwainComponent` displays Mark Twain quotes.

<code-example
  path="testing/src/app/twain/twain.component.ts"
  region="template"
  header="app/twain/twain.component.ts (template)"></code-example>

Note that the value of the component's `quote` property passes through an `AsyncPipe`.
That means the property returns either a `Promise` or an `Observable`.

In this example, the `TwainComponent.getQuote()` method tells you that
the `quote` property returns an `Observable`.

<code-example
  path="testing/src/app/twain/twain.component.ts"
  region="get-quote"
  header="app/twain/twain.component.ts (getQuote)"></code-example>

The `TwainComponent` gets quotes from an injected `TwainService`.
The component starts the returned `Observable` with a placeholder value (`'...'`),
before the service can return its first quote.

The `catchError` intercepts service errors, prepares an error message,
and returns the placeholder value on the success channel.
It must wait a tick to set the `errorMessage`
in order to avoid updating that message twice in the same change detection cycle.

These are all features you'll want to test.

#### Testing with a spy

When testing a component, only the service's public API should matter.
In general, tests themselves should not make calls to remote servers.
They should emulate such calls. The setup in this `app/twain/twain.component.spec.ts` shows one way to do that:

<code-example
  path="testing/src/app/twain/twain.component.spec.ts"
  region="setup"
  header="app/twain/twain.component.spec.ts (setup)"></code-example>

{@a service-spy}

Focus on the spy.

<code-example
  path="testing/src/app/twain/twain.component.spec.ts"
  region="spy">
</code-example>

The spy is designed such that any call to `getQuote` receives an observable with a test quote.
Unlike the real `getQuote()` method, this spy bypasses the server
and returns a synchronous observable whose value is available immediately.

You can write many useful tests with this spy, even though its `Observable` is synchronous.

{@a sync-tests}

#### Synchronous tests

A key advantage of a synchronous `Observable` is that
you can often turn asynchronous processes into synchronous tests.

<code-example
  path="testing/src/app/twain/twain.component.spec.ts"
  region="sync-test">
</code-example>

Because the spy result returns synchronously, the `getQuote()` method updates
the message on screen immediately _after_
the first change detection cycle during which Angular calls `ngOnInit`.

You're not so lucky when testing the error path.
Although the service spy will return an error synchronously,
the component method calls `setTimeout()`.
The test must wait at least one full turn of the JavaScript engine before the
value becomes available. The test must become _asynchronous_.

{@a fake-async}

#### Async test with _fakeAsync()_

To use `fakeAsync()` functionality, you must import `zone.js/dist/zone-testing` in your test setup file.
If you created your project with the Angular CLI, `zone-testing` is already imported in `src/test.ts`.

The following test confirms the expected behavior when the service returns an `ErrorObservable`.

<code-example
  path="testing/src/app/twain/twain.component.spec.ts"
  region="error-test">
</code-example>

Note that the `it()` function receives an argument of the following form.

```javascript
fakeAsync(() => { /* test body */ })`
```

The `fakeAsync()` function enables a linear coding style by running the test body in a special `fakeAsync test zone`.
The test body appears to be synchronous.
There is no nested syntax (like a `Promise.then()`) to disrupt the flow of control.

<div class="alert is-helpful">

Limitation: The `fakeAsync()` function won't work if the test body makes an `XMLHttpRequest` (XHR) call.
XHR calls within a test are rare, but if you need to call XHR, see [`async()`](#async), below.

</div>

{@a tick}

#### The _tick()_ function

You do have to call [tick()](api/core/testing/tick) to advance the (virtual) clock.

Calling [tick()](api/core/testing/tick) simulates the passage of time until all pending asynchronous activities finish.
In this case, it waits for the error handler's `setTimeout()`.

The [tick()](api/core/testing/tick) function accepts milliseconds and tickOptions as parameters, the millisecond (defaults to 0 if not provided) parameter represents how much the virtual clock advances. For example, if you have a `setTimeout(fn, 100)` in a `fakeAsync()` test, you need to use tick(100) to trigger the fn callback. The tickOptions is an optional parameter with a property called `processNewMacroTasksSynchronously` (defaults to true) represents whether to invoke new generated macro tasks when ticking.

<code-example
  path="testing/src/app/demo/async-helper.spec.ts"
  region="fake-async-test-tick">
</code-example>

The [tick()](api/core/testing/tick) function is one of the Angular testing utilities that you import with `TestBed`.
It's a companion to `fakeAsync()` and you can only call it within a `fakeAsync()` body.

#### tickOptions

<code-example
  path="testing/src/app/demo/async-helper.spec.ts"
  region="fake-async-test-tick-new-macro-task-sync">
</code-example>

In this example, we have a new macro task (nested setTimeout), by default, when we `tick`, the setTimeout `outside` and `nested` will both be triggered.

<code-example
  path="testing/src/app/demo/async-helper.spec.ts"
  region="fake-async-test-tick-new-macro-task-async">
</code-example>

And in some case, we don't want to trigger the new maco task when ticking, we can use `tick(milliseconds, {processNewMacroTasksSynchronously: false})` to not invoke new maco task.

#### Comparing dates inside fakeAsync()

`fakeAsync()` simulates passage of time, which allows you to calculate the difference between dates inside `fakeAsync()`.

<code-example
  path="testing/src/app/demo/async-helper.spec.ts"
  region="fake-async-test-date">
</code-example>

#### jasmine.clock with fakeAsync()

Jasmine also provides a `clock` feature to mock dates. Angular automatically runs tests that are run after
`jasmine.clock().install()` is called inside a `fakeAsync()` method until `jasmine.clock().uninstall()` is called. `fakeAsync()` is not needed and throws an error if nested.

By default, this feature is disabled. To enable it, set a global flag before importing `zone-testing`.

If you use the Angular CLI, configure this flag in `src/test.ts`.

```
(window as any)['__zone_symbol__fakeAsyncPatchLock'] = true;
import 'zone.js/dist/zone-testing';
```

<code-example
  path="testing/src/app/demo/async-helper.spec.ts"
  region="fake-async-test-clock">
</code-example>

#### Using the RxJS scheduler inside fakeAsync()

You can also use RxJS scheduler in `fakeAsync()` just like using `setTimeout()` or `setInterval()`, but you need to import `zone.js/dist/zone-patch-rxjs-fake-async` to patch RxJS scheduler.
<code-example
  path="testing/src/app/demo/async-helper.spec.ts"
  region="fake-async-test-rxjs">
</code-example>

#### Support more macroTasks

By default, `fakeAsync()` supports the following macro tasks.

- `setTimeout`
- `setInterval`
- `requestAnimationFrame`
- `webkitRequestAnimationFrame`
- `mozRequestAnimationFrame`

If you run other macro tasks such as `HTMLCanvasElement.toBlob()`, an _"Unknown macroTask scheduled in fake async test"_ error will be thrown.

<code-tabs>
  <code-pane
    header="src/app/shared/canvas.component.spec.ts (failing)"
    path="testing/src/app/shared/canvas.component.spec.ts"
    region="without-toBlob-macrotask">
  </code-pane>
  <code-pane
    header="src/app/shared/canvas.component.ts"
    path="testing/src/app/shared/canvas.component.ts"
    region="main">
  </code-pane>
</code-tabs>

If you want to support such a case, you need to define the macro task you want to support in `beforeEach()`.
For example:

<code-example
  header="src/app/shared/canvas.component.spec.ts (excerpt)"
  path="testing/src/app/shared/canvas.component.spec.ts"
  region="enable-toBlob-macrotask">
</code-example>

Note that in order to make the `<canvas>` element Zone.js-aware in your app, you need to import the `zone-patch-canvas` patch (either in `polyfills.ts` or in the specific file that uses `<canvas>`):

<code-example
  header="src/polyfills.ts or src/app/shared/canvas.component.ts"
  path="testing/src/app/shared/canvas.component.ts"
  region="import-canvas-patch">
</code-example>


#### Async observables

You might be satisfied with the test coverage of these tests.

However, you might be troubled by the fact that the real service doesn't quite behave this way.
The real service sends requests to a remote server.
A server takes time to respond and the response certainly won't be available immediately
as in the previous two tests.

Your tests will reflect the real world more faithfully if you return an _asynchronous_ observable
from the `getQuote()` spy like this.

<code-example
  path="testing/src/app/twain/twain.component.spec.ts"
  region="async-setup">
</code-example>

#### Async observable helpers

The async observable was produced by an `asyncData` helper.
The `asyncData` helper is a utility function that you'll have to write yourself, or you can copy this one from the sample code.

<code-example
  path="testing/src/testing/async-observable-helpers.ts"
  region="async-data"
  header="testing/async-observable-helpers.ts">
</code-example>

This helper's observable emits the `data` value in the next turn of the JavaScript engine.

The [RxJS `defer()` operator](http://reactivex.io/documentation/operators/defer.html) returns an observable.
It takes a factory function that returns either a promise or an observable.
When something subscribes to _defer_'s observable,
it adds the subscriber to a new observable created with that factory.

The `defer()` operator transforms the `Promise.resolve()` into a new observable that,
like `HttpClient`, emits once and completes.
Subscribers are unsubscribed after they receive the data value.

There's a similar helper for producing an async error.

<code-example
  path="testing/src/testing/async-observable-helpers.ts"
  region="async-error">
</code-example>

#### More async tests

Now that the `getQuote()` spy is returning async observables,
most of your tests will have to be async as well.

Here's a `fakeAsync()` test that demonstrates the data flow you'd expect
in the real world.

<code-example
  path="testing/src/app/twain/twain.component.spec.ts"
  region="fake-async-test">
</code-example>

Notice that the quote element displays the placeholder value (`'...'`) after `ngOnInit()`.
The first quote hasn't arrived yet.

To flush the first quote from the observable, you call [tick()](api/core/testing/tick).
Then call `detectChanges()` to tell Angular to update the screen.

Then you can assert that the quote element displays the expected text.

{@a async}

#### Async test with _async()_

To use `async()` functionality, you must import `zone.js/dist/zone-testing` in your test setup file.
If you created your project with the Angular CLI, `zone-testing` is already imported in `src/test.ts`.

The `fakeAsync()` utility function has a few limitations.
In particular, it won't work if the test body makes an `XMLHttpRequest` (XHR) call.
XHR calls within a test are rare so you can generally stick with [`fakeAsync()`](#fake-async).
But if you ever do need to call `XMLHttpRequest`, you'll want to know about `async()`.

<div class="alert is-helpful">

The `TestBed.compileComponents()` method (see [below](#compile-components)) calls `XHR`
to read external template and css files during "just-in-time" compilation.
Write tests that call `compileComponents()` with the `async()` utility.

</div>

Here's the previous `fakeAsync()` test, re-written with the `async()` utility.

<code-example
  path="testing/src/app/twain/twain.component.spec.ts"
  region="async-test">
</code-example>

The `async()` utility hides some asynchronous boilerplate by arranging for the tester's code
to run in a special _async test zone_.
You don't need to pass Jasmine's `done()` into the test and call `done()` because it is `undefined` in promise or observable callbacks.

But the test's asynchronous nature is revealed by the call to `fixture.whenStable()`,
which breaks the linear flow of control.

When using an `intervalTimer()` such as `setInterval()` in `async()`, remember to cancel the timer with `clearInterval()` after the test, otherwise the `async()` never ends.

{@a when-stable}

#### _whenStable_

The test must wait for the `getQuote()` observable to emit the next quote.
Instead of calling [tick()](api/core/testing/tick), it calls `fixture.whenStable()`.

The `fixture.whenStable()` returns a promise that resolves when the JavaScript engine's
task queue becomes empty.
In this example, the task queue becomes empty when the observable emits the first quote.

The test resumes within the promise callback, which calls `detectChanges()` to
update the quote element with the expected text.

{@a jasmine-done}

#### Jasmine _done()_

While the `async()` and `fakeAsync()` functions greatly
simplify Angular asynchronous testing,
you can still fall back to the traditional technique
and pass `it` a function that takes a
[`done` callback](https://jasmine.github.io/2.0/introduction.html#section-Asynchronous_Support).

You can't call `done()` in `async()` or `fakeAsync()` functions, because the `done parameter`
is `undefined`.

Now you are responsible for chaining promises, handling errors, and calling `done()` at the appropriate moments.

Writing test functions with `done()`, is more cumbersome than `async()`and `fakeAsync()`, but it is occasionally necessary when code involves the `intervalTimer()` like `setInterval`.

Here are two more versions of the previous test, written with `done()`.
The first one subscribes to the `Observable` exposed to the template by the component's `quote` property.

<code-example
  path="testing/src/app/twain/twain.component.spec.ts"
  region="quote-done-test"></code-example>

The RxJS `last()` operator emits the observable's last value before completing, which will be the test quote.
The `subscribe` callback calls `detectChanges()` to
update the quote element with the test quote, in the same manner as the earlier tests.

In some tests, you're more interested in how an injected service method was called and what values it returned,
than what appears on screen.

A service spy, such as the `qetQuote()` spy of the fake `TwainService`,
can give you that information and make assertions about the state of the view.

<code-example
  path="testing/src/app/twain/twain.component.spec.ts"
  region="spy-done-test"></code-example>

<hr>

{@a marble-testing}
### Component marble tests

The previous `TwainComponent` tests simulated an asynchronous observable response
from the `TwainService` with the `asyncData` and `asyncError` utilities.

These are short, simple functions that you can write yourself.
Unfortunately, they're too simple for many common scenarios.
An observable often emits multiple times, perhaps after a significant delay.
A component may coordinate multiple observables
with overlapping sequences of values and errors.

**RxJS marble testing** is a great way to test observable scenarios,
both simple and complex.
You've likely seen the [marble diagrams](http://rxmarbles.com/)
that illustrate how observables work.
Marble testing uses a similar marble language to
specify the observable streams and expectations in your tests.

The following examples revisit two of the `TwainComponent` tests
with marble testing.

Start by installing the `jasmine-marbles` npm package.
Then import the symbols you need.

<code-example
  path="testing/src/app/twain/twain.component.marbles.spec.ts"
  region="import-marbles"
  header="app/twain/twain.component.marbles.spec.ts (import marbles)"></code-example>

Here's the complete test for getting a quote:

<code-example
  path="testing/src/app/twain/twain.component.marbles.spec.ts"
  region="get-quote-test"></code-example>

Notice that the Jasmine test is synchronous. There's no `fakeAsync()`.
Marble testing uses a test scheduler to simulate the passage of time
in a synchronous test.

The beauty of marble testing is in the visual definition of the observable streams.
This test defines a [_cold_ observable](#cold-observable) that waits
three [frames](#marble-frame) (`---`),
emits a value (`x`), and completes (`|`).
In the second argument you map the value marker (`x`) to the emitted value (`testQuote`).

<code-example
  path="testing/src/app/twain/twain.component.marbles.spec.ts"
  region="test-quote-marbles"></code-example>

The marble library constructs the corresponding observable, which the
test sets as the `getQuote` spy's return value.

When you're ready to activate the marble observables,
you tell the `TestScheduler` to _flush_ its queue of prepared tasks like this.

<code-example
  path="testing/src/app/twain/twain.component.marbles.spec.ts"
  region="test-scheduler-flush"></code-example>

This step serves a purpose analogous to [tick()](api/core/testing/tick) and `whenStable()` in the
earlier `fakeAsync()` and `async()` examples.
The balance of the test is the same as those examples.

#### Marble error testing

Here's the marble testing version of the `getQuote()` error test.

<code-example
  path="testing/src/app/twain/twain.component.marbles.spec.ts"
  region="error-test"></code-example>

It's still an async test, calling `fakeAsync()` and [tick()](api/core/testing/tick), because the component itself
calls `setTimeout()` when processing errors.

Look at the marble observable definition.

<code-example
  path="testing/src/app/twain/twain.component.marbles.spec.ts"
  region="error-marbles"></code-example>

This is a _cold_ observable that waits three frames and then emits an error,
The hash (`#`) indicates the timing of the error that is specified in the third argument.
The second argument is null because the observable never emits a value.

#### Learn about marble testing

{@a marble-frame}
A _marble frame_ is a virtual unit of testing time.
Each symbol (`-`, `x`, `|`, `#`) marks the passing of one frame.

{@a cold-observable}
A _cold_ observable doesn't produce values until you subscribe to it.
Most of your application observables are cold.
All [_HttpClient_](guide/http) methods return cold observables.

A _hot_ observable is already producing values _before_ you subscribe to it.
The [_Router.events_](api/router/Router#events) observable,
which reports router activity, is a _hot_ observable.

RxJS marble testing is a rich subject, beyond the scope of this guide.
Learn about it on the web, starting with the
[official documentation](https://github.com/ReactiveX/rxjs/blob/master/doc/writing-marble-tests.md).

<hr>

{@a component-with-input-output}

### Component with inputs and outputs

A component with inputs and outputs typically appears inside the view template of a host component.
The host uses a property binding to set the input property and an event binding to
listen to events raised by the output property.

The testing goal is to verify that such bindings work as expected.
The tests should set input values and listen for output events.

The `DashboardHeroComponent` is a tiny example of a component in this role.
It displays an individual hero provided by the `DashboardComponent`.
Clicking that hero tells the `DashboardComponent` that the user has selected the hero.

The `DashboardHeroComponent` is embedded in the `DashboardComponent` template like this:

<code-example
  path="testing/src/app/dashboard/dashboard.component.html"
  region="dashboard-hero"
  header="app/dashboard/dashboard.component.html (excerpt)"></code-example>

The `DashboardHeroComponent` appears in an `*ngFor` repeater, which sets each component's `hero` input property
to the looping value and listens for the component's `selected` event.

Here's the component's full definition:

{@a dashboard-hero-component}

<code-example
  path="testing/src/app/dashboard/dashboard-hero.component.ts"
  region="component"
  header="app/dashboard/dashboard-hero.component.ts (component)"></code-example>

While testing a component this simple has little intrinsic value, it's worth knowing how.
You can use one of these approaches:

- Test it as used by `DashboardComponent`.
- Test it as a stand-alone component.
- Test it as used by a substitute for `DashboardComponent`.

A quick look at the `DashboardComponent` constructor discourages the first approach:

<code-example
  path="testing/src/app/dashboard/dashboard.component.ts"
  region="ctor"
  header="app/dashboard/dashboard.component.ts (constructor)"></code-example>

The `DashboardComponent` depends on the Angular router and the `HeroService`.
You'd probably have to replace them both with test doubles, which is a lot of work.
The router seems particularly challenging.

<div class="alert is-helpful">

The [discussion below](#routing-component) covers testing components that require the router.

</div>

The immediate goal is to test the `DashboardHeroComponent`, not the `DashboardComponent`,
so, try the second and third options.

{@a dashboard-standalone}

#### Test _DashboardHeroComponent_ stand-alone

Here's the meat of the spec file setup.

<code-example
  path="testing/src/app/dashboard/dashboard-hero.component.spec.ts"
  region="setup"
  header="app/dashboard/dashboard-hero.component.spec.ts (setup)"></code-example>

Note how the setup code assigns a test hero (`expectedHero`) to the component's `hero` property,
emulating the way the `DashboardComponent` would set it
via the property binding in its repeater.

The following test verifies that the hero name is propagated to the template via a binding.

<code-example
  path="testing/src/app/dashboard/dashboard-hero.component.spec.ts"
  region="name-test">
</code-example>

Because the [template](#dashboard-hero-component) passes the hero name through the Angular `UpperCasePipe`,
the test must match the element value with the upper-cased name.

<div class="alert is-helpful">

This small test demonstrates how Angular tests can verify a component's visual
representation&mdash;something not possible with
[component class tests](#component-class-testing)&mdash;at
low cost and without resorting to much slower and more complicated end-to-end tests.

</div>

#### Clicking

Clicking the hero should raise a `selected` event that
the host component (`DashboardComponent` presumably) can hear:

<code-example
  path="testing/src/app/dashboard/dashboard-hero.component.spec.ts"
  region="click-test">
</code-example>

The component's `selected` property returns an `EventEmitter`,
which looks like an RxJS synchronous `Observable` to consumers.
The test subscribes to it _explicitly_ just as the host component does _implicitly_.

If the component behaves as expected, clicking the hero's element
should tell the component's `selected` property to emit the `hero` object.

The test detects that event through its subscription to `selected`.

{@a trigger-event-handler}

#### _triggerEventHandler_

The `heroDe` in the previous test is a `DebugElement` that represents the hero `<div>`.

It has Angular properties and methods that abstract interaction with the native element.
This test calls the `DebugElement.triggerEventHandler` with the "click" event name.
The "click" event binding responds by calling `DashboardHeroComponent.click()`.

The Angular `DebugElement.triggerEventHandler` can raise _any data-bound event_ by its _event name_.
The second parameter is the event object passed to the handler.

The test triggered a "click" event with a `null` event object.

<code-example
  path="testing/src/app/dashboard/dashboard-hero.component.spec.ts" region="trigger-event-handler">
</code-example>

The test assumes (correctly in this case) that the runtime
event handler&mdash;the component's `click()` method&mdash;doesn't
care about the event object.

<div class="alert is-helpful">

Other handlers are less forgiving. For example, the `RouterLink`
directive expects an object with a `button` property
that identifies which mouse button (if any) was pressed during the click.
The `RouterLink` directive throws an error if the event object is missing.

</div>

#### Click the element

The following test alternative calls the native element's own `click()` method,
which is perfectly fine for _this component_.

<code-example
  path="testing/src/app/dashboard/dashboard-hero.component.spec.ts"
  region="click-test-2">
</code-example>

{@a click-helper}

#### _click()_ helper

Clicking a button, an anchor, or an arbitrary HTML element is a common test task.

Make that consistent and easy by encapsulating the _click-triggering_ process
in a helper such as the `click()` function below:

<code-example
  path="testing/src/testing/index.ts"
  region="click-event"
  header="testing/index.ts (click helper)"></code-example>

The first parameter is the _element-to-click_. If you wish, you can pass a
custom event object as the second parameter. The default is a (partial)
<a href="https://developer.mozilla.org/en-US/docs/Web/API/MouseEvent/button">left-button mouse event object</a>
accepted by many handlers including the `RouterLink` directive.

<div class="alert is-important">

The `click()` helper function is **not** one of the Angular testing utilities.
It's a function defined in _this guide's sample code_.
All of the sample tests use it.
If you like it, add it to your own collection of helpers.

</div>

Here's the previous test, rewritten using the click helper.

<code-example
  path="testing/src/app/dashboard/dashboard-hero.component.spec.ts"
  region="click-test-3"
  header="app/dashboard/dashboard-hero.component.spec.ts (test with click helper)">
</code-example>

<hr>

{@a component-inside-test-host}

### Component inside a test host

The previous tests played the role of the host `DashboardComponent` themselves.
But does the `DashboardHeroComponent` work correctly when properly data-bound to a host component?

You could test with the actual `DashboardComponent`.
But doing so could require a lot of setup,
especially when its template features an `*ngFor` repeater,
other components, layout HTML, additional bindings,
a constructor that injects multiple services,
and it starts interacting with those services right away.

Imagine the effort to disable these distractions, just to prove a point
that can be made satisfactorily with a _test host_ like this one:

<code-example
  path="testing/src/app/dashboard/dashboard-hero.component.spec.ts"
  region="test-host"
  header="app/dashboard/dashboard-hero.component.spec.ts (test host)"
 ></code-example>

This test host binds to `DashboardHeroComponent` as the `DashboardComponent` would
but without the noise of the `Router`, the `HeroService`, or the `*ngFor` repeater.

The test host sets the component's `hero` input property with its test hero.
It binds the component's `selected` event with its `onSelected` handler,
which records the emitted hero in its `selectedHero` property.

Later, the tests will be able to easily check `selectedHero` to verify that the
`DashboardHeroComponent.selected` event emitted the expected hero.

The setup for the _test-host_ tests is similar to the setup for the stand-alone tests:

<code-example path="testing/src/app/dashboard/dashboard-hero.component.spec.ts" region="test-host-setup" header="app/dashboard/dashboard-hero.component.spec.ts (test host setup)"></code-example>

This testing module configuration shows three important differences:

1. It _declares_ both the `DashboardHeroComponent` and the `TestHostComponent`.
1. It _creates_ the `TestHostComponent` instead of the `DashboardHeroComponent`.
1. The `TestHostComponent` sets the `DashboardHeroComponent.hero` with a binding.

The `createComponent` returns a `fixture` that holds an instance of `TestHostComponent` instead of an instance of `DashboardHeroComponent`.

Creating the `TestHostComponent` has the side-effect of creating a `DashboardHeroComponent`
because the latter appears within the template of the former.
The query for the hero element (`heroEl`) still finds it in the test DOM,
albeit at greater depth in the element tree than before.

The tests themselves are almost identical to the stand-alone version:

<code-example
  path="testing/src/app/dashboard/dashboard-hero.component.spec.ts"
  region="test-host-tests"
  header="app/dashboard/dashboard-hero.component.spec.ts (test-host)"></code-example>

Only the selected event test differs. It confirms that the selected `DashboardHeroComponent` hero
really does find its way up through the event binding to the host component.

<hr>

{@a routing-component}

### Routing component

A _routing component_ is a component that tells the `Router` to navigate to another component.
The `DashboardComponent` is a _routing component_ because the user can
navigate to the `HeroDetailComponent` by clicking on one of the _hero buttons_ on the dashboard.

Routing is pretty complicated.
Testing the `DashboardComponent` seemed daunting in part because it involves the `Router`,
which it injects together with the `HeroService`.

<code-example
  path="testing/src/app/dashboard/dashboard.component.ts"
  region="ctor"
  header="app/dashboard/dashboard.component.ts (constructor)"></code-example>

Mocking the `HeroService` with a spy is a [familiar story](#component-with-async-service).
But the `Router` has a complicated API and is entwined with other services and application preconditions. Might it be difficult to mock?

Fortunately, not in this case because the `DashboardComponent` isn't doing much with the `Router`

<code-example
  path="testing/src/app/dashboard/dashboard.component.ts"
  region="goto-detail"
  header="app/dashboard/dashboard.component.ts (goToDetail)">
</code-example>

This is often the case with _routing components_.
As a rule you test the component, not the router,
and care only if the component navigates with the right address under the given conditions.

Providing a router spy for _this component_ test suite happens to be as easy
as providing a `HeroService` spy.

<code-example
  path="testing/src/app/dashboard/dashboard.component.spec.ts"
  region="router-spy"
  header="app/dashboard/dashboard.component.spec.ts (spies)"></code-example>

The following test clicks the displayed hero and confirms that
`Router.navigateByUrl` is called with the expected url.

<code-example
  path="testing/src/app/dashboard/dashboard.component.spec.ts"
  region="navigate-test"
  header="app/dashboard/dashboard.component.spec.ts (navigate test)"></code-example>

{@a routed-component-w-param}

### Routed components

A _routed component_ is the destination of a `Router` navigation.
It can be trickier to test, especially when the route to the component _includes parameters_.
The `HeroDetailComponent` is a _routed component_ that is the destination of such a route.

When a user clicks a _Dashboard_ hero, the `DashboardComponent` tells the `Router`
to navigate to `heroes/:id`.
The `:id` is a route parameter whose value is the `id` of the hero to edit.

The `Router` matches that URL to a route to the `HeroDetailComponent`.
It creates an `ActivatedRoute` object with the routing information and
injects it into a new instance of the `HeroDetailComponent`.

Here's the `HeroDetailComponent` constructor:

<code-example path="testing/src/app/hero/hero-detail.component.ts" region="ctor" header="app/hero/hero-detail.component.ts (constructor)"></code-example>

The `HeroDetail` component needs the `id` parameter so it can fetch
the corresponding hero via the `HeroDetailService`.
The component has to get the `id` from the `ActivatedRoute.paramMap` property
which is an `Observable`.

It can't just reference the `id` property of the `ActivatedRoute.paramMap`.
The component has to _subscribe_ to the `ActivatedRoute.paramMap` observable and be prepared
for the `id` to change during its lifetime.

<code-example path="testing/src/app/hero/hero-detail.component.ts" region="ng-on-init" header="app/hero/hero-detail.component.ts (ngOnInit)"></code-example>

<div class="alert is-helpful">

The [Router](guide/router#route-parameters) guide covers `ActivatedRoute.paramMap` in more detail.

</div>

Tests can explore how the `HeroDetailComponent` responds to different `id` parameter values
by manipulating the `ActivatedRoute` injected into the component's constructor.

You know how to spy on the `Router` and a data service.

You'll take a different approach with `ActivatedRoute` because

- `paramMap` returns an `Observable` that can emit more than one value
  during a test.
- You need the router helper function, `convertToParamMap()`, to create a `ParamMap`.
- Other _routed component_ tests need a test double for `ActivatedRoute`.

These differences argue for a re-usable stub class.

#### _ActivatedRouteStub_

The following `ActivatedRouteStub` class serves as a test double for `ActivatedRoute`.

<code-example
  path="testing/src/testing/activated-route-stub.ts"
  region="activated-route-stub"
  header="testing/activated-route-stub.ts (ActivatedRouteStub)"></code-example>

Consider placing such helpers in a `testing` folder sibling to the `app` folder.
This sample puts `ActivatedRouteStub` in `testing/activated-route-stub.ts`.

<div class="alert is-helpful">

Consider writing a more capable version of this stub class with
the [_marble testing library_](#marble-testing).

</div>

{@a tests-w-test-double}

#### Testing with _ActivatedRouteStub_

Here's a test demonstrating the component's behavior when the observed `id` refers to an existing hero:

<code-example path="testing/src/app/hero/hero-detail.component.spec.ts" region="route-good-id" header="app/hero/hero-detail.component.spec.ts (existing id)"></code-example>

<div class="alert is-helpful">

The `createComponent()` method and `page` object are discussed [below](#page-object).
Rely on your intuition for now.

</div>

When the `id` cannot be found, the component should re-route to the `HeroListComponent`.

The test suite setup provided the same router spy [described above](#routing-component) which spies on the router without actually navigating.

This test expects the component to try to navigate to the `HeroListComponent`.

<code-example path="testing/src/app/hero/hero-detail.component.spec.ts" region="route-bad-id" header="app/hero/hero-detail.component.spec.ts (bad id)"></code-example>

While this app doesn't have a route to the `HeroDetailComponent` that omits the `id` parameter, it might add such a route someday.
The component should do something reasonable when there is no `id`.

In this implementation, the component should create and display a new hero.
New heroes have `id=0` and a blank `name`. This test confirms that the component behaves as expected:

<code-example
  path="testing/src/app/hero/hero-detail.component.spec.ts"
  region="route-no-id"
  header="app/hero/hero-detail.component.spec.ts (no id)"></code-example>

<hr>

### Nested component tests

Component templates often have nested components, whose templates
may contain more components.

The component tree can be very deep and, most of the time, the nested components
play no role in testing the component at the top of the tree.

The `AppComponent`, for example, displays a navigation bar with anchors and their `RouterLink` directives.

<code-example
  path="testing/src/app/app.component.html"
  header="app/app.component.html"></code-example>

While the `AppComponent` _class_ is empty,
you may want to write unit tests to confirm that the links are wired properly
to the `RouterLink` directives, perhaps for the reasons [explained below](#why-stubbed-routerlink-tests).

To validate the links, you don't need the `Router` to navigate and you don't
need the `<router-outlet>` to mark where the `Router` inserts _routed components_.

The `BannerComponent` and `WelcomeComponent`
(indicated by `<app-banner>` and `<app-welcome>`) are also irrelevant.

Yet any test that creates the `AppComponent` in the DOM will also create instances of
these three components and, if you let that happen,
you'll have to configure the `TestBed` to create them.

If you neglect to declare them, the Angular compiler won't recognize the
`<app-banner>`, `<app-welcome>`, and `<router-outlet>` tags in the `AppComponent` template
and will throw an error.

If you declare the real components, you'll also have to declare _their_ nested components
and provide for _all_ services injected in _any_ component in the tree.

That's too much effort just to answer a few simple questions about links.

This section describes two techniques for minimizing the setup.
Use them, alone or in combination, to stay focused on the testing the primary component.

{@a stub-component}

##### Stubbing unneeded components

In the first technique, you create and declare stub versions of the components
and directive that play little or no role in the tests.

<code-example
  path="testing/src/app/app.component.spec.ts"
  region="component-stubs"
  header="app/app.component.spec.ts (stub declaration)"></code-example>

The stub selectors match the selectors for the corresponding real components.
But their templates and classes are empty.

Then declare them in the `TestBed` configuration next to the
components, directives, and pipes that need to be real.

<code-example
  path="testing/src/app/app.component.spec.ts"
  region="testbed-stubs"
  header="app/app.component.spec.ts (TestBed stubs)"></code-example>

The `AppComponent` is the test subject, so of course you declare the real version.

The `RouterLinkDirectiveStub`, [described later](#routerlink), is a test version
of the real `RouterLink` that helps with the link tests.

The rest are stubs.

{@a no-errors-schema}

#### _NO_ERRORS_SCHEMA_

In the second approach, add `NO_ERRORS_SCHEMA` to the `TestBed.schemas` metadata.

<code-example
  path="testing/src/app/app.component.spec.ts"
  region="no-errors-schema"
  header="app/app.component.spec.ts (NO_ERRORS_SCHEMA)"></code-example>

The `NO_ERRORS_SCHEMA` tells the Angular compiler to ignore unrecognized elements and attributes.

The compiler will recognize the `<app-root>` element and the `routerLink` attribute
because you declared a corresponding `AppComponent` and `RouterLinkDirectiveStub`
in the `TestBed` configuration.

But the compiler won't throw an error when it encounters `<app-banner>`, `<app-welcome>`, or `<router-outlet>`.
It simply renders them as empty tags and the browser ignores them.

You no longer need the stub components.

#### Use both techniques together

These are techniques for _Shallow Component Testing_ ,
so-named because they reduce the visual surface of the component to just those elements
in the component's template that matter for tests.

The `NO_ERRORS_SCHEMA` approach is the easier of the two but don't overuse it.

The `NO_ERRORS_SCHEMA` also prevents the compiler from telling you about the missing
components and attributes that you omitted inadvertently or misspelled.
You could waste hours chasing phantom bugs that the compiler would have caught in an instant.

The _stub component_ approach has another advantage.
While the stubs in _this_ example were empty,
you could give them stripped-down templates and classes if your tests
need to interact with them in some way.

In practice you will combine the two techniques in the same setup,
as seen in this example.

<code-example
  path="testing/src/app/app.component.spec.ts"
  region="mixed-setup"
  header="app/app.component.spec.ts (mixed setup)"></code-example>

The Angular compiler creates the `BannerComponentStub` for the `<app-banner>` element
and applies the `RouterLinkStubDirective` to the anchors with the `routerLink` attribute,
but it ignores the `<app-welcome>` and `<router-outlet>` tags.

<hr>

{@a routerlink}
### Components with _RouterLink_

The real `RouterLinkDirective` is quite complicated and entangled with other components
and directives of the `RouterModule`.
It requires challenging setup to mock and use in tests.

The `RouterLinkDirectiveStub` in this sample code replaces the real directive
with an alternative version designed to validate the kind of anchor tag wiring
seen in the `AppComponent` template.

<code-example
  path="testing/src/testing/router-link-directive-stub.ts"
  region="router-link"
  header="testing/router-link-directive-stub.ts (RouterLinkDirectiveStub)"></code-example>

The URL bound to the `[routerLink]` attribute flows in to the directive's `linkParams` property.

The `HostListener` wires the click event of the host element
(the `<a>` anchor elements in `AppComponent`) to the stub directive's `onClick` method.

Clicking the anchor should trigger the `onClick()` method,
which sets the stub's telltale `navigatedTo` property.
Tests inspect `navigatedTo` to confirm that clicking the anchor
set the expected route definition.

<div class="alert is-helpful">

Whether the router is configured properly to navigate with that route definition is a
question for a separate set of tests.

</div>

{@a by-directive}
{@a inject-directive}

#### _By.directive_ and injected directives

A little more setup triggers the initial data binding and gets references to the navigation links:

<code-example
  path="testing/src/app/app.component.spec.ts"
  region="test-setup"
  header="app/app.component.spec.ts (test setup)"></code-example>

Three points of special interest:

1.  You can locate the anchor elements with an attached directive using `By.directive`.

1.  The query returns `DebugElement` wrappers around the matching elements.

1.  Each `DebugElement` exposes a dependency injector with the
    specific instance of the directive attached to that element.

The `AppComponent` links to validate are as follows:

<code-example
  path="testing/src/app/app.component.html"
  region="links"
  header="app/app.component.html (navigation links)"></code-example>

{@a app-component-tests}

Here are some tests that confirm those links are wired to the `routerLink` directives
as expected:

<code-example path="testing/src/app/app.component.spec.ts" region="tests" header="app/app.component.spec.ts (selected tests)"></code-example>

<div class="alert is-helpful">

The "click" test _in this example_ is misleading.
It tests the `RouterLinkDirectiveStub` rather than the _component_.
This is a common failing of directive stubs.

It has a legitimate purpose in this guide.
It demonstrates how to find a `RouterLink` element, click it, and inspect a result,
without engaging the full router machinery.
This is a skill you may need to test a more sophisticated component, one that changes the display,
re-calculates parameters, or re-arranges navigation options when the user clicks the link.

</div>

{@a why-stubbed-routerlink-tests}

#### What good are these tests?

Stubbed `RouterLink` tests can confirm that a component with links and an outlet is setup properly,
that the component has the links it should have, and that they are all pointing in the expected direction.
These tests do not concern whether the app will succeed in navigating to the target component when the user clicks a link.

Stubbing the RouterLink and RouterOutlet is the best option for such limited testing goals.
Relying on the real router would make them brittle.
They could fail for reasons unrelated to the component.
For example, a navigation guard could prevent an unauthorized user from visiting the `HeroListComponent`.
That's not the fault of the `AppComponent` and no change to that component could cure the failed test.

A _different_ battery of tests can explore whether the application navigates as expected
in the presence of conditions that influence guards such as whether the user is authenticated and authorized.

<div class="alert is-helpful">

A future guide update will explain how to write such
tests with the `RouterTestingModule`.

</div>

<hr>

{@a page-object}

### Use a _page_ object

The `HeroDetailComponent` is a simple view with a title, two hero fields, and two buttons.

<div class="lightbox">
  <img src='generated/images/guide/testing/hero-detail.component.png' alt="HeroDetailComponent in action">
</div>

But there's plenty of template complexity even in this simple form.

<code-example
  path="testing/src/app/hero/hero-detail.component.html" header="app/hero/hero-detail.component.html"></code-example>

Tests that exercise the component need ...

- to wait until a hero arrives before elements appear in the DOM.
- a reference to the title text.
- a reference to the name input box to inspect and set it.
- references to the two buttons so they can click them.
- spies for some of the component and router methods.

Even a small form such as this one can produce a mess of tortured conditional setup and CSS element selection.

Tame the complexity with a `Page` class that handles access to component properties
and encapsulates the logic that sets them.

Here is such a `Page` class for the `hero-detail.component.spec.ts`

<code-example
  path="testing/src/app/hero/hero-detail.component.spec.ts"
  region="page"
  header="app/hero/hero-detail.component.spec.ts (Page)"></code-example>

Now the important hooks for component manipulation and inspection are neatly organized and accessible from an instance of `Page`.

A `createComponent` method creates a `page` object and fills in the blanks once the `hero` arrives.

<code-example
  path="testing/src/app/hero/hero-detail.component.spec.ts"
  region="create-component"
  header="app/hero/hero-detail.component.spec.ts (createComponent)"></code-example>

The [_HeroDetailComponent_ tests](#tests-w-test-double) in an earlier section demonstrate how `createComponent` and `page`
keep the tests short and _on message_.
There are no distractions: no waiting for promises to resolve and no searching the DOM for element values to compare.

Here are a few more `HeroDetailComponent` tests to reinforce the point.

<code-example
  path="testing/src/app/hero/hero-detail.component.spec.ts"
  region="selected-tests"
  header="app/hero/hero-detail.component.spec.ts (selected tests)"></code-example>

<hr>

{@a compile-components}
### Calling _compileComponents()_
<div class="alert is-helpful">

You can ignore this section if you _only_ run tests with the CLI `ng test` command
because the CLI compiles the application before running the tests.

</div>

If you run tests in a **non-CLI environment**, the tests may fail with a message like this one:

<code-example language="sh" class="code-shell" hideCopy>
Error: This test module uses the component BannerComponent
which is using a "templateUrl" or "styleUrls", but they were never compiled.
Please call "TestBed.compileComponents" before your test.
</code-example>

The root of the problem is at least one of the components involved in the test
specifies an external template or CSS file as
the following version of the `BannerComponent` does.

<code-example
  path="testing/src/app/banner/banner-external.component.ts"
  header="app/banner/banner-external.component.ts (external template & css)"></code-example>

The test fails when the `TestBed` tries to create the component.

<code-example
  path="testing/src/app/banner/banner.component.spec.ts"
  region="configure-and-create"
  header="app/banner/banner.component.spec.ts (setup that fails)"
  avoid></code-example>

Recall that the app hasn't been compiled.
So when you call `createComponent()`, the `TestBed` compiles implicitly.

That's not a problem when the source code is in memory.
But the `BannerComponent` requires external files
that the compiler must read from the file system,
an inherently _asynchronous_ operation.

If the `TestBed` were allowed to continue, the tests would run and fail mysteriously
before the compiler could finished.

The preemptive error message tells you to compile explicitly with `compileComponents()`.

#### _compileComponents()_ is async

You must call `compileComponents()` within an asynchronous test function.

<div class="alert is-critical">

If you neglect to make the test function async
(e.g., forget to use `async()` as described below),
you'll see this error message

<code-example language="sh" class="code-shell" hideCopy>
Error: ViewDestroyedError: Attempt to use a destroyed view
</code-example>

</div>

A typical approach is to divide the setup logic into two separate `beforeEach()` functions:

1.  An async `beforeEach()` that compiles the components
1.  A synchronous `beforeEach()` that performs the remaining setup.

To follow this pattern, import the `async()` helper with the other testing symbols.

<code-example
  path="testing/src/app/banner/banner-external.component.spec.ts"
  region="import-async">
</code-example>

#### The async _beforeEach_

Write the first async `beforeEach` like this.

<code-example
  path="testing/src/app/banner/banner-external.component.spec.ts"
  region="async-before-each"
  header="app/banner/banner-external.component.spec.ts (async beforeEach)"></code-example>

The `async()` helper function takes a parameterless function with the body of the setup.

The `TestBed.configureTestingModule()` method returns the `TestBed` class so you can chain
calls to other `TestBed` static methods such as `compileComponents()`.

In this example, the `BannerComponent` is the only component to compile.
Other examples configure the testing module with multiple components
and may import application modules that hold yet more components.
Any of them could be require external files.

The `TestBed.compileComponents` method asynchronously compiles all components configured in the testing module.

<div class="alert is-important">

Do not re-configure the `TestBed` after calling `compileComponents()`.

</div>

Calling `compileComponents()` closes the current `TestBed` instance to further configuration.
You cannot call any more `TestBed` configuration methods, not `configureTestingModule()`
nor any of the `override...` methods. The `TestBed` throws an error if you try.

Make `compileComponents()` the last step
before calling `TestBed.createComponent()`.

#### The synchronous _beforeEach_

The second, synchronous `beforeEach()` contains the remaining setup steps,
which include creating the component and querying for elements to inspect.

<code-example
  path="testing/src/app/banner/banner-external.component.spec.ts"
  region="sync-before-each"
  header="app/banner/banner-external.component.spec.ts (synchronous beforeEach)"></code-example>

You can count on the test runner to wait for the first asynchronous `beforeEach` to finish before calling the second.

#### Consolidated setup

You can consolidate the two `beforeEach()` functions into a single, async `beforeEach()`.

The `compileComponents()` method returns a promise so you can perform the
synchronous setup tasks _after_ compilation by moving the synchronous code
into a `then(...)` callback.

<code-example
  path="testing/src/app/banner/banner-external.component.spec.ts"
  region="one-before-each"
  header="app/banner/banner-external.component.spec.ts (one beforeEach)"></code-example>

#### _compileComponents()_ is harmless

There's no harm in calling `compileComponents()` when it's not required.

The component test file generated by the CLI calls `compileComponents()`
even though it is never required when running `ng test`.

The tests in this guide only call `compileComponents` when necessary.

<hr>

{@a import-module}

### Setup with module imports

Earlier component tests configured the testing module with a few `declarations` like this:

<code-example
  path="testing/src/app/dashboard/dashboard-hero.component.spec.ts"
  region="config-testbed"
  header="app/dashboard/dashboard-hero.component.spec.ts (configure TestBed)">
</code-example>

The `DashboardComponent` is simple. It needs no help.
But more complex components often depend on other components, directives, pipes, and providers
and these must be added to the testing module too.

Fortunately, the `TestBed.configureTestingModule` parameter parallels
the metadata passed to the `@NgModule` decorator
which means you can also specify `providers` and `imports`.

The `HeroDetailComponent` requires a lot of help despite its small size and simple construction.
In addition to the support it receives from the default testing module `CommonModule`, it needs:

- `NgModel` and friends in the `FormsModule` to enable two-way data binding.
- The `TitleCasePipe` from the `shared` folder.
- Router services (which these tests are stubbing).
- Hero data access services (also stubbed).

One approach is to configure the testing module from the individual pieces as in this example:

<code-example
  path="testing/src/app/hero/hero-detail.component.spec.ts"
  region="setup-forms-module"
  header="app/hero/hero-detail.component.spec.ts (FormsModule setup)"></code-example>

<div class="alert is-helpful">

Notice that the `beforeEach()` is asynchronous and calls `TestBed.compileComponents`
because the `HeroDetailComponent` has an external template and css file.

As explained in [_Calling compileComponents()_](#compile-components) above,
these tests could be run in a non-CLI environment
where Angular would have to compile them in the browser.

</div>

#### Import a shared module

Because many app components need the `FormsModule` and the `TitleCasePipe`, the developer created
a `SharedModule` to combine these and other frequently requested parts.

The test configuration can use the `SharedModule` too as seen in this alternative setup:

<code-example
  path="testing/src/app/hero/hero-detail.component.spec.ts"
  region="setup-shared-module"
  header="app/hero/hero-detail.component.spec.ts (SharedModule setup)"></code-example>

It's a bit tighter and smaller, with fewer import statements (not shown).

{@a feature-module-import}

#### Import a feature module

The `HeroDetailComponent` is part of the `HeroModule` [Feature Module](guide/feature-modules) that aggregates more of the interdependent pieces
including the `SharedModule`.
Try a test configuration that imports the `HeroModule` like this one:

<code-example path="testing/src/app/hero/hero-detail.component.spec.ts" region="setup-hero-module" header="app/hero/hero-detail.component.spec.ts (HeroModule setup)"></code-example>

That's _really_ crisp. Only the _test doubles_ in the `providers` remain. Even the `HeroDetailComponent` declaration is gone.

In fact, if you try to declare it, Angular will throw an error because
`HeroDetailComponent` is declared in both the `HeroModule` and the `DynamicTestModule`
created by the `TestBed`.

<div class="alert is-helpful">

Importing the component's feature module can be the easiest way to configure tests
when there are many mutual dependencies within the module and
the module is small, as feature modules tend to be.

</div>

<hr>

{@a component-override}

### Override component providers

The `HeroDetailComponent` provides its own `HeroDetailService`.

<code-example path="testing/src/app/hero/hero-detail.component.ts" region="prototype" header="app/hero/hero-detail.component.ts (prototype)"></code-example>

It's not possible to stub the component's `HeroDetailService` in the `providers` of the `TestBed.configureTestingModule`.
Those are providers for the _testing module_, not the component. They prepare the dependency injector at the _fixture level_.

Angular creates the component with its _own_ injector, which is a _child_ of the fixture injector.
It registers the component's providers (the `HeroDetailService` in this case) with the child injector.

A test cannot get to child injector services from the fixture injector.
And `TestBed.configureTestingModule` can't configure them either.

Angular has been creating new instances of the real `HeroDetailService` all along!

<div class="alert is-helpful">

These tests could fail or timeout if the `HeroDetailService` made its own XHR calls to a remote server.
There might not be a remote server to call.

Fortunately, the `HeroDetailService` delegates responsibility for remote data access to an injected `HeroService`.

<code-example path="testing/src/app/hero/hero-detail.service.ts" region="prototype" header="app/hero/hero-detail.service.ts (prototype)"></code-example>

The [previous test configuration](#feature-module-import) replaces the real `HeroService` with a `TestHeroService`
that intercepts server requests and fakes their responses.

</div>

What if you aren't so lucky. What if faking the `HeroService` is hard?
What if `HeroDetailService` makes its own server requests?

The `TestBed.overrideComponent` method can replace the component's `providers` with easy-to-manage _test doubles_
as seen in the following setup variation:

<code-example path="testing/src/app/hero/hero-detail.component.spec.ts" region="setup-override" header="app/hero/hero-detail.component.spec.ts (Override setup)"></code-example>

Notice that `TestBed.configureTestingModule` no longer provides a (fake) `HeroService` because it's [not needed](#spy-stub).

{@a override-component-method}

#### The _overrideComponent_ method

Focus on the `overrideComponent` method.

<code-example path="testing/src/app/hero/hero-detail.component.spec.ts" region="override-component-method" header="app/hero/hero-detail.component.spec.ts (overrideComponent)"></code-example>

It takes two arguments: the component type to override (`HeroDetailComponent`) and an override metadata object.
The [override metadata object](#metadata-override-object) is a generic defined as follows:

<code-example language="javascript">
  type MetadataOverride&lt;T&gt; = {
    add?: Partial&lt;T&gt;;
    remove?: Partial&lt;T&gt;;
    set?: Partial&lt;T&gt;;
  };
</code-example>

A metadata override object can either add-and-remove elements in metadata properties or completely reset those properties.
This example resets the component's `providers` metadata.

The type parameter, `T`, is the kind of metadata you'd pass to the `@Component` decorator:

<code-example language="javascript">
  selector?: string;
  template?: string;
  templateUrl?: string;
  providers?: any[];
  ...
</code-example>

{@a spy-stub}

#### Provide a _spy stub_ (_HeroDetailServiceSpy_)

This example completely replaces the component's `providers` array with a new array containing a `HeroDetailServiceSpy`.

The `HeroDetailServiceSpy` is a stubbed version of the real `HeroDetailService`
that fakes all necessary features of that service.
It neither injects nor delegates to the lower level `HeroService`
so there's no need to provide a test double for that.

The related `HeroDetailComponent` tests will assert that methods of the `HeroDetailService`
were called by spying on the service methods.
Accordingly, the stub implements its methods as spies:

<code-example path="testing/src/app/hero/hero-detail.component.spec.ts" region="hds-spy" header="app/hero/hero-detail.component.spec.ts (HeroDetailServiceSpy)"></code-example>

{@a override-tests}

#### The override tests

Now the tests can control the component's hero directly by manipulating the spy-stub's `testHero`
and confirm that service methods were called.

<code-example path="testing/src/app/hero/hero-detail.component.spec.ts" region="override-tests" header="app/hero/hero-detail.component.spec.ts (override tests)"></code-example>

{@a more-overrides}

#### More overrides

The `TestBed.overrideComponent` method can be called multiple times for the same or different components.
The `TestBed` offers similar `overrideDirective`, `overrideModule`, and `overridePipe` methods
for digging into and replacing parts of these other classes.

Explore the options and combinations on your own.

<hr>

{@a attribute-directive}

## Unit Testing Angular App As Pure JS Application

Unit testing is the low level testing. It's goal is to tests units. Unit means any simple part of application.
It can be module as unit / component as unit or method as unit.

In JavaScript unit-testing mostly means testing of methods. In this context the goal of this testing is to cover <b>only tested methods functionality</b>.

To simplify the tests and make them more stable and predictable they should be independent.

Independence in JavaScript mostly compatible to Functional Programming e.g pure functions.
Each pure function should return the same result with the same passed arguments and does not have any side effects (e.g. closures)
```javascript
 const pureFunction = (arg) => arg;

 const notPureFunction = () => arg;
```

In the test we need to follow the same principe to simplify it.

1. each tested method should be wrapped to the individual scope with initialization on the root level to perform it before each tests
```javascript
 describe('#testedMethodScope', () => {
  beforeEach(() => {/*initialization*/}); 
 });
```

2. Each case should be performed with not dirty state
```javascript
// invalid 
 let value = true;
 it('value should be truthy', () => {
  value = false;
  expect(value).toBeFalse();
 });

 it('value should be truthy', () => {
  expect(value).toBeTruthy();
 });
```
 
 ```javascript
 // valid 
 let value;

 beforeEach(() => {
   value = true
 });

 it('value should be truthy', () => {
   value = false;
   expect(value).toBeFalse();
 });
 
 it('value should be truthy', () => {
   expect(value).toBeTruthy();
 });
 ```

3. Each test should not test another methods in the tested method
```typescript
 const testedMethod = (params: any, dependencyWithHandler: any) => dependencyWithHandler.handler(params);
 
 // invalid
 expect(testedMethod(realParams, realDependencyWithOwnImplementation)).toEqual(originalResult);

 // valid
 let comfortableMockedParams: any;
 let comfortablePredictableTestResult: any = '';
 let mockedDataWithDefinedMethod: any = {
  handler: () => comfortablePredictableTestResult
 };
 expect(testedMethod(comfortableMockedParams, mockedDataWithDefinedMethod)).toBe(comfortablePredictableTestResult);
```

4. Each dependency and data used in the tested method should be mocked or replaced to the spy
```typescript
 const testedMethod = (params: any, dependencyWithHandler: any) => dependencyWithHandler.handler(params);
 
 // all the values should be initialized in the main scope of the tested callback (describe(() => { /* here */})) 
 let dependency: any;
 let handler: any;
 
 // definition of "static" or constant can be performed once
 const expectedResult = 'expectedResult';
 
 // static arguments can be defined once too 
 const params = 'params';
 
 // definition of "dynamic" values should be performed before each tests to clean up test's state 
 beforeEach(() => {
   handler = jasmine.createSpy('handler').and.returnvalue(expectedResult);
   dependency = { handler };
 });

 it('should works', () => {
   expect(testedMethod(params, dependency)).toBe(expectedResult);
 });
 
 // to validate clean up of state
 it('value should be truthy', () => {
   expect(handler).not.toHaveBeenCalled();
 });
 ```

5. Each type should be simplified as possible
```typescript
 interface ComplicatedDataType {
    nestedComplicatedDataTypes: AnotherComplicatedType[];
    primitiveField: boolean;
 }

 const productionMethod1 = (params: ComplicatedDataType, dependency: any) => dependency.handler(params);
 const productionMethod2 = ({ nestedComplicatedDataTypes }: ComplicatedDataType, {handler}: any) => handler(nestedComplicatedDataTypes);
 
 // use any to avoid following complicated data structure to reduce mock/stub data size and simplify tests
 let testedMethod1: any = productionMethod1;
 let testedMethod2: any = productionMethod2;

 const params = 'any primitive field which can be unique for test';
 const nestedComplicatedDataTypes = 'nestedComplicatedDataTypes';

 const handler = jasmine.createSpy('handler');

 // pass only used data
 testedMethod1(params, { handler }); 
 expect(handler).toHaveBeenCalledWith(params);
 
 testedMethod2({nestedComplicatedDataTypes}, { handler }); 
 expect(handler).toHaveBeenCalledWith(nestedComplicatedDataTypes);
```

6. Tests should avoid any mutations
```typescript
 // invalid
 const spy = jasmine.createSpy('spy'); 

 it('should call spy', () => {
  spy();
  expect(spy).toHaveBeenCalled();
 });

 it('should not call spy', () => {
  expect(spy).not.toHaveBeenCalled(); // failed
 })
```

```typescript
 // valid
 let spy: any;

 beforeEach(() => {
  spy = jasmine.createSpy('spy');
 });

 it('should call spy', () => {
  spy();
  expect(spy).toHaveBeenCalled();
 });

 it('should not call spy', () => {
  expect(spy).not.toHaveBeenCalled(); // success
 })
```

7. Common tips
 - do not forget any angular's component (e.g. services/directives etc.) are simple classes (function constructor) with specific annotations
```typescript
 import { Component, Injectable } from '@angular/core';
 
 class Service {
   public serviceMethod() {}
 }

 class JavaScriptComponent {
  constructor(private service: any) {}

  public method() {} 
 } 
 
 const service = new Service();
 const component = new JavaScriptComponent(service);
 
 const angularService = new Injectable(/*list of annotations*/)(Service);
 const angularComponent = new Component(/*list of annotations*/)(JavaScriptComponent);
 
 expect(component.method).toBe(angularComponent.method);
 expect(service.serviceMethod).toBe(angularService.serviceMethod);
```

 - name dependencies and their methods as in production code to simplify their search/debug
```typescript
 // for tested instances
 let component = new CustomNameComponent(); // valid
 let cnc = new CustomNameComponent(); // invalid

 let service = new CustomNameService(); // valid
 let cns = new CustomNameService(); // invalid

 // for their dependencies and spies.
 let httpService: any; // valid
 let httpServiceSpy: any; // invalid
 let httpServiceMock: any; // invalid

 let dependencyMethod: any; // valid
 let dependencyMethodSpy: any; // invalid
```
 
 - use named only spies and directly assigned dependencies methods for auto-completing and simpler debug 
```typescript
 // spies 
 let spy = jasmine.createSpy('spy'); // valid
 let spy = jasmine.createSpy(); // invalid
 let DI = {
   anotherSpy: jasmine.createSpy('anotherSpy')
 }
  // DI.-> auto com-completing
```

 - do not forget validate arguments to prevent regressions in their changes
```typescript
 let spy = jasmine.createSpy('spy');
 spy(param);
 expect(spy).toHaveBeenCalled(); // successful #invalid
 
 spy(param);
 expect(spy).toHaveBeenCalledWith(param); // successful #valid

 spy(anotherParam);
 expect(spy).toHaveBeenCalledWith(param); // failed #valid
```

<code-example
  path="testing/src/app/hero/hero-list.component.no-testbed.spec.ts"
  header="app/hero/hero-list.component.no-testbed.spec.ts (tests as pure javascript)">
</code-example>

## Attribute Directive Testing

An _attribute directive_ modifies the behavior of an element, component or another directive.
Its name reflects the way the directive is applied: as an attribute on a host element.

The sample application's `HighlightDirective` sets the background color of an element
based on either a data bound color or a default color (lightgray).
It also sets a custom property of the element (`customProperty`) to `true`
for no reason other than to show that it can.

<code-example path="testing/src/app/shared/highlight.directive.ts" header="app/shared/highlight.directive.ts"></code-example>

It's used throughout the application, perhaps most simply in the `AboutComponent`:

<code-example path="testing/src/app/about/about.component.ts" header="app/about/about.component.ts"></code-example>

Testing the specific use of the `HighlightDirective` within the `AboutComponent` requires only the
techniques explored above (in particular the ["Shallow test"](#nested-component-tests) approach).

<code-example path="testing/src/app/about/about.component.spec.ts" region="tests" header="app/about/about.component.spec.ts"></code-example>

However, testing a single use case is unlikely to explore the full range of a directive's capabilities.
Finding and testing all components that use the directive is tedious, brittle, and almost as unlikely to afford full coverage.

_Class-only tests_ might be helpful,
but attribute directives like this one tend to manipulate the DOM.
Isolated unit tests don't touch the DOM and, therefore,
do not inspire confidence in the directive's efficacy.

A better solution is to create an artificial test component that demonstrates all ways to apply the directive.

<code-example path="testing/src/app/shared/highlight.directive.spec.ts" region="test-component" header="app/shared/highlight.directive.spec.ts (TestComponent)"></code-example>

<div class="lightbox">
  <img src='generated/images/guide/testing/highlight-directive-spec.png' alt="HighlightDirective spec in action">
</div>

<div class="alert is-helpful">

The `<input>` case binds the `HighlightDirective` to the name of a color value in the input box.
The initial value is the word "cyan" which should be the background color of the input box.

</div>

Here are some tests of this component:

<code-example path="testing/src/app/shared/highlight.directive.spec.ts" region="selected-tests" header="app/shared/highlight.directive.spec.ts (selected tests)"></code-example>

A few techniques are noteworthy:

- The `By.directive` predicate is a great way to get the elements that have this directive _when their element types are unknown_.

- The <a href="https://developer.mozilla.org/en-US/docs/Web/CSS/:not">`:not` pseudo-class</a>
  in `By.css('h2:not([highlight])')` helps find `<h2>` elements that _do not_ have the directive.
  `By.css('*:not([highlight])')` finds _any_ element that does not have the directive.

- `DebugElement.styles` affords access to element styles even in the absence of a real browser, thanks to the `DebugElement` abstraction.
  But feel free to exploit the `nativeElement` when that seems easier or more clear than the abstraction.

- Angular adds a directive to the injector of the element to which it is applied.
  The test for the default color uses the injector of the second `<h2>` to get its `HighlightDirective` instance
  and its `defaultColor`.

- `DebugElement.properties` affords access to the artificial custom property that is set by the directive.

<hr>

## Pipe Testing

Pipes are easy to test without the Angular testing utilities.

A pipe class has one method, `transform`, that manipulates the input
value into a transformed output value.
The `transform` implementation rarely interacts with the DOM.
Most pipes have no dependence on Angular other than the `@Pipe`
metadata and an interface.

Consider a `TitleCasePipe` that capitalizes the first letter of each word.
Here's a naive implementation with a regular expression.

<code-example path="testing/src/app/shared/title-case.pipe.ts" header="app/shared/title-case.pipe.ts"></code-example>

Anything that uses a regular expression is worth testing thoroughly.
Use simple Jasmine to explore the expected cases and the edge cases.

<code-example path="testing/src/app/shared/title-case.pipe.spec.ts" region="excerpt" header="app/shared/title-case.pipe.spec.ts"></code-example>

{@a write-tests}

#### Write DOM tests too

These are tests of the pipe _in isolation_.
They can't tell if the `TitleCasePipe` is working properly as applied in the application components.

Consider adding component tests such as this one:

<code-example path="testing/src/app/hero/hero-detail.component.spec.ts" region="title-case-pipe" header="app/hero/hero-detail.component.spec.ts (pipe test)"></code-example>

<hr>

{@a test-debugging}

## Test debugging

Debug specs in the browser in the same way that you debug an application.

1. Reveal the Karma browser window (hidden earlier).
1. Click the **DEBUG** button; it opens a new browser tab and re-runs the tests.
1. Open the browser's “Developer Tools” (`Ctrl-Shift-I` on Windows; `Command-Option-I` in macOS).
1. Pick the "sources" section.
1. Open the `1st.spec.ts` test file (Control/Command-P, then start typing the name of the file).
1. Set a breakpoint in the test.
1. Refresh the browser, and it stops at the breakpoint.

<div class="lightbox">
  <img src='generated/images/guide/testing/karma-1st-spec-debug.png' alt="Karma debugging">
</div>

<hr>

{@a atu-apis}

## Testing Utility APIs

This section takes inventory of the most useful Angular testing features and summarizes what they do.

The Angular testing utilities include the `TestBed`, the `ComponentFixture`, and a handful of functions that control the test environment.
The [_TestBed_](#testbed-api-summary) and [_ComponentFixture_](#component-fixture-api-summary) classes are covered separately.

Here's a summary of the stand-alone functions, in order of likely utility:

<table>
  <tr>
    <th>
      Function
    </th>
    <th>
      Description
    </th>
  </tr>

  <tr>
    <td style="vertical-align: top">
      <code>async</code>
    </td>

    <td>

      Runs the body of a test (`it`) or setup (`beforeEach`) function within a special _async test zone_.
      See [discussion above](#async).

    </td>
  </tr>

  <tr>
    <td style="vertical-align: top">
      <code>fakeAsync</code>
    </td>

    <td>

      Runs the body of a test (`it`) within a special _fakeAsync test zone_, enabling
      a linear control flow coding style. See [discussion above](#fake-async).

    </td>
  </tr>

  <tr>
    <td style="vertical-align: top">
      <code>tick</code>
    </td>

    <td>

      Simulates the passage of time and the completion of pending asynchronous activities
      by flushing both _timer_ and _micro-task_ queues within the _fakeAsync test zone_.

      <div class="alert is-helpful">

      The curious, dedicated reader might enjoy this lengthy blog post,
      ["_Tasks, microtasks, queues and schedules_"](https://jakearchibald.com/2015/tasks-microtasks-queues-and-schedules/).

      </div>

      Accepts an optional argument that moves the virtual clock forward
      by the specified number of milliseconds,
      clearing asynchronous activities scheduled within that timeframe.
      See [discussion above](#tick).

    </td>
  </tr>

  <tr>
    <td style="vertical-align: top">
       <code>inject</code>
    </td>

    <td>

      Injects one or more services from the current `TestBed` injector into a test function.
      It cannot inject a service provided by the component itself.
      See discussion of the [debugElement.injector](#get-injected-services).

    </td>
  </tr>

  <tr>
    <td style="vertical-align: top">
      <code>discardPeriodicTasks</code>
    </td>

    <td>

      When a `fakeAsync()` test ends with pending timer event _tasks_ (queued `setTimeOut` and `setInterval` callbacks),
      the test fails with a clear error message.

      In general, a test should end with no queued tasks.
      When pending timer tasks are expected, call `discardPeriodicTasks` to flush the _task_ queue
      and avoid the error.

    </td>
  </tr>

  <tr>
    <td style="vertical-align: top">
      <code>flushMicrotasks</code>
    </td>

    <td>

      When a `fakeAsync()` test ends with pending _micro-tasks_ such as unresolved promises,
      the test fails with a clear error message.

      In general, a test should wait for micro-tasks to finish.
      When pending microtasks are expected, call `flushMicrotasks` to flush the  _micro-task_ queue
      and avoid the error.

    </td>
  </tr>

  <tr>
    <td style="vertical-align: top">
      <code>ComponentFixtureAutoDetect</code>
    </td>

    <td>

      A provider token for a service that turns on [automatic change detection](#automatic-change-detection).

    </td>
  </tr>

  <tr>
    <td style="vertical-align: top">
      <code>getTestBed</code>
    </td>

    <td>

      Gets the current instance of the `TestBed`.
      Usually unnecessary because the static class methods of the `TestBed` class are typically sufficient.
      The `TestBed` instance exposes a few rarely used members that are not available as
      static methods.

    </td>
  </tr>
</table>

<hr>

{@a testbed-class-summary}

#### _TestBed_ class summary

The `TestBed` class is one of the principal Angular testing utilities.
Its API is quite large and can be overwhelming until you've explored it,
a little at a time. Read the early part of this guide first
to get the basics before trying to absorb the full API.

The module definition passed to `configureTestingModule`
is a subset of the `@NgModule` metadata properties.

<code-example language="javascript">
  type TestModuleMetadata = {
    providers?: any[];
    declarations?: any[];
    imports?: any[];
    schemas?: Array&lt;SchemaMetadata | any[]&gt;;
  };
</code-example>

{@a metadata-override-object}

Each override method takes a `MetadataOverride<T>` where `T` is the kind of metadata
appropriate to the method, that is, the parameter of an `@NgModule`,
`@Component`, `@Directive`, or `@Pipe`.

<code-example language="javascript">
  type MetadataOverride&lt;T&gt; = {
    add?: Partial&lt;T&gt;;
    remove?: Partial&lt;T&gt;;
    set?: Partial&lt;T&gt;;
  };
</code-example>

{@a testbed-methods}
{@a testbed-api-summary}

The `TestBed` API consists of static class methods that either update or reference a _global_ instance of the `TestBed`.

Internally, all static methods cover methods of the current runtime `TestBed` instance,
which is also returned by the `getTestBed()` function.

Call `TestBed` methods _within_ a `beforeEach()` to ensure a fresh start before each individual test.

Here are the most important static methods, in order of likely utility.

<table>
  <tr>
    <th>
      Methods
    </th>
    <th>
      Description
    </th>
  </tr>

  <tr>
    <td style="vertical-align: top">
      <code>configureTestingModule</code>
    </td>

    <td>

      The testing shims (`karma-test-shim`, `browser-test-shim`)
      establish the [initial test environment](guide/testing) and a default testing module.
      The default testing module is configured with basic declaratives and some Angular service substitutes that every tester needs.

      Call `configureTestingModule` to refine the testing module configuration for a particular set of tests
      by adding and removing imports, declarations (of components, directives, and pipes), and providers.

    </td>
  </tr>

  <tr>
    <td style="vertical-align: top">
      <code>compileComponents</code>
    </td>

    <td>

      Compile the testing module asynchronously after you've finished configuring it.
      You **must** call this method if _any_ of the testing module components have a `templateUrl`
      or `styleUrls` because fetching component template and style files is necessarily asynchronous.
      See [above](#compile-components).

      After calling `compileComponents`, the `TestBed` configuration is frozen for the duration of the current spec.

    </td>
  </tr>

  <tr>
    <td style="vertical-align: top">
      <code>createComponent<T></code>
    </td>

    <td>

      Create an instance of a component of type `T` based on the current `TestBed` configuration.
      After calling `compileComponent`, the `TestBed` configuration is frozen for the duration of the current spec.

    </td>
  </tr>

  <tr>
    <td style="vertical-align: top">
      <code>overrideModule</code>
    </td>
    <td>

      Replace metadata for the given `NgModule`. Recall that modules can import other modules.
      The `overrideModule` method can reach deeply into the current testing module to
      modify one of these inner modules.

    </td>
  </tr>

  <tr>
    <td style="vertical-align: top">
      <code>overrideComponent</code>
    </td>

    <td>

      Replace metadata for the given component class, which could be nested deeply
      within an inner module.

    </td>
  </tr>

  <tr>
    <td style="vertical-align: top">
      <code>overrideDirective</code>
    </td>

    <td>

      Replace metadata for the given directive class, which could be nested deeply
      within an inner module.

    </td>
  </tr>

  <tr>
    <td style="vertical-align: top">
      <code>overridePipe</code>
    </td>
    <td>

      Replace metadata for the given pipe class, which could be nested deeply
      within an inner module.

    </td>
  </tr>

  <tr>
    <td style="vertical-align: top">
      {@a testbed-inject}
      <code>inject</code>
    </td>

    <td>

      Retrieve a service from the current `TestBed` injector.

      The `inject` function is often adequate for this purpose.
      But `inject` throws an error if it can't provide the service.

      What if the service is optional?

      The `TestBed.inject()` method takes an optional second parameter,
      the object to return if Angular can't find the provider
      (`null` in this example):

      <code-example path="testing/src/app/demo/demo.testbed.spec.ts" region="testbed-get-w-null" header="app/demo/demo.testbed.spec.ts"></code-example>

      After calling `TestBed.inject`, the `TestBed` configuration is frozen for the duration of the current spec.

    </td>
  </tr>

  <tr>
    <td style="vertical-align: top">
      {@a testbed-initTestEnvironment}
      <code>initTestEnvironment</code>
    </td>
    <td>

      Initialize the testing environment for the entire test run.

      The testing shims (`karma-test-shim`, `browser-test-shim`) call it for you
      so there is rarely a reason for you to call it yourself.

      You may call this method _exactly once_. If you must change
      this default in the middle of your test run, call `resetTestEnvironment` first.

      Specify the Angular compiler factory, a `PlatformRef`, and a default Angular testing module.
      Alternatives for non-browser platforms are available in the general form
      `@angular/platform-<platform_name>/testing/<platform_name>`.

    </td>
  </tr>

  <tr>
    <td style="vertical-align: top">
      <code>resetTestEnvironment</code>
    </td>
    <td>

      Reset the initial test environment, including the default testing module.

    </td>
  </tr>
</table

A few of the `TestBed` instance methods are not covered by static `TestBed` _class_ methods.
These are rarely needed.

{@a component-fixture-api-summary}

#### The _ComponentFixture_

The `TestBed.createComponent<T>`
creates an instance of the component `T`
and returns a strongly typed `ComponentFixture` for that component.

The `ComponentFixture` properties and methods provide access to the component,
its DOM representation, and aspects of its Angular environment.

{@a component-fixture-properties}

#### _ComponentFixture_ properties

Here are the most important properties for testers, in order of likely utility.

<table>
  <tr>
    <th>
      Properties
    </th>
    <th>
      Description
    </th>
  </tr>

  <tr>
    <td style="vertical-align: top">
      <code>componentInstance</code>
    </td>

    <td>

      The instance of the component class created by `TestBed.createComponent`.

    </td>
  </tr>

  <tr>
    <td style="vertical-align: top">
      <code>debugElement</code>
    </td>

    <td>

      The `DebugElement` associated with the root element of the component.

      The `debugElement` provides insight into the component and its DOM element during test and debugging.
      It's a critical property for testers. The most interesting members are covered [below](#debug-element-details).

    </td>
  </tr>

  <tr>
    <td style="vertical-align: top">
      <code>nativeElement</code>
    </td>

    <td>

      The native DOM element at the root of the component.

    </td>
  </tr>

  <tr>
    <td style="vertical-align: top">
      <code>changeDetectorRef</code>
    </td>

    <td>

      The `ChangeDetectorRef` for the component.

      The `ChangeDetectorRef` is most valuable when testing a
      component that has the `ChangeDetectionStrategy.OnPush` method
      or the component's change detection is under your programmatic control.

    </td>
  </tr>
</table>

{@a component-fixture-methods}

#### _ComponentFixture_ methods

The _fixture_ methods cause Angular to perform certain tasks on the component tree.
Call these method to trigger Angular behavior in response to simulated user action.

Here are the most useful methods for testers.

<table>
  <tr>
    <th>
      Methods
    </th>
    <th>
      Description
    </th>
  </tr>

  <tr>
    <td style="vertical-align: top">
      <code>detectChanges</code>
    </td>

    <td>

      Trigger a change detection cycle for the component.

      Call it to initialize the component (it calls `ngOnInit`) and after your
      test code, change the component's data bound property values.
      Angular can't see that you've changed `personComponent.name` and won't update the `name`
      binding until you call `detectChanges`.

      Runs `checkNoChanges` afterwards to confirm that there are no circular updates unless
      called as `detectChanges(false)`;

    </td>
  </tr>

  <tr>
    <td style="vertical-align: top">
      <code>autoDetectChanges</code>
    </td>

    <td>

      Set this to `true` when you want the fixture to detect changes automatically.

      When autodetect is `true`, the test fixture calls `detectChanges` immediately
      after creating the component. Then it listens for pertinent zone events
      and calls `detectChanges` accordingly.
      When your test code modifies component property values directly,
      you probably still have to call `fixture.detectChanges` to trigger data binding updates.

      The default is `false`. Testers who prefer fine control over test behavior
      tend to keep it `false`.

    </td>
  </tr>

  <tr>
    <td style="vertical-align: top">
      <code>checkNoChanges</code>
    </td>

    <td>

      Do a change detection run to make sure there are no pending changes.
      Throws an exceptions if there are.
    </td>
  </tr>

  <tr>
    <td style="vertical-align: top">
      <code>isStable</code>
    </td>

    <td>

      If the fixture is currently _stable_, returns `true`.
      If there are async tasks that have not completed, returns `false`.

    </td>
  </tr>

  <tr>
    <td style="vertical-align: top">
      <code>whenStable</code>
    </td>

    <td>

      Returns a promise that resolves when the fixture is stable.

      To resume testing after completion of asynchronous activity or
      asynchronous change detection, hook that promise.
      See [above](#when-stable).

    </td>
  </tr>

  <tr>
    <td style="vertical-align: top">
      <code>destroy</code>
    </td>

    <td>

      Trigger component destruction.

    </td>
  </tr>
</table>

{@a debug-element-details}

#### _DebugElement_

The `DebugElement` provides crucial insights into the component's DOM representation.

From the test root component's `DebugElement` returned by `fixture.debugElement`,
you can walk (and query) the fixture's entire element and component subtrees.

Here are the most useful `DebugElement` members for testers, in approximate order of utility:

<table>
  <tr>
    <th>
      Member
    </th>
    <th>
      Description
    </th>
  </tr>

  <tr>
    <td style="vertical-align: top">
      <code>nativeElement</code>
    </td>

    <td>

      The corresponding DOM element in the browser (null for WebWorkers).

    </td>
  </tr>

  <tr>
    <td style="vertical-align: top">
      <code>query</code>
    </td>

    <td>

      Calling `query(predicate: Predicate<DebugElement>)` returns the first `DebugElement`
      that matches the [predicate](#query-predicate) at any depth in the subtree.

    </td>
  </tr>

  <tr>
    <td style="vertical-align: top">
      <code>queryAll</code>
    </td>

    <td>

      Calling `queryAll(predicate: Predicate<DebugElement>)` returns all `DebugElements`
      that matches the [predicate](#query-predicate) at any depth in subtree.

    </td>
  </tr>

  <tr>
    <td style="vertical-align: top">
      <code>injector</code>
    </td>

    <td>

      The host dependency injector.
      For example, the root element's component instance injector.

    </td>
  </tr>

  <tr>
    <td style="vertical-align: top">
      <code>componentInstance</code>
    </td>

    <td>

      The element's own component instance, if it has one.

    </td>
  </tr>

  <tr>
    <td style="vertical-align: top">
      <code>context</code>
    </td>

    <td>

      An object that provides parent context for this element.
      Often an ancestor component instance that governs this element.

      When an element is repeated within `*ngFor`, the context is an `NgForRow` whose `$implicit`
      property is the value of the row instance value.
      For example, the `hero` in `*ngFor="let hero of heroes"`.

    </td>
  </tr>

  <tr>
    <td style="vertical-align: top">
      <code>children</code>
    </td>

    <td>

      The immediate `DebugElement` children. Walk the tree by descending through `children`.

      <div class="alert is-helpful">

      `DebugElement` also has `childNodes`, a list of `DebugNode` objects.
      `DebugElement` derives from `DebugNode` objects and there are often
      more nodes than elements. Testers can usually ignore plain nodes.

      </div>
    </td>
  </tr>

  <tr>
    <td style="vertical-align: top">
      <code>parent</code>
    </td>
    <td>

      The `DebugElement` parent. Null if this is the root element.

    </td>
  </tr>

  <tr>
    <td style="vertical-align: top">
      <code>name</code>
    </td>

    <td>

      The element tag name, if it is an element.

    </td>
  </tr>

  <tr>
    <td style="vertical-align: top">
      <code>triggerEventHandler</code>
    </td>
    <td>

      Triggers the event by its name if there is a corresponding listener
      in the element's `listeners` collection.
      The second parameter is the _event object_ expected by the handler.
      See [above](#trigger-event-handler).

      If the event lacks a listener or there's some other problem,
      consider calling `nativeElement.dispatchEvent(eventObject)`.

    </td>
  </tr>

  <tr>
    <td style="vertical-align: top">
      <code>listeners</code>
    </td>

    <td>

      The callbacks attached to the component's `@Output` properties and/or the element's event properties.

    </td>
  </tr>

  <tr>
    <td style="vertical-align: top">
      <code>providerTokens</code>
    </td>

    <td>

      This component's injector lookup tokens.
      Includes the component itself plus the tokens that the component lists in its `providers` metadata.

    </td>
  </tr>

  <tr>
    <td style="vertical-align: top">
      <code>source</code>
    </td>

    <td>

      Where to find this element in the source component template.

    </td>
  </tr>

  <tr>
    <td style="vertical-align: top">
      <code>references</code>
    </td>

    <td>

      Dictionary of objects associated with template local variables (e.g. `#foo`),
      keyed by the local variable name.

    </td>
  </tr>
</table>

{@a query-predicate}

The `DebugElement.query(predicate)` and `DebugElement.queryAll(predicate)` methods take a
predicate that filters the source element's subtree for matching `DebugElement`.

The predicate is any method that takes a `DebugElement` and returns a _truthy_ value.
The following example finds all `DebugElements` with a reference to a template local variable named "content":

<code-example path="testing/src/app/demo/demo.testbed.spec.ts" region="custom-predicate" header="app/demo/demo.testbed.spec.ts"></code-example>

The Angular `By` class has three static methods for common predicates:

- `By.all` - return all elements.
- `By.css(selector)` - return elements with matching CSS selectors.
- `By.directive(directive)` - return elements that Angular matched to an instance of the directive class.

<code-example path="testing/src/app/hero/hero-list.component.spec.ts" region="by" header="app/hero/hero-list.component.spec.ts"></code-example>

<hr>

{@a useful-tips}

## Useful tips

{@a q-spec-file-location}

#### Place your spec file next to the file it tests

It's a good idea to put unit test spec files in the same folder
as the application source code files that they test:

- Such tests are easy to find.
- You see at a glance if a part of your application lacks tests.
- Nearby tests can reveal how a part works in context.
- When you move the source (inevitable), you remember to move the test.
- When you rename the source file (inevitable), you remember to rename the test file.

{@a q-specs-in-test-folder}

#### Place your spec files in a test folder

Application integration specs can test the interactions of multiple parts
spread across folders and modules.
They don't really belong to any part in particular, so they don't have a
natural home next to any one file.

It's often better to create an appropriate folder for them in the `tests` directory.

Of course specs that test the test helpers belong in the `test` folder,
next to their corresponding helper files.

{@a q-kiss}

#### Keep it simple

[Component class testing](#component-class-testing) should be kept very clean and simple.
It should test only a single unit. On a first glance, you should be able to understand
what the test is testing. If it's doing more, then it doesn't belong here.

{@a q-end-to-end}

#### Use E2E (end-to-end) to test more than a single unit

E2E tests are great for high-level validation of the entire system.
But they can't give you the comprehensive test coverage that you'd expect from unit tests.

E2E tests are difficult to write and perform poorly compared to unit tests.
They break easily, often due to changes or misbehavior far removed from the site of breakage.
=======
>>>>>>> 74da3724

## More info on testing

After you've set up your app for testing, you may find the following testing  guides useful.

* [Code coverage](guide/testing-code-coverage)&mdash;find out how much of your app your tests are covering and how to specify required amounts.
* [Testing services](guide/testing-services)&mdash;learn how to test the services your app uses.
* [Basics of testing components](guide/testing-components-basics)&mdash;discover the basics of testing Angular components.
* [Component testing scenarios](guide/testing-components-scenarios)&mdash;read about the various kinds of component testing scenarios and use cases.
* [Testing attribute directives](guide/testing-attribute-directives)&mdash;learn about how to test your attribute directives.
* [Testing pipes](guide/testing-pipes)&mdash;find out how to test attribute directives.
* [Debugging tests](guide/test-debugging)&mdash;uncover common testing bugs.
* [Testing utility APIs](guide/testing-utility-apis)&mdash;get familiar with Angular testing features.<|MERGE_RESOLUTION|>--- conflicted
+++ resolved
@@ -334,3193 +334,6 @@
 
 </div>
 
-<<<<<<< HEAD
-{@a component-fixture}
-
-#### _ComponentFixture_
-
-The [ComponentFixture](api/core/testing/ComponentFixture) is a test harness for interacting with the created component and its corresponding element.
-
-Access the component instance through the fixture and confirm it exists with a Jasmine expectation:
-
-<code-example
-  path="testing/src/app/banner/banner-initial.component.spec.ts"
-  region="componentInstance">
-</code-example>
-
-#### _beforeEach()_
-
-You will add more tests as this component evolves.
-Rather than duplicate the `TestBed` configuration for each test,
-you refactor to pull the setup into a Jasmine `beforeEach()` and some supporting variables:
-
-<code-example
-  path="testing/src/app/banner/banner-initial.component.spec.ts"
-  region="v3"
- ></code-example>
-
-Now add a test that gets the component's element from `fixture.nativeElement` and
-looks for the expected text.
-
-<code-example
-  path="testing/src/app/banner/banner-initial.component.spec.ts"
-  region="v4-test-2">
-</code-example>
-
-{@a native-element}
-
-#### _nativeElement_
-
-The value of `ComponentFixture.nativeElement` has the `any` type.
-Later you'll encounter the `DebugElement.nativeElement` and it too has the `any` type.
-
-Angular can't know at compile time what kind of HTML element the `nativeElement` is or
-if it even is an HTML element.
-The app might be running on a _non-browser platform_, such as the server or a
-[Web Worker](https://developer.mozilla.org/en-US/docs/Web/API/Web_Workers_API),
-where the element may have a diminished API or not exist at all.
-
-The tests in this guide are designed to run in a browser so a
-`nativeElement` value will always be an `HTMLElement` or
-one of its derived classes.
-
-Knowing that it is an `HTMLElement` of some sort, you can use
-the standard HTML `querySelector` to dive deeper into the element tree.
-
-Here's another test that calls `HTMLElement.querySelector` to get the paragraph element and look for the banner text:
-
-<code-example
-  path="testing/src/app/banner/banner-initial.component.spec.ts"
-  region="v4-test-3">
-</code-example>
-
-{@a debug-element}
-
-#### _DebugElement_
-
-The Angular _fixture_ provides the component's element directly through the `fixture.nativeElement`.
-
-<code-example
-  path="testing/src/app/banner/banner-initial.component.spec.ts"
-  region="nativeElement">
-</code-example>
-
-This is actually a convenience method, implemented as `fixture.debugElement.nativeElement`.
-
-<code-example
-  path="testing/src/app/banner/banner-initial.component.spec.ts"
-  region="debugElement-nativeElement">
-</code-example>
-
-There's a good reason for this circuitous path to the element.
-
-The properties of the `nativeElement` depend upon the runtime environment.
-You could be running these tests on a _non-browser_ platform that doesn't have a DOM or
-whose DOM-emulation doesn't support the full `HTMLElement` API.
-
-Angular relies on the `DebugElement` abstraction to work safely across _all supported platforms_.
-Instead of creating an HTML element tree, Angular creates a `DebugElement` tree that wraps the _native elements_ for the runtime platform.
-The `nativeElement` property unwraps the `DebugElement` and returns the platform-specific element object.
-
-Because the sample tests for this guide are designed to run only in a browser,
-a `nativeElement` in these tests is always an `HTMLElement`
-whose familiar methods and properties you can explore within a test.
-
-Here's the previous test, re-implemented with `fixture.debugElement.nativeElement`:
-
-<code-example
-  path="testing/src/app/banner/banner-initial.component.spec.ts"
-  region="v4-test-4">
-</code-example>
-
-The `DebugElement` has other methods and properties that
-are useful in tests, as you'll see elsewhere in this guide.
-
-You import the `DebugElement` symbol from the Angular core library.
-
-<code-example
-  path="testing/src/app/banner/banner-initial.component.spec.ts"
-  region="import-debug-element">
-</code-example>
-
-{@a by-css}
-#### _By.css()_
-
-Although the tests in this guide all run in the browser,
-some apps might run on a different platform at least some of the time.
-
-For example, the component might render first on the server as part of a strategy to make the application launch faster on poorly connected devices. The server-side renderer might not support the full HTML element API.
-If it doesn't support `querySelector`, the previous test could fail.
-
-The `DebugElement` offers query methods that work for all supported platforms.
-These query methods take a _predicate_ function that returns `true` when a node in the `DebugElement` tree matches the selection criteria.
-
-You create a _predicate_ with the help of a `By` class imported from a
-library for the runtime platform. Here's the `By` import for the browser platform:
-
-<code-example
-  path="testing/src/app/banner/banner-initial.component.spec.ts"
-  region="import-by">
-</code-example>
-
-The following example re-implements the previous test with
-`DebugElement.query()` and the browser's `By.css` method.
-
-<code-example
-  path="testing/src/app/banner/banner-initial.component.spec.ts"
-  region="v4-test-5">
-</code-example>
-
-Some noteworthy observations:
-
-- The `By.css()` static method selects `DebugElement` nodes
-  with a [standard CSS selector](https://developer.mozilla.org/en-US/docs/Web/Guide/CSS/Getting_started/Selectors 'CSS selectors').
-- The query returns a `DebugElement` for the paragraph.
-- You must unwrap that result to get the paragraph element.
-
-When you're filtering by CSS selector and only testing properties of a browser's _native element_, the `By.css` approach may be overkill.
-
-It's often easier and more clear to filter with a standard `HTMLElement` method
-such as `querySelector()` or `querySelectorAll()`,
-as you'll see in the next set of tests.
-
-<hr>
-
-## Component Test Scenarios
-
-The following sections, comprising most of this guide, explore common
-component testing scenarios
-
-### Component binding
-
-The current `BannerComponent` presents static title text in the HTML template.
-
-After a few changes, the `BannerComponent` presents a dynamic title by binding to
-the component's `title` property like this.
-
-<code-example
-  path="testing/src/app/banner/banner.component.ts"
-  region="component"
-  header="app/banner/banner.component.ts"></code-example>
-
-Simple as this is, you decide to add a test to confirm that component
-actually displays the right content where you think it should.
-
-#### Query for the _&lt;h1&gt;_
-
-You'll write a sequence of tests that inspect the value of the `<h1>` element
-that wraps the _title_ property interpolation binding.
-
-You update the `beforeEach` to find that element with a standard HTML `querySelector`
-and assign it to the `h1` variable.
-
-<code-example
-  path="testing/src/app/banner/banner.component.spec.ts"
-  region="setup"
-  header="app/banner/banner.component.spec.ts (setup)"></code-example>
-
-{@a detect-changes}
-
-#### _createComponent()_ does not bind data
-
-For your first test you'd like to see that the screen displays the default `title`.
-Your instinct is to write a test that immediately inspects the `<h1>` like this:
-
-<code-example
-  path="testing/src/app/banner/banner.component.spec.ts"
-  region="expect-h1-default-v1">
-</code-example>
-
-_That test fails_ with the message:
-
-```javascript
-expected '' to contain 'Test Tour of Heroes'.
-```
-
-Binding happens when Angular performs **change detection**.
-
-In production, change detection kicks in automatically
-when Angular creates a component or the user enters a keystroke or
-an asynchronous activity (e.g., AJAX) completes.
-
-The `TestBed.createComponent` does _not_ trigger change detection; a fact confirmed in the revised test:
-
-<code-example
-  path="testing/src/app/banner/banner.component.spec.ts" region="test-w-o-detect-changes"></code-example>
-
-#### _detectChanges()_
-
-You must tell the `TestBed` to perform data binding by calling `fixture.detectChanges()`.
-Only then does the `<h1>` have the expected title.
-
-<code-example
-  path="testing/src/app/banner/banner.component.spec.ts"
-  region="expect-h1-default">
-</code-example>
-
-Delayed change detection is intentional and useful.
-It gives the tester an opportunity to inspect and change the state of
-the component _before Angular initiates data binding and calls [lifecycle hooks](guide/lifecycle-hooks)_.
-
-Here's another test that changes the component's `title` property _before_ calling `fixture.detectChanges()`.
-
-<code-example
-  path="testing/src/app/banner/banner.component.spec.ts"
-  region="after-change">
-</code-example>
-
-{@a auto-detect-changes}
-
-#### Automatic change detection
-
-The `BannerComponent` tests frequently call `detectChanges`.
-Some testers prefer that the Angular test environment run change detection automatically.
-
-That's possible by configuring the `TestBed` with the `ComponentFixtureAutoDetect` provider.
-First import it from the testing utility library:
-
-<code-example path="testing/src/app/banner/banner.component.detect-changes.spec.ts" region="import-ComponentFixtureAutoDetect" header="app/banner/banner.component.detect-changes.spec.ts (import)"></code-example>
-
-Then add it to the `providers` array of the testing module configuration:
-
-<code-example path="testing/src/app/banner/banner.component.detect-changes.spec.ts" region="auto-detect" header="app/banner/banner.component.detect-changes.spec.ts (AutoDetect)"></code-example>
-
-Here are three tests that illustrate how automatic change detection works.
-
-<code-example path="testing/src/app/banner/banner.component.detect-changes.spec.ts" region="auto-detect-tests" header="app/banner/banner.component.detect-changes.spec.ts (AutoDetect Tests)"></code-example>
-
-The first test shows the benefit of automatic change detection.
-
-The second and third test reveal an important limitation.
-The Angular testing environment does _not_ know that the test changed the component's `title`.
-The `ComponentFixtureAutoDetect` service responds to _asynchronous activities_ such as promise resolution, timers, and DOM events.
-But a direct, synchronous update of the component property is invisible.
-The test must call `fixture.detectChanges()` manually to trigger another cycle of change detection.
-
-<div class="alert is-helpful">
-
-Rather than wonder when the test fixture will or won't perform change detection,
-the samples in this guide _always call_ `detectChanges()` _explicitly_.
-There is no harm in calling `detectChanges()` more often than is strictly necessary.
-
-</div>
-
-<hr>
-
-{@a dispatch-event}
-
-#### Change an input value with _dispatchEvent()_
-
-To simulate user input, you can find the input element and set its `value` property.
-
-You will call `fixture.detectChanges()` to trigger Angular's change detection.
-But there is an essential, intermediate step.
-
-Angular doesn't know that you set the input element's `value` property.
-It won't read that property until you raise the element's `input` event by calling `dispatchEvent()`.
-_Then_ you call `detectChanges()`.
-
-The following example demonstrates the proper sequence.
-
-<code-example path="testing/src/app/hero/hero-detail.component.spec.ts" region="title-case-pipe" header="app/hero/hero-detail.component.spec.ts (pipe test)"></code-example>
-
-<hr>
-
-### Component with external files
-
-The `BannerComponent` above is defined with an _inline template_ and _inline css_, specified in the `@Component.template` and `@Component.styles` properties respectively.
-
-Many components specify _external templates_ and _external css_ with the
-`@Component.templateUrl` and `@Component.styleUrls` properties respectively,
-as the following variant of `BannerComponent` does.
-
-<code-example
-  path="testing/src/app/banner/banner-external.component.ts"
-  region="metadata"
-  header="app/banner/banner-external.component.ts (metadata)"></code-example>
-
-This syntax tells the Angular compiler to read the external files during component compilation.
-
-That's not a problem when you run the CLI `ng test` command because it
-_compiles the app before running the tests_.
-
-However, if you run the tests in a **non-CLI environment**,
-tests of this component may fail.
-For example, if you run the `BannerComponent` tests in a web coding environment such as [plunker](https://plnkr.co/), you'll see a message like this one:
-
-<code-example language="sh" class="code-shell" hideCopy>
-Error: This test module uses the component BannerComponent
-which is using a "templateUrl" or "styleUrls", but they were never compiled.
-Please call "TestBed.compileComponents" before your test.
-</code-example>
-
-You get this test failure message when the runtime environment
-compiles the source code _during the tests themselves_.
-
-To correct the problem, call `compileComponents()` as explained [below](#compile-components).
-
-{@a component-with-dependency}
-
-### Component with a dependency
-
-Components often have service dependencies.
-
-The `WelcomeComponent` displays a welcome message to the logged in user.
-It knows who the user is based on a property of the injected `UserService`:
-
-<code-example path="testing/src/app/welcome/welcome.component.ts" header="app/welcome/welcome.component.ts"></code-example>
-
-The `WelcomeComponent` has decision logic that interacts with the service, logic that makes this component worth testing.
-Here's the testing module configuration for the spec file, `app/welcome/welcome.component.spec.ts`:
-
-<code-example path="testing/src/app/welcome/welcome.component.spec.ts" region="config-test-module" header="app/welcome/welcome.component.spec.ts"></code-example>
-
-This time, in addition to declaring the _component-under-test_,
-the configuration adds a `UserService` provider to the `providers` list.
-But not the real `UserService`.
-
-{@a service-test-doubles}
-
-#### Provide service test doubles
-
-A _component-under-test_ doesn't have to be injected with real services.
-In fact, it is usually better if they are test doubles (stubs, fakes, spies, or mocks).
-The purpose of the spec is to test the component, not the service,
-and real services can be trouble.
-
-Injecting the real `UserService` could be a nightmare.
-The real service might ask the user for login credentials and
-attempt to reach an authentication server.
-These behaviors can be hard to intercept.
-It is far easier and safer to create and register a test double in place of the real `UserService`.
-
-This particular test suite supplies a minimal mock of the `UserService` that satisfies the needs of the `WelcomeComponent` and its tests:
-
-<code-example
-  path="testing/src/app/welcome/welcome.component.spec.ts"
-  region="user-service-stub"
-  header="app/welcome/welcome.component.spec.ts"></code-example>
-
-{@a get-injected-service}
-
-#### Get injected services
-
-The tests need access to the (stub) `UserService` injected into the `WelcomeComponent`.
-
-Angular has a hierarchical injection system.
-There can be injectors at multiple levels, from the root injector created by the `TestBed`
-down through the component tree.
-
-The safest way to get the injected service, the way that **_always works_**,
-is to **get it from the injector of the _component-under-test_**.
-The component injector is a property of the fixture's `DebugElement`.
-
-<code-example
-  path="testing/src/app/welcome/welcome.component.spec.ts"
-  region="injected-service"
-  header="WelcomeComponent's injector">
-</code-example>
-
-{@a testbed-inject}
-
-#### _TestBed.inject()_
-
-You _may_ also be able to get the service from the root injector via `TestBed.inject()`.
-This is easier to remember and less verbose.
-But it only works when Angular injects the component with the service instance in the test's root injector.
-
-In this test suite, the _only_ provider of `UserService` is the root testing module,
-so it is safe to call `TestBed.inject()` as follows:
-
-<code-example
-  path="testing/src/app/welcome/welcome.component.spec.ts"
-  region="inject-from-testbed"
-  header="TestBed injector">
-</code-example>
-
-<div class="alert is-helpful">
-
-For a use case in which `TestBed.inject()` does not work,
-see the [_Override component providers_](#component-override) section that
-explains when and why you must get the service from the component's injector instead.
-
-</div>
-
-{@a service-from-injector}
-
-#### Always get the service from an injector
-
-Do _not_ reference the `userServiceStub` object
-that's provided to the testing module in the body of your test.
-**It does not work!**
-The `userService` instance injected into the component is a completely _different_ object,
-a clone of the provided `userServiceStub`.
-
-<code-example path="testing/src/app/welcome/welcome.component.spec.ts" region="stub-not-injected" header="app/welcome/welcome.component.spec.ts"></code-example>
-
-{@a welcome-spec-setup}
-
-#### Final setup and tests
-
-Here's the complete `beforeEach()`, using `TestBed.inject()`:
-
-<code-example path="testing/src/app/welcome/welcome.component.spec.ts" region="setup" header="app/welcome/welcome.component.spec.ts"></code-example>
-
-And here are some tests:
-
-<code-example path="testing/src/app/welcome/welcome.component.spec.ts" region="tests" header="app/welcome/welcome.component.spec.ts"></code-example>
-
-The first is a sanity test; it confirms that the stubbed `UserService` is called and working.
-
-<div class="alert is-helpful">
-
-The second parameter to the Jasmine matcher (e.g., `'expected name'`) is an optional failure label.
-If the expectation fails, Jasmine appends this label to the expectation failure message.
-In a spec with multiple expectations, it can help clarify what went wrong and which expectation failed.
-
-</div>
-
-The remaining tests confirm the logic of the component when the service returns different values.
-The second test validates the effect of changing the user name.
-The third test checks that the component displays the proper message when there is no logged-in user.
-
-<hr>
-
-{@a component-with-async-service}
-
-### Component with async service
-
-In this sample, the `AboutComponent` template hosts a `TwainComponent`.
-The `TwainComponent` displays Mark Twain quotes.
-
-<code-example
-  path="testing/src/app/twain/twain.component.ts"
-  region="template"
-  header="app/twain/twain.component.ts (template)"></code-example>
-
-Note that the value of the component's `quote` property passes through an `AsyncPipe`.
-That means the property returns either a `Promise` or an `Observable`.
-
-In this example, the `TwainComponent.getQuote()` method tells you that
-the `quote` property returns an `Observable`.
-
-<code-example
-  path="testing/src/app/twain/twain.component.ts"
-  region="get-quote"
-  header="app/twain/twain.component.ts (getQuote)"></code-example>
-
-The `TwainComponent` gets quotes from an injected `TwainService`.
-The component starts the returned `Observable` with a placeholder value (`'...'`),
-before the service can return its first quote.
-
-The `catchError` intercepts service errors, prepares an error message,
-and returns the placeholder value on the success channel.
-It must wait a tick to set the `errorMessage`
-in order to avoid updating that message twice in the same change detection cycle.
-
-These are all features you'll want to test.
-
-#### Testing with a spy
-
-When testing a component, only the service's public API should matter.
-In general, tests themselves should not make calls to remote servers.
-They should emulate such calls. The setup in this `app/twain/twain.component.spec.ts` shows one way to do that:
-
-<code-example
-  path="testing/src/app/twain/twain.component.spec.ts"
-  region="setup"
-  header="app/twain/twain.component.spec.ts (setup)"></code-example>
-
-{@a service-spy}
-
-Focus on the spy.
-
-<code-example
-  path="testing/src/app/twain/twain.component.spec.ts"
-  region="spy">
-</code-example>
-
-The spy is designed such that any call to `getQuote` receives an observable with a test quote.
-Unlike the real `getQuote()` method, this spy bypasses the server
-and returns a synchronous observable whose value is available immediately.
-
-You can write many useful tests with this spy, even though its `Observable` is synchronous.
-
-{@a sync-tests}
-
-#### Synchronous tests
-
-A key advantage of a synchronous `Observable` is that
-you can often turn asynchronous processes into synchronous tests.
-
-<code-example
-  path="testing/src/app/twain/twain.component.spec.ts"
-  region="sync-test">
-</code-example>
-
-Because the spy result returns synchronously, the `getQuote()` method updates
-the message on screen immediately _after_
-the first change detection cycle during which Angular calls `ngOnInit`.
-
-You're not so lucky when testing the error path.
-Although the service spy will return an error synchronously,
-the component method calls `setTimeout()`.
-The test must wait at least one full turn of the JavaScript engine before the
-value becomes available. The test must become _asynchronous_.
-
-{@a fake-async}
-
-#### Async test with _fakeAsync()_
-
-To use `fakeAsync()` functionality, you must import `zone.js/dist/zone-testing` in your test setup file.
-If you created your project with the Angular CLI, `zone-testing` is already imported in `src/test.ts`.
-
-The following test confirms the expected behavior when the service returns an `ErrorObservable`.
-
-<code-example
-  path="testing/src/app/twain/twain.component.spec.ts"
-  region="error-test">
-</code-example>
-
-Note that the `it()` function receives an argument of the following form.
-
-```javascript
-fakeAsync(() => { /* test body */ })`
-```
-
-The `fakeAsync()` function enables a linear coding style by running the test body in a special `fakeAsync test zone`.
-The test body appears to be synchronous.
-There is no nested syntax (like a `Promise.then()`) to disrupt the flow of control.
-
-<div class="alert is-helpful">
-
-Limitation: The `fakeAsync()` function won't work if the test body makes an `XMLHttpRequest` (XHR) call.
-XHR calls within a test are rare, but if you need to call XHR, see [`async()`](#async), below.
-
-</div>
-
-{@a tick}
-
-#### The _tick()_ function
-
-You do have to call [tick()](api/core/testing/tick) to advance the (virtual) clock.
-
-Calling [tick()](api/core/testing/tick) simulates the passage of time until all pending asynchronous activities finish.
-In this case, it waits for the error handler's `setTimeout()`.
-
-The [tick()](api/core/testing/tick) function accepts milliseconds and tickOptions as parameters, the millisecond (defaults to 0 if not provided) parameter represents how much the virtual clock advances. For example, if you have a `setTimeout(fn, 100)` in a `fakeAsync()` test, you need to use tick(100) to trigger the fn callback. The tickOptions is an optional parameter with a property called `processNewMacroTasksSynchronously` (defaults to true) represents whether to invoke new generated macro tasks when ticking.
-
-<code-example
-  path="testing/src/app/demo/async-helper.spec.ts"
-  region="fake-async-test-tick">
-</code-example>
-
-The [tick()](api/core/testing/tick) function is one of the Angular testing utilities that you import with `TestBed`.
-It's a companion to `fakeAsync()` and you can only call it within a `fakeAsync()` body.
-
-#### tickOptions
-
-<code-example
-  path="testing/src/app/demo/async-helper.spec.ts"
-  region="fake-async-test-tick-new-macro-task-sync">
-</code-example>
-
-In this example, we have a new macro task (nested setTimeout), by default, when we `tick`, the setTimeout `outside` and `nested` will both be triggered.
-
-<code-example
-  path="testing/src/app/demo/async-helper.spec.ts"
-  region="fake-async-test-tick-new-macro-task-async">
-</code-example>
-
-And in some case, we don't want to trigger the new maco task when ticking, we can use `tick(milliseconds, {processNewMacroTasksSynchronously: false})` to not invoke new maco task.
-
-#### Comparing dates inside fakeAsync()
-
-`fakeAsync()` simulates passage of time, which allows you to calculate the difference between dates inside `fakeAsync()`.
-
-<code-example
-  path="testing/src/app/demo/async-helper.spec.ts"
-  region="fake-async-test-date">
-</code-example>
-
-#### jasmine.clock with fakeAsync()
-
-Jasmine also provides a `clock` feature to mock dates. Angular automatically runs tests that are run after
-`jasmine.clock().install()` is called inside a `fakeAsync()` method until `jasmine.clock().uninstall()` is called. `fakeAsync()` is not needed and throws an error if nested.
-
-By default, this feature is disabled. To enable it, set a global flag before importing `zone-testing`.
-
-If you use the Angular CLI, configure this flag in `src/test.ts`.
-
-```
-(window as any)['__zone_symbol__fakeAsyncPatchLock'] = true;
-import 'zone.js/dist/zone-testing';
-```
-
-<code-example
-  path="testing/src/app/demo/async-helper.spec.ts"
-  region="fake-async-test-clock">
-</code-example>
-
-#### Using the RxJS scheduler inside fakeAsync()
-
-You can also use RxJS scheduler in `fakeAsync()` just like using `setTimeout()` or `setInterval()`, but you need to import `zone.js/dist/zone-patch-rxjs-fake-async` to patch RxJS scheduler.
-<code-example
-  path="testing/src/app/demo/async-helper.spec.ts"
-  region="fake-async-test-rxjs">
-</code-example>
-
-#### Support more macroTasks
-
-By default, `fakeAsync()` supports the following macro tasks.
-
-- `setTimeout`
-- `setInterval`
-- `requestAnimationFrame`
-- `webkitRequestAnimationFrame`
-- `mozRequestAnimationFrame`
-
-If you run other macro tasks such as `HTMLCanvasElement.toBlob()`, an _"Unknown macroTask scheduled in fake async test"_ error will be thrown.
-
-<code-tabs>
-  <code-pane
-    header="src/app/shared/canvas.component.spec.ts (failing)"
-    path="testing/src/app/shared/canvas.component.spec.ts"
-    region="without-toBlob-macrotask">
-  </code-pane>
-  <code-pane
-    header="src/app/shared/canvas.component.ts"
-    path="testing/src/app/shared/canvas.component.ts"
-    region="main">
-  </code-pane>
-</code-tabs>
-
-If you want to support such a case, you need to define the macro task you want to support in `beforeEach()`.
-For example:
-
-<code-example
-  header="src/app/shared/canvas.component.spec.ts (excerpt)"
-  path="testing/src/app/shared/canvas.component.spec.ts"
-  region="enable-toBlob-macrotask">
-</code-example>
-
-Note that in order to make the `<canvas>` element Zone.js-aware in your app, you need to import the `zone-patch-canvas` patch (either in `polyfills.ts` or in the specific file that uses `<canvas>`):
-
-<code-example
-  header="src/polyfills.ts or src/app/shared/canvas.component.ts"
-  path="testing/src/app/shared/canvas.component.ts"
-  region="import-canvas-patch">
-</code-example>
-
-
-#### Async observables
-
-You might be satisfied with the test coverage of these tests.
-
-However, you might be troubled by the fact that the real service doesn't quite behave this way.
-The real service sends requests to a remote server.
-A server takes time to respond and the response certainly won't be available immediately
-as in the previous two tests.
-
-Your tests will reflect the real world more faithfully if you return an _asynchronous_ observable
-from the `getQuote()` spy like this.
-
-<code-example
-  path="testing/src/app/twain/twain.component.spec.ts"
-  region="async-setup">
-</code-example>
-
-#### Async observable helpers
-
-The async observable was produced by an `asyncData` helper.
-The `asyncData` helper is a utility function that you'll have to write yourself, or you can copy this one from the sample code.
-
-<code-example
-  path="testing/src/testing/async-observable-helpers.ts"
-  region="async-data"
-  header="testing/async-observable-helpers.ts">
-</code-example>
-
-This helper's observable emits the `data` value in the next turn of the JavaScript engine.
-
-The [RxJS `defer()` operator](http://reactivex.io/documentation/operators/defer.html) returns an observable.
-It takes a factory function that returns either a promise or an observable.
-When something subscribes to _defer_'s observable,
-it adds the subscriber to a new observable created with that factory.
-
-The `defer()` operator transforms the `Promise.resolve()` into a new observable that,
-like `HttpClient`, emits once and completes.
-Subscribers are unsubscribed after they receive the data value.
-
-There's a similar helper for producing an async error.
-
-<code-example
-  path="testing/src/testing/async-observable-helpers.ts"
-  region="async-error">
-</code-example>
-
-#### More async tests
-
-Now that the `getQuote()` spy is returning async observables,
-most of your tests will have to be async as well.
-
-Here's a `fakeAsync()` test that demonstrates the data flow you'd expect
-in the real world.
-
-<code-example
-  path="testing/src/app/twain/twain.component.spec.ts"
-  region="fake-async-test">
-</code-example>
-
-Notice that the quote element displays the placeholder value (`'...'`) after `ngOnInit()`.
-The first quote hasn't arrived yet.
-
-To flush the first quote from the observable, you call [tick()](api/core/testing/tick).
-Then call `detectChanges()` to tell Angular to update the screen.
-
-Then you can assert that the quote element displays the expected text.
-
-{@a async}
-
-#### Async test with _async()_
-
-To use `async()` functionality, you must import `zone.js/dist/zone-testing` in your test setup file.
-If you created your project with the Angular CLI, `zone-testing` is already imported in `src/test.ts`.
-
-The `fakeAsync()` utility function has a few limitations.
-In particular, it won't work if the test body makes an `XMLHttpRequest` (XHR) call.
-XHR calls within a test are rare so you can generally stick with [`fakeAsync()`](#fake-async).
-But if you ever do need to call `XMLHttpRequest`, you'll want to know about `async()`.
-
-<div class="alert is-helpful">
-
-The `TestBed.compileComponents()` method (see [below](#compile-components)) calls `XHR`
-to read external template and css files during "just-in-time" compilation.
-Write tests that call `compileComponents()` with the `async()` utility.
-
-</div>
-
-Here's the previous `fakeAsync()` test, re-written with the `async()` utility.
-
-<code-example
-  path="testing/src/app/twain/twain.component.spec.ts"
-  region="async-test">
-</code-example>
-
-The `async()` utility hides some asynchronous boilerplate by arranging for the tester's code
-to run in a special _async test zone_.
-You don't need to pass Jasmine's `done()` into the test and call `done()` because it is `undefined` in promise or observable callbacks.
-
-But the test's asynchronous nature is revealed by the call to `fixture.whenStable()`,
-which breaks the linear flow of control.
-
-When using an `intervalTimer()` such as `setInterval()` in `async()`, remember to cancel the timer with `clearInterval()` after the test, otherwise the `async()` never ends.
-
-{@a when-stable}
-
-#### _whenStable_
-
-The test must wait for the `getQuote()` observable to emit the next quote.
-Instead of calling [tick()](api/core/testing/tick), it calls `fixture.whenStable()`.
-
-The `fixture.whenStable()` returns a promise that resolves when the JavaScript engine's
-task queue becomes empty.
-In this example, the task queue becomes empty when the observable emits the first quote.
-
-The test resumes within the promise callback, which calls `detectChanges()` to
-update the quote element with the expected text.
-
-{@a jasmine-done}
-
-#### Jasmine _done()_
-
-While the `async()` and `fakeAsync()` functions greatly
-simplify Angular asynchronous testing,
-you can still fall back to the traditional technique
-and pass `it` a function that takes a
-[`done` callback](https://jasmine.github.io/2.0/introduction.html#section-Asynchronous_Support).
-
-You can't call `done()` in `async()` or `fakeAsync()` functions, because the `done parameter`
-is `undefined`.
-
-Now you are responsible for chaining promises, handling errors, and calling `done()` at the appropriate moments.
-
-Writing test functions with `done()`, is more cumbersome than `async()`and `fakeAsync()`, but it is occasionally necessary when code involves the `intervalTimer()` like `setInterval`.
-
-Here are two more versions of the previous test, written with `done()`.
-The first one subscribes to the `Observable` exposed to the template by the component's `quote` property.
-
-<code-example
-  path="testing/src/app/twain/twain.component.spec.ts"
-  region="quote-done-test"></code-example>
-
-The RxJS `last()` operator emits the observable's last value before completing, which will be the test quote.
-The `subscribe` callback calls `detectChanges()` to
-update the quote element with the test quote, in the same manner as the earlier tests.
-
-In some tests, you're more interested in how an injected service method was called and what values it returned,
-than what appears on screen.
-
-A service spy, such as the `qetQuote()` spy of the fake `TwainService`,
-can give you that information and make assertions about the state of the view.
-
-<code-example
-  path="testing/src/app/twain/twain.component.spec.ts"
-  region="spy-done-test"></code-example>
-
-<hr>
-
-{@a marble-testing}
-### Component marble tests
-
-The previous `TwainComponent` tests simulated an asynchronous observable response
-from the `TwainService` with the `asyncData` and `asyncError` utilities.
-
-These are short, simple functions that you can write yourself.
-Unfortunately, they're too simple for many common scenarios.
-An observable often emits multiple times, perhaps after a significant delay.
-A component may coordinate multiple observables
-with overlapping sequences of values and errors.
-
-**RxJS marble testing** is a great way to test observable scenarios,
-both simple and complex.
-You've likely seen the [marble diagrams](http://rxmarbles.com/)
-that illustrate how observables work.
-Marble testing uses a similar marble language to
-specify the observable streams and expectations in your tests.
-
-The following examples revisit two of the `TwainComponent` tests
-with marble testing.
-
-Start by installing the `jasmine-marbles` npm package.
-Then import the symbols you need.
-
-<code-example
-  path="testing/src/app/twain/twain.component.marbles.spec.ts"
-  region="import-marbles"
-  header="app/twain/twain.component.marbles.spec.ts (import marbles)"></code-example>
-
-Here's the complete test for getting a quote:
-
-<code-example
-  path="testing/src/app/twain/twain.component.marbles.spec.ts"
-  region="get-quote-test"></code-example>
-
-Notice that the Jasmine test is synchronous. There's no `fakeAsync()`.
-Marble testing uses a test scheduler to simulate the passage of time
-in a synchronous test.
-
-The beauty of marble testing is in the visual definition of the observable streams.
-This test defines a [_cold_ observable](#cold-observable) that waits
-three [frames](#marble-frame) (`---`),
-emits a value (`x`), and completes (`|`).
-In the second argument you map the value marker (`x`) to the emitted value (`testQuote`).
-
-<code-example
-  path="testing/src/app/twain/twain.component.marbles.spec.ts"
-  region="test-quote-marbles"></code-example>
-
-The marble library constructs the corresponding observable, which the
-test sets as the `getQuote` spy's return value.
-
-When you're ready to activate the marble observables,
-you tell the `TestScheduler` to _flush_ its queue of prepared tasks like this.
-
-<code-example
-  path="testing/src/app/twain/twain.component.marbles.spec.ts"
-  region="test-scheduler-flush"></code-example>
-
-This step serves a purpose analogous to [tick()](api/core/testing/tick) and `whenStable()` in the
-earlier `fakeAsync()` and `async()` examples.
-The balance of the test is the same as those examples.
-
-#### Marble error testing
-
-Here's the marble testing version of the `getQuote()` error test.
-
-<code-example
-  path="testing/src/app/twain/twain.component.marbles.spec.ts"
-  region="error-test"></code-example>
-
-It's still an async test, calling `fakeAsync()` and [tick()](api/core/testing/tick), because the component itself
-calls `setTimeout()` when processing errors.
-
-Look at the marble observable definition.
-
-<code-example
-  path="testing/src/app/twain/twain.component.marbles.spec.ts"
-  region="error-marbles"></code-example>
-
-This is a _cold_ observable that waits three frames and then emits an error,
-The hash (`#`) indicates the timing of the error that is specified in the third argument.
-The second argument is null because the observable never emits a value.
-
-#### Learn about marble testing
-
-{@a marble-frame}
-A _marble frame_ is a virtual unit of testing time.
-Each symbol (`-`, `x`, `|`, `#`) marks the passing of one frame.
-
-{@a cold-observable}
-A _cold_ observable doesn't produce values until you subscribe to it.
-Most of your application observables are cold.
-All [_HttpClient_](guide/http) methods return cold observables.
-
-A _hot_ observable is already producing values _before_ you subscribe to it.
-The [_Router.events_](api/router/Router#events) observable,
-which reports router activity, is a _hot_ observable.
-
-RxJS marble testing is a rich subject, beyond the scope of this guide.
-Learn about it on the web, starting with the
-[official documentation](https://github.com/ReactiveX/rxjs/blob/master/doc/writing-marble-tests.md).
-
-<hr>
-
-{@a component-with-input-output}
-
-### Component with inputs and outputs
-
-A component with inputs and outputs typically appears inside the view template of a host component.
-The host uses a property binding to set the input property and an event binding to
-listen to events raised by the output property.
-
-The testing goal is to verify that such bindings work as expected.
-The tests should set input values and listen for output events.
-
-The `DashboardHeroComponent` is a tiny example of a component in this role.
-It displays an individual hero provided by the `DashboardComponent`.
-Clicking that hero tells the `DashboardComponent` that the user has selected the hero.
-
-The `DashboardHeroComponent` is embedded in the `DashboardComponent` template like this:
-
-<code-example
-  path="testing/src/app/dashboard/dashboard.component.html"
-  region="dashboard-hero"
-  header="app/dashboard/dashboard.component.html (excerpt)"></code-example>
-
-The `DashboardHeroComponent` appears in an `*ngFor` repeater, which sets each component's `hero` input property
-to the looping value and listens for the component's `selected` event.
-
-Here's the component's full definition:
-
-{@a dashboard-hero-component}
-
-<code-example
-  path="testing/src/app/dashboard/dashboard-hero.component.ts"
-  region="component"
-  header="app/dashboard/dashboard-hero.component.ts (component)"></code-example>
-
-While testing a component this simple has little intrinsic value, it's worth knowing how.
-You can use one of these approaches:
-
-- Test it as used by `DashboardComponent`.
-- Test it as a stand-alone component.
-- Test it as used by a substitute for `DashboardComponent`.
-
-A quick look at the `DashboardComponent` constructor discourages the first approach:
-
-<code-example
-  path="testing/src/app/dashboard/dashboard.component.ts"
-  region="ctor"
-  header="app/dashboard/dashboard.component.ts (constructor)"></code-example>
-
-The `DashboardComponent` depends on the Angular router and the `HeroService`.
-You'd probably have to replace them both with test doubles, which is a lot of work.
-The router seems particularly challenging.
-
-<div class="alert is-helpful">
-
-The [discussion below](#routing-component) covers testing components that require the router.
-
-</div>
-
-The immediate goal is to test the `DashboardHeroComponent`, not the `DashboardComponent`,
-so, try the second and third options.
-
-{@a dashboard-standalone}
-
-#### Test _DashboardHeroComponent_ stand-alone
-
-Here's the meat of the spec file setup.
-
-<code-example
-  path="testing/src/app/dashboard/dashboard-hero.component.spec.ts"
-  region="setup"
-  header="app/dashboard/dashboard-hero.component.spec.ts (setup)"></code-example>
-
-Note how the setup code assigns a test hero (`expectedHero`) to the component's `hero` property,
-emulating the way the `DashboardComponent` would set it
-via the property binding in its repeater.
-
-The following test verifies that the hero name is propagated to the template via a binding.
-
-<code-example
-  path="testing/src/app/dashboard/dashboard-hero.component.spec.ts"
-  region="name-test">
-</code-example>
-
-Because the [template](#dashboard-hero-component) passes the hero name through the Angular `UpperCasePipe`,
-the test must match the element value with the upper-cased name.
-
-<div class="alert is-helpful">
-
-This small test demonstrates how Angular tests can verify a component's visual
-representation&mdash;something not possible with
-[component class tests](#component-class-testing)&mdash;at
-low cost and without resorting to much slower and more complicated end-to-end tests.
-
-</div>
-
-#### Clicking
-
-Clicking the hero should raise a `selected` event that
-the host component (`DashboardComponent` presumably) can hear:
-
-<code-example
-  path="testing/src/app/dashboard/dashboard-hero.component.spec.ts"
-  region="click-test">
-</code-example>
-
-The component's `selected` property returns an `EventEmitter`,
-which looks like an RxJS synchronous `Observable` to consumers.
-The test subscribes to it _explicitly_ just as the host component does _implicitly_.
-
-If the component behaves as expected, clicking the hero's element
-should tell the component's `selected` property to emit the `hero` object.
-
-The test detects that event through its subscription to `selected`.
-
-{@a trigger-event-handler}
-
-#### _triggerEventHandler_
-
-The `heroDe` in the previous test is a `DebugElement` that represents the hero `<div>`.
-
-It has Angular properties and methods that abstract interaction with the native element.
-This test calls the `DebugElement.triggerEventHandler` with the "click" event name.
-The "click" event binding responds by calling `DashboardHeroComponent.click()`.
-
-The Angular `DebugElement.triggerEventHandler` can raise _any data-bound event_ by its _event name_.
-The second parameter is the event object passed to the handler.
-
-The test triggered a "click" event with a `null` event object.
-
-<code-example
-  path="testing/src/app/dashboard/dashboard-hero.component.spec.ts" region="trigger-event-handler">
-</code-example>
-
-The test assumes (correctly in this case) that the runtime
-event handler&mdash;the component's `click()` method&mdash;doesn't
-care about the event object.
-
-<div class="alert is-helpful">
-
-Other handlers are less forgiving. For example, the `RouterLink`
-directive expects an object with a `button` property
-that identifies which mouse button (if any) was pressed during the click.
-The `RouterLink` directive throws an error if the event object is missing.
-
-</div>
-
-#### Click the element
-
-The following test alternative calls the native element's own `click()` method,
-which is perfectly fine for _this component_.
-
-<code-example
-  path="testing/src/app/dashboard/dashboard-hero.component.spec.ts"
-  region="click-test-2">
-</code-example>
-
-{@a click-helper}
-
-#### _click()_ helper
-
-Clicking a button, an anchor, or an arbitrary HTML element is a common test task.
-
-Make that consistent and easy by encapsulating the _click-triggering_ process
-in a helper such as the `click()` function below:
-
-<code-example
-  path="testing/src/testing/index.ts"
-  region="click-event"
-  header="testing/index.ts (click helper)"></code-example>
-
-The first parameter is the _element-to-click_. If you wish, you can pass a
-custom event object as the second parameter. The default is a (partial)
-<a href="https://developer.mozilla.org/en-US/docs/Web/API/MouseEvent/button">left-button mouse event object</a>
-accepted by many handlers including the `RouterLink` directive.
-
-<div class="alert is-important">
-
-The `click()` helper function is **not** one of the Angular testing utilities.
-It's a function defined in _this guide's sample code_.
-All of the sample tests use it.
-If you like it, add it to your own collection of helpers.
-
-</div>
-
-Here's the previous test, rewritten using the click helper.
-
-<code-example
-  path="testing/src/app/dashboard/dashboard-hero.component.spec.ts"
-  region="click-test-3"
-  header="app/dashboard/dashboard-hero.component.spec.ts (test with click helper)">
-</code-example>
-
-<hr>
-
-{@a component-inside-test-host}
-
-### Component inside a test host
-
-The previous tests played the role of the host `DashboardComponent` themselves.
-But does the `DashboardHeroComponent` work correctly when properly data-bound to a host component?
-
-You could test with the actual `DashboardComponent`.
-But doing so could require a lot of setup,
-especially when its template features an `*ngFor` repeater,
-other components, layout HTML, additional bindings,
-a constructor that injects multiple services,
-and it starts interacting with those services right away.
-
-Imagine the effort to disable these distractions, just to prove a point
-that can be made satisfactorily with a _test host_ like this one:
-
-<code-example
-  path="testing/src/app/dashboard/dashboard-hero.component.spec.ts"
-  region="test-host"
-  header="app/dashboard/dashboard-hero.component.spec.ts (test host)"
- ></code-example>
-
-This test host binds to `DashboardHeroComponent` as the `DashboardComponent` would
-but without the noise of the `Router`, the `HeroService`, or the `*ngFor` repeater.
-
-The test host sets the component's `hero` input property with its test hero.
-It binds the component's `selected` event with its `onSelected` handler,
-which records the emitted hero in its `selectedHero` property.
-
-Later, the tests will be able to easily check `selectedHero` to verify that the
-`DashboardHeroComponent.selected` event emitted the expected hero.
-
-The setup for the _test-host_ tests is similar to the setup for the stand-alone tests:
-
-<code-example path="testing/src/app/dashboard/dashboard-hero.component.spec.ts" region="test-host-setup" header="app/dashboard/dashboard-hero.component.spec.ts (test host setup)"></code-example>
-
-This testing module configuration shows three important differences:
-
-1. It _declares_ both the `DashboardHeroComponent` and the `TestHostComponent`.
-1. It _creates_ the `TestHostComponent` instead of the `DashboardHeroComponent`.
-1. The `TestHostComponent` sets the `DashboardHeroComponent.hero` with a binding.
-
-The `createComponent` returns a `fixture` that holds an instance of `TestHostComponent` instead of an instance of `DashboardHeroComponent`.
-
-Creating the `TestHostComponent` has the side-effect of creating a `DashboardHeroComponent`
-because the latter appears within the template of the former.
-The query for the hero element (`heroEl`) still finds it in the test DOM,
-albeit at greater depth in the element tree than before.
-
-The tests themselves are almost identical to the stand-alone version:
-
-<code-example
-  path="testing/src/app/dashboard/dashboard-hero.component.spec.ts"
-  region="test-host-tests"
-  header="app/dashboard/dashboard-hero.component.spec.ts (test-host)"></code-example>
-
-Only the selected event test differs. It confirms that the selected `DashboardHeroComponent` hero
-really does find its way up through the event binding to the host component.
-
-<hr>
-
-{@a routing-component}
-
-### Routing component
-
-A _routing component_ is a component that tells the `Router` to navigate to another component.
-The `DashboardComponent` is a _routing component_ because the user can
-navigate to the `HeroDetailComponent` by clicking on one of the _hero buttons_ on the dashboard.
-
-Routing is pretty complicated.
-Testing the `DashboardComponent` seemed daunting in part because it involves the `Router`,
-which it injects together with the `HeroService`.
-
-<code-example
-  path="testing/src/app/dashboard/dashboard.component.ts"
-  region="ctor"
-  header="app/dashboard/dashboard.component.ts (constructor)"></code-example>
-
-Mocking the `HeroService` with a spy is a [familiar story](#component-with-async-service).
-But the `Router` has a complicated API and is entwined with other services and application preconditions. Might it be difficult to mock?
-
-Fortunately, not in this case because the `DashboardComponent` isn't doing much with the `Router`
-
-<code-example
-  path="testing/src/app/dashboard/dashboard.component.ts"
-  region="goto-detail"
-  header="app/dashboard/dashboard.component.ts (goToDetail)">
-</code-example>
-
-This is often the case with _routing components_.
-As a rule you test the component, not the router,
-and care only if the component navigates with the right address under the given conditions.
-
-Providing a router spy for _this component_ test suite happens to be as easy
-as providing a `HeroService` spy.
-
-<code-example
-  path="testing/src/app/dashboard/dashboard.component.spec.ts"
-  region="router-spy"
-  header="app/dashboard/dashboard.component.spec.ts (spies)"></code-example>
-
-The following test clicks the displayed hero and confirms that
-`Router.navigateByUrl` is called with the expected url.
-
-<code-example
-  path="testing/src/app/dashboard/dashboard.component.spec.ts"
-  region="navigate-test"
-  header="app/dashboard/dashboard.component.spec.ts (navigate test)"></code-example>
-
-{@a routed-component-w-param}
-
-### Routed components
-
-A _routed component_ is the destination of a `Router` navigation.
-It can be trickier to test, especially when the route to the component _includes parameters_.
-The `HeroDetailComponent` is a _routed component_ that is the destination of such a route.
-
-When a user clicks a _Dashboard_ hero, the `DashboardComponent` tells the `Router`
-to navigate to `heroes/:id`.
-The `:id` is a route parameter whose value is the `id` of the hero to edit.
-
-The `Router` matches that URL to a route to the `HeroDetailComponent`.
-It creates an `ActivatedRoute` object with the routing information and
-injects it into a new instance of the `HeroDetailComponent`.
-
-Here's the `HeroDetailComponent` constructor:
-
-<code-example path="testing/src/app/hero/hero-detail.component.ts" region="ctor" header="app/hero/hero-detail.component.ts (constructor)"></code-example>
-
-The `HeroDetail` component needs the `id` parameter so it can fetch
-the corresponding hero via the `HeroDetailService`.
-The component has to get the `id` from the `ActivatedRoute.paramMap` property
-which is an `Observable`.
-
-It can't just reference the `id` property of the `ActivatedRoute.paramMap`.
-The component has to _subscribe_ to the `ActivatedRoute.paramMap` observable and be prepared
-for the `id` to change during its lifetime.
-
-<code-example path="testing/src/app/hero/hero-detail.component.ts" region="ng-on-init" header="app/hero/hero-detail.component.ts (ngOnInit)"></code-example>
-
-<div class="alert is-helpful">
-
-The [Router](guide/router#route-parameters) guide covers `ActivatedRoute.paramMap` in more detail.
-
-</div>
-
-Tests can explore how the `HeroDetailComponent` responds to different `id` parameter values
-by manipulating the `ActivatedRoute` injected into the component's constructor.
-
-You know how to spy on the `Router` and a data service.
-
-You'll take a different approach with `ActivatedRoute` because
-
-- `paramMap` returns an `Observable` that can emit more than one value
-  during a test.
-- You need the router helper function, `convertToParamMap()`, to create a `ParamMap`.
-- Other _routed component_ tests need a test double for `ActivatedRoute`.
-
-These differences argue for a re-usable stub class.
-
-#### _ActivatedRouteStub_
-
-The following `ActivatedRouteStub` class serves as a test double for `ActivatedRoute`.
-
-<code-example
-  path="testing/src/testing/activated-route-stub.ts"
-  region="activated-route-stub"
-  header="testing/activated-route-stub.ts (ActivatedRouteStub)"></code-example>
-
-Consider placing such helpers in a `testing` folder sibling to the `app` folder.
-This sample puts `ActivatedRouteStub` in `testing/activated-route-stub.ts`.
-
-<div class="alert is-helpful">
-
-Consider writing a more capable version of this stub class with
-the [_marble testing library_](#marble-testing).
-
-</div>
-
-{@a tests-w-test-double}
-
-#### Testing with _ActivatedRouteStub_
-
-Here's a test demonstrating the component's behavior when the observed `id` refers to an existing hero:
-
-<code-example path="testing/src/app/hero/hero-detail.component.spec.ts" region="route-good-id" header="app/hero/hero-detail.component.spec.ts (existing id)"></code-example>
-
-<div class="alert is-helpful">
-
-The `createComponent()` method and `page` object are discussed [below](#page-object).
-Rely on your intuition for now.
-
-</div>
-
-When the `id` cannot be found, the component should re-route to the `HeroListComponent`.
-
-The test suite setup provided the same router spy [described above](#routing-component) which spies on the router without actually navigating.
-
-This test expects the component to try to navigate to the `HeroListComponent`.
-
-<code-example path="testing/src/app/hero/hero-detail.component.spec.ts" region="route-bad-id" header="app/hero/hero-detail.component.spec.ts (bad id)"></code-example>
-
-While this app doesn't have a route to the `HeroDetailComponent` that omits the `id` parameter, it might add such a route someday.
-The component should do something reasonable when there is no `id`.
-
-In this implementation, the component should create and display a new hero.
-New heroes have `id=0` and a blank `name`. This test confirms that the component behaves as expected:
-
-<code-example
-  path="testing/src/app/hero/hero-detail.component.spec.ts"
-  region="route-no-id"
-  header="app/hero/hero-detail.component.spec.ts (no id)"></code-example>
-
-<hr>
-
-### Nested component tests
-
-Component templates often have nested components, whose templates
-may contain more components.
-
-The component tree can be very deep and, most of the time, the nested components
-play no role in testing the component at the top of the tree.
-
-The `AppComponent`, for example, displays a navigation bar with anchors and their `RouterLink` directives.
-
-<code-example
-  path="testing/src/app/app.component.html"
-  header="app/app.component.html"></code-example>
-
-While the `AppComponent` _class_ is empty,
-you may want to write unit tests to confirm that the links are wired properly
-to the `RouterLink` directives, perhaps for the reasons [explained below](#why-stubbed-routerlink-tests).
-
-To validate the links, you don't need the `Router` to navigate and you don't
-need the `<router-outlet>` to mark where the `Router` inserts _routed components_.
-
-The `BannerComponent` and `WelcomeComponent`
-(indicated by `<app-banner>` and `<app-welcome>`) are also irrelevant.
-
-Yet any test that creates the `AppComponent` in the DOM will also create instances of
-these three components and, if you let that happen,
-you'll have to configure the `TestBed` to create them.
-
-If you neglect to declare them, the Angular compiler won't recognize the
-`<app-banner>`, `<app-welcome>`, and `<router-outlet>` tags in the `AppComponent` template
-and will throw an error.
-
-If you declare the real components, you'll also have to declare _their_ nested components
-and provide for _all_ services injected in _any_ component in the tree.
-
-That's too much effort just to answer a few simple questions about links.
-
-This section describes two techniques for minimizing the setup.
-Use them, alone or in combination, to stay focused on the testing the primary component.
-
-{@a stub-component}
-
-##### Stubbing unneeded components
-
-In the first technique, you create and declare stub versions of the components
-and directive that play little or no role in the tests.
-
-<code-example
-  path="testing/src/app/app.component.spec.ts"
-  region="component-stubs"
-  header="app/app.component.spec.ts (stub declaration)"></code-example>
-
-The stub selectors match the selectors for the corresponding real components.
-But their templates and classes are empty.
-
-Then declare them in the `TestBed` configuration next to the
-components, directives, and pipes that need to be real.
-
-<code-example
-  path="testing/src/app/app.component.spec.ts"
-  region="testbed-stubs"
-  header="app/app.component.spec.ts (TestBed stubs)"></code-example>
-
-The `AppComponent` is the test subject, so of course you declare the real version.
-
-The `RouterLinkDirectiveStub`, [described later](#routerlink), is a test version
-of the real `RouterLink` that helps with the link tests.
-
-The rest are stubs.
-
-{@a no-errors-schema}
-
-#### _NO_ERRORS_SCHEMA_
-
-In the second approach, add `NO_ERRORS_SCHEMA` to the `TestBed.schemas` metadata.
-
-<code-example
-  path="testing/src/app/app.component.spec.ts"
-  region="no-errors-schema"
-  header="app/app.component.spec.ts (NO_ERRORS_SCHEMA)"></code-example>
-
-The `NO_ERRORS_SCHEMA` tells the Angular compiler to ignore unrecognized elements and attributes.
-
-The compiler will recognize the `<app-root>` element and the `routerLink` attribute
-because you declared a corresponding `AppComponent` and `RouterLinkDirectiveStub`
-in the `TestBed` configuration.
-
-But the compiler won't throw an error when it encounters `<app-banner>`, `<app-welcome>`, or `<router-outlet>`.
-It simply renders them as empty tags and the browser ignores them.
-
-You no longer need the stub components.
-
-#### Use both techniques together
-
-These are techniques for _Shallow Component Testing_ ,
-so-named because they reduce the visual surface of the component to just those elements
-in the component's template that matter for tests.
-
-The `NO_ERRORS_SCHEMA` approach is the easier of the two but don't overuse it.
-
-The `NO_ERRORS_SCHEMA` also prevents the compiler from telling you about the missing
-components and attributes that you omitted inadvertently or misspelled.
-You could waste hours chasing phantom bugs that the compiler would have caught in an instant.
-
-The _stub component_ approach has another advantage.
-While the stubs in _this_ example were empty,
-you could give them stripped-down templates and classes if your tests
-need to interact with them in some way.
-
-In practice you will combine the two techniques in the same setup,
-as seen in this example.
-
-<code-example
-  path="testing/src/app/app.component.spec.ts"
-  region="mixed-setup"
-  header="app/app.component.spec.ts (mixed setup)"></code-example>
-
-The Angular compiler creates the `BannerComponentStub` for the `<app-banner>` element
-and applies the `RouterLinkStubDirective` to the anchors with the `routerLink` attribute,
-but it ignores the `<app-welcome>` and `<router-outlet>` tags.
-
-<hr>
-
-{@a routerlink}
-### Components with _RouterLink_
-
-The real `RouterLinkDirective` is quite complicated and entangled with other components
-and directives of the `RouterModule`.
-It requires challenging setup to mock and use in tests.
-
-The `RouterLinkDirectiveStub` in this sample code replaces the real directive
-with an alternative version designed to validate the kind of anchor tag wiring
-seen in the `AppComponent` template.
-
-<code-example
-  path="testing/src/testing/router-link-directive-stub.ts"
-  region="router-link"
-  header="testing/router-link-directive-stub.ts (RouterLinkDirectiveStub)"></code-example>
-
-The URL bound to the `[routerLink]` attribute flows in to the directive's `linkParams` property.
-
-The `HostListener` wires the click event of the host element
-(the `<a>` anchor elements in `AppComponent`) to the stub directive's `onClick` method.
-
-Clicking the anchor should trigger the `onClick()` method,
-which sets the stub's telltale `navigatedTo` property.
-Tests inspect `navigatedTo` to confirm that clicking the anchor
-set the expected route definition.
-
-<div class="alert is-helpful">
-
-Whether the router is configured properly to navigate with that route definition is a
-question for a separate set of tests.
-
-</div>
-
-{@a by-directive}
-{@a inject-directive}
-
-#### _By.directive_ and injected directives
-
-A little more setup triggers the initial data binding and gets references to the navigation links:
-
-<code-example
-  path="testing/src/app/app.component.spec.ts"
-  region="test-setup"
-  header="app/app.component.spec.ts (test setup)"></code-example>
-
-Three points of special interest:
-
-1.  You can locate the anchor elements with an attached directive using `By.directive`.
-
-1.  The query returns `DebugElement` wrappers around the matching elements.
-
-1.  Each `DebugElement` exposes a dependency injector with the
-    specific instance of the directive attached to that element.
-
-The `AppComponent` links to validate are as follows:
-
-<code-example
-  path="testing/src/app/app.component.html"
-  region="links"
-  header="app/app.component.html (navigation links)"></code-example>
-
-{@a app-component-tests}
-
-Here are some tests that confirm those links are wired to the `routerLink` directives
-as expected:
-
-<code-example path="testing/src/app/app.component.spec.ts" region="tests" header="app/app.component.spec.ts (selected tests)"></code-example>
-
-<div class="alert is-helpful">
-
-The "click" test _in this example_ is misleading.
-It tests the `RouterLinkDirectiveStub` rather than the _component_.
-This is a common failing of directive stubs.
-
-It has a legitimate purpose in this guide.
-It demonstrates how to find a `RouterLink` element, click it, and inspect a result,
-without engaging the full router machinery.
-This is a skill you may need to test a more sophisticated component, one that changes the display,
-re-calculates parameters, or re-arranges navigation options when the user clicks the link.
-
-</div>
-
-{@a why-stubbed-routerlink-tests}
-
-#### What good are these tests?
-
-Stubbed `RouterLink` tests can confirm that a component with links and an outlet is setup properly,
-that the component has the links it should have, and that they are all pointing in the expected direction.
-These tests do not concern whether the app will succeed in navigating to the target component when the user clicks a link.
-
-Stubbing the RouterLink and RouterOutlet is the best option for such limited testing goals.
-Relying on the real router would make them brittle.
-They could fail for reasons unrelated to the component.
-For example, a navigation guard could prevent an unauthorized user from visiting the `HeroListComponent`.
-That's not the fault of the `AppComponent` and no change to that component could cure the failed test.
-
-A _different_ battery of tests can explore whether the application navigates as expected
-in the presence of conditions that influence guards such as whether the user is authenticated and authorized.
-
-<div class="alert is-helpful">
-
-A future guide update will explain how to write such
-tests with the `RouterTestingModule`.
-
-</div>
-
-<hr>
-
-{@a page-object}
-
-### Use a _page_ object
-
-The `HeroDetailComponent` is a simple view with a title, two hero fields, and two buttons.
-
-<div class="lightbox">
-  <img src='generated/images/guide/testing/hero-detail.component.png' alt="HeroDetailComponent in action">
-</div>
-
-But there's plenty of template complexity even in this simple form.
-
-<code-example
-  path="testing/src/app/hero/hero-detail.component.html" header="app/hero/hero-detail.component.html"></code-example>
-
-Tests that exercise the component need ...
-
-- to wait until a hero arrives before elements appear in the DOM.
-- a reference to the title text.
-- a reference to the name input box to inspect and set it.
-- references to the two buttons so they can click them.
-- spies for some of the component and router methods.
-
-Even a small form such as this one can produce a mess of tortured conditional setup and CSS element selection.
-
-Tame the complexity with a `Page` class that handles access to component properties
-and encapsulates the logic that sets them.
-
-Here is such a `Page` class for the `hero-detail.component.spec.ts`
-
-<code-example
-  path="testing/src/app/hero/hero-detail.component.spec.ts"
-  region="page"
-  header="app/hero/hero-detail.component.spec.ts (Page)"></code-example>
-
-Now the important hooks for component manipulation and inspection are neatly organized and accessible from an instance of `Page`.
-
-A `createComponent` method creates a `page` object and fills in the blanks once the `hero` arrives.
-
-<code-example
-  path="testing/src/app/hero/hero-detail.component.spec.ts"
-  region="create-component"
-  header="app/hero/hero-detail.component.spec.ts (createComponent)"></code-example>
-
-The [_HeroDetailComponent_ tests](#tests-w-test-double) in an earlier section demonstrate how `createComponent` and `page`
-keep the tests short and _on message_.
-There are no distractions: no waiting for promises to resolve and no searching the DOM for element values to compare.
-
-Here are a few more `HeroDetailComponent` tests to reinforce the point.
-
-<code-example
-  path="testing/src/app/hero/hero-detail.component.spec.ts"
-  region="selected-tests"
-  header="app/hero/hero-detail.component.spec.ts (selected tests)"></code-example>
-
-<hr>
-
-{@a compile-components}
-### Calling _compileComponents()_
-<div class="alert is-helpful">
-
-You can ignore this section if you _only_ run tests with the CLI `ng test` command
-because the CLI compiles the application before running the tests.
-
-</div>
-
-If you run tests in a **non-CLI environment**, the tests may fail with a message like this one:
-
-<code-example language="sh" class="code-shell" hideCopy>
-Error: This test module uses the component BannerComponent
-which is using a "templateUrl" or "styleUrls", but they were never compiled.
-Please call "TestBed.compileComponents" before your test.
-</code-example>
-
-The root of the problem is at least one of the components involved in the test
-specifies an external template or CSS file as
-the following version of the `BannerComponent` does.
-
-<code-example
-  path="testing/src/app/banner/banner-external.component.ts"
-  header="app/banner/banner-external.component.ts (external template & css)"></code-example>
-
-The test fails when the `TestBed` tries to create the component.
-
-<code-example
-  path="testing/src/app/banner/banner.component.spec.ts"
-  region="configure-and-create"
-  header="app/banner/banner.component.spec.ts (setup that fails)"
-  avoid></code-example>
-
-Recall that the app hasn't been compiled.
-So when you call `createComponent()`, the `TestBed` compiles implicitly.
-
-That's not a problem when the source code is in memory.
-But the `BannerComponent` requires external files
-that the compiler must read from the file system,
-an inherently _asynchronous_ operation.
-
-If the `TestBed` were allowed to continue, the tests would run and fail mysteriously
-before the compiler could finished.
-
-The preemptive error message tells you to compile explicitly with `compileComponents()`.
-
-#### _compileComponents()_ is async
-
-You must call `compileComponents()` within an asynchronous test function.
-
-<div class="alert is-critical">
-
-If you neglect to make the test function async
-(e.g., forget to use `async()` as described below),
-you'll see this error message
-
-<code-example language="sh" class="code-shell" hideCopy>
-Error: ViewDestroyedError: Attempt to use a destroyed view
-</code-example>
-
-</div>
-
-A typical approach is to divide the setup logic into two separate `beforeEach()` functions:
-
-1.  An async `beforeEach()` that compiles the components
-1.  A synchronous `beforeEach()` that performs the remaining setup.
-
-To follow this pattern, import the `async()` helper with the other testing symbols.
-
-<code-example
-  path="testing/src/app/banner/banner-external.component.spec.ts"
-  region="import-async">
-</code-example>
-
-#### The async _beforeEach_
-
-Write the first async `beforeEach` like this.
-
-<code-example
-  path="testing/src/app/banner/banner-external.component.spec.ts"
-  region="async-before-each"
-  header="app/banner/banner-external.component.spec.ts (async beforeEach)"></code-example>
-
-The `async()` helper function takes a parameterless function with the body of the setup.
-
-The `TestBed.configureTestingModule()` method returns the `TestBed` class so you can chain
-calls to other `TestBed` static methods such as `compileComponents()`.
-
-In this example, the `BannerComponent` is the only component to compile.
-Other examples configure the testing module with multiple components
-and may import application modules that hold yet more components.
-Any of them could be require external files.
-
-The `TestBed.compileComponents` method asynchronously compiles all components configured in the testing module.
-
-<div class="alert is-important">
-
-Do not re-configure the `TestBed` after calling `compileComponents()`.
-
-</div>
-
-Calling `compileComponents()` closes the current `TestBed` instance to further configuration.
-You cannot call any more `TestBed` configuration methods, not `configureTestingModule()`
-nor any of the `override...` methods. The `TestBed` throws an error if you try.
-
-Make `compileComponents()` the last step
-before calling `TestBed.createComponent()`.
-
-#### The synchronous _beforeEach_
-
-The second, synchronous `beforeEach()` contains the remaining setup steps,
-which include creating the component and querying for elements to inspect.
-
-<code-example
-  path="testing/src/app/banner/banner-external.component.spec.ts"
-  region="sync-before-each"
-  header="app/banner/banner-external.component.spec.ts (synchronous beforeEach)"></code-example>
-
-You can count on the test runner to wait for the first asynchronous `beforeEach` to finish before calling the second.
-
-#### Consolidated setup
-
-You can consolidate the two `beforeEach()` functions into a single, async `beforeEach()`.
-
-The `compileComponents()` method returns a promise so you can perform the
-synchronous setup tasks _after_ compilation by moving the synchronous code
-into a `then(...)` callback.
-
-<code-example
-  path="testing/src/app/banner/banner-external.component.spec.ts"
-  region="one-before-each"
-  header="app/banner/banner-external.component.spec.ts (one beforeEach)"></code-example>
-
-#### _compileComponents()_ is harmless
-
-There's no harm in calling `compileComponents()` when it's not required.
-
-The component test file generated by the CLI calls `compileComponents()`
-even though it is never required when running `ng test`.
-
-The tests in this guide only call `compileComponents` when necessary.
-
-<hr>
-
-{@a import-module}
-
-### Setup with module imports
-
-Earlier component tests configured the testing module with a few `declarations` like this:
-
-<code-example
-  path="testing/src/app/dashboard/dashboard-hero.component.spec.ts"
-  region="config-testbed"
-  header="app/dashboard/dashboard-hero.component.spec.ts (configure TestBed)">
-</code-example>
-
-The `DashboardComponent` is simple. It needs no help.
-But more complex components often depend on other components, directives, pipes, and providers
-and these must be added to the testing module too.
-
-Fortunately, the `TestBed.configureTestingModule` parameter parallels
-the metadata passed to the `@NgModule` decorator
-which means you can also specify `providers` and `imports`.
-
-The `HeroDetailComponent` requires a lot of help despite its small size and simple construction.
-In addition to the support it receives from the default testing module `CommonModule`, it needs:
-
-- `NgModel` and friends in the `FormsModule` to enable two-way data binding.
-- The `TitleCasePipe` from the `shared` folder.
-- Router services (which these tests are stubbing).
-- Hero data access services (also stubbed).
-
-One approach is to configure the testing module from the individual pieces as in this example:
-
-<code-example
-  path="testing/src/app/hero/hero-detail.component.spec.ts"
-  region="setup-forms-module"
-  header="app/hero/hero-detail.component.spec.ts (FormsModule setup)"></code-example>
-
-<div class="alert is-helpful">
-
-Notice that the `beforeEach()` is asynchronous and calls `TestBed.compileComponents`
-because the `HeroDetailComponent` has an external template and css file.
-
-As explained in [_Calling compileComponents()_](#compile-components) above,
-these tests could be run in a non-CLI environment
-where Angular would have to compile them in the browser.
-
-</div>
-
-#### Import a shared module
-
-Because many app components need the `FormsModule` and the `TitleCasePipe`, the developer created
-a `SharedModule` to combine these and other frequently requested parts.
-
-The test configuration can use the `SharedModule` too as seen in this alternative setup:
-
-<code-example
-  path="testing/src/app/hero/hero-detail.component.spec.ts"
-  region="setup-shared-module"
-  header="app/hero/hero-detail.component.spec.ts (SharedModule setup)"></code-example>
-
-It's a bit tighter and smaller, with fewer import statements (not shown).
-
-{@a feature-module-import}
-
-#### Import a feature module
-
-The `HeroDetailComponent` is part of the `HeroModule` [Feature Module](guide/feature-modules) that aggregates more of the interdependent pieces
-including the `SharedModule`.
-Try a test configuration that imports the `HeroModule` like this one:
-
-<code-example path="testing/src/app/hero/hero-detail.component.spec.ts" region="setup-hero-module" header="app/hero/hero-detail.component.spec.ts (HeroModule setup)"></code-example>
-
-That's _really_ crisp. Only the _test doubles_ in the `providers` remain. Even the `HeroDetailComponent` declaration is gone.
-
-In fact, if you try to declare it, Angular will throw an error because
-`HeroDetailComponent` is declared in both the `HeroModule` and the `DynamicTestModule`
-created by the `TestBed`.
-
-<div class="alert is-helpful">
-
-Importing the component's feature module can be the easiest way to configure tests
-when there are many mutual dependencies within the module and
-the module is small, as feature modules tend to be.
-
-</div>
-
-<hr>
-
-{@a component-override}
-
-### Override component providers
-
-The `HeroDetailComponent` provides its own `HeroDetailService`.
-
-<code-example path="testing/src/app/hero/hero-detail.component.ts" region="prototype" header="app/hero/hero-detail.component.ts (prototype)"></code-example>
-
-It's not possible to stub the component's `HeroDetailService` in the `providers` of the `TestBed.configureTestingModule`.
-Those are providers for the _testing module_, not the component. They prepare the dependency injector at the _fixture level_.
-
-Angular creates the component with its _own_ injector, which is a _child_ of the fixture injector.
-It registers the component's providers (the `HeroDetailService` in this case) with the child injector.
-
-A test cannot get to child injector services from the fixture injector.
-And `TestBed.configureTestingModule` can't configure them either.
-
-Angular has been creating new instances of the real `HeroDetailService` all along!
-
-<div class="alert is-helpful">
-
-These tests could fail or timeout if the `HeroDetailService` made its own XHR calls to a remote server.
-There might not be a remote server to call.
-
-Fortunately, the `HeroDetailService` delegates responsibility for remote data access to an injected `HeroService`.
-
-<code-example path="testing/src/app/hero/hero-detail.service.ts" region="prototype" header="app/hero/hero-detail.service.ts (prototype)"></code-example>
-
-The [previous test configuration](#feature-module-import) replaces the real `HeroService` with a `TestHeroService`
-that intercepts server requests and fakes their responses.
-
-</div>
-
-What if you aren't so lucky. What if faking the `HeroService` is hard?
-What if `HeroDetailService` makes its own server requests?
-
-The `TestBed.overrideComponent` method can replace the component's `providers` with easy-to-manage _test doubles_
-as seen in the following setup variation:
-
-<code-example path="testing/src/app/hero/hero-detail.component.spec.ts" region="setup-override" header="app/hero/hero-detail.component.spec.ts (Override setup)"></code-example>
-
-Notice that `TestBed.configureTestingModule` no longer provides a (fake) `HeroService` because it's [not needed](#spy-stub).
-
-{@a override-component-method}
-
-#### The _overrideComponent_ method
-
-Focus on the `overrideComponent` method.
-
-<code-example path="testing/src/app/hero/hero-detail.component.spec.ts" region="override-component-method" header="app/hero/hero-detail.component.spec.ts (overrideComponent)"></code-example>
-
-It takes two arguments: the component type to override (`HeroDetailComponent`) and an override metadata object.
-The [override metadata object](#metadata-override-object) is a generic defined as follows:
-
-<code-example language="javascript">
-  type MetadataOverride&lt;T&gt; = {
-    add?: Partial&lt;T&gt;;
-    remove?: Partial&lt;T&gt;;
-    set?: Partial&lt;T&gt;;
-  };
-</code-example>
-
-A metadata override object can either add-and-remove elements in metadata properties or completely reset those properties.
-This example resets the component's `providers` metadata.
-
-The type parameter, `T`, is the kind of metadata you'd pass to the `@Component` decorator:
-
-<code-example language="javascript">
-  selector?: string;
-  template?: string;
-  templateUrl?: string;
-  providers?: any[];
-  ...
-</code-example>
-
-{@a spy-stub}
-
-#### Provide a _spy stub_ (_HeroDetailServiceSpy_)
-
-This example completely replaces the component's `providers` array with a new array containing a `HeroDetailServiceSpy`.
-
-The `HeroDetailServiceSpy` is a stubbed version of the real `HeroDetailService`
-that fakes all necessary features of that service.
-It neither injects nor delegates to the lower level `HeroService`
-so there's no need to provide a test double for that.
-
-The related `HeroDetailComponent` tests will assert that methods of the `HeroDetailService`
-were called by spying on the service methods.
-Accordingly, the stub implements its methods as spies:
-
-<code-example path="testing/src/app/hero/hero-detail.component.spec.ts" region="hds-spy" header="app/hero/hero-detail.component.spec.ts (HeroDetailServiceSpy)"></code-example>
-
-{@a override-tests}
-
-#### The override tests
-
-Now the tests can control the component's hero directly by manipulating the spy-stub's `testHero`
-and confirm that service methods were called.
-
-<code-example path="testing/src/app/hero/hero-detail.component.spec.ts" region="override-tests" header="app/hero/hero-detail.component.spec.ts (override tests)"></code-example>
-
-{@a more-overrides}
-
-#### More overrides
-
-The `TestBed.overrideComponent` method can be called multiple times for the same or different components.
-The `TestBed` offers similar `overrideDirective`, `overrideModule`, and `overridePipe` methods
-for digging into and replacing parts of these other classes.
-
-Explore the options and combinations on your own.
-
-<hr>
-
-{@a attribute-directive}
-
-## Unit Testing Angular App As Pure JS Application
-
-Unit testing is the low level testing. It's goal is to tests units. Unit means any simple part of application.
-It can be module as unit / component as unit or method as unit.
-
-In JavaScript unit-testing mostly means testing of methods. In this context the goal of this testing is to cover <b>only tested methods functionality</b>.
-
-To simplify the tests and make them more stable and predictable they should be independent.
-
-Independence in JavaScript mostly compatible to Functional Programming e.g pure functions.
-Each pure function should return the same result with the same passed arguments and does not have any side effects (e.g. closures)
-```javascript
- const pureFunction = (arg) => arg;
-
- const notPureFunction = () => arg;
-```
-
-In the test we need to follow the same principe to simplify it.
-
-1. each tested method should be wrapped to the individual scope with initialization on the root level to perform it before each tests
-```javascript
- describe('#testedMethodScope', () => {
-  beforeEach(() => {/*initialization*/}); 
- });
-```
-
-2. Each case should be performed with not dirty state
-```javascript
-// invalid 
- let value = true;
- it('value should be truthy', () => {
-  value = false;
-  expect(value).toBeFalse();
- });
-
- it('value should be truthy', () => {
-  expect(value).toBeTruthy();
- });
-```
- 
- ```javascript
- // valid 
- let value;
-
- beforeEach(() => {
-   value = true
- });
-
- it('value should be truthy', () => {
-   value = false;
-   expect(value).toBeFalse();
- });
- 
- it('value should be truthy', () => {
-   expect(value).toBeTruthy();
- });
- ```
-
-3. Each test should not test another methods in the tested method
-```typescript
- const testedMethod = (params: any, dependencyWithHandler: any) => dependencyWithHandler.handler(params);
- 
- // invalid
- expect(testedMethod(realParams, realDependencyWithOwnImplementation)).toEqual(originalResult);
-
- // valid
- let comfortableMockedParams: any;
- let comfortablePredictableTestResult: any = '';
- let mockedDataWithDefinedMethod: any = {
-  handler: () => comfortablePredictableTestResult
- };
- expect(testedMethod(comfortableMockedParams, mockedDataWithDefinedMethod)).toBe(comfortablePredictableTestResult);
-```
-
-4. Each dependency and data used in the tested method should be mocked or replaced to the spy
-```typescript
- const testedMethod = (params: any, dependencyWithHandler: any) => dependencyWithHandler.handler(params);
- 
- // all the values should be initialized in the main scope of the tested callback (describe(() => { /* here */})) 
- let dependency: any;
- let handler: any;
- 
- // definition of "static" or constant can be performed once
- const expectedResult = 'expectedResult';
- 
- // static arguments can be defined once too 
- const params = 'params';
- 
- // definition of "dynamic" values should be performed before each tests to clean up test's state 
- beforeEach(() => {
-   handler = jasmine.createSpy('handler').and.returnvalue(expectedResult);
-   dependency = { handler };
- });
-
- it('should works', () => {
-   expect(testedMethod(params, dependency)).toBe(expectedResult);
- });
- 
- // to validate clean up of state
- it('value should be truthy', () => {
-   expect(handler).not.toHaveBeenCalled();
- });
- ```
-
-5. Each type should be simplified as possible
-```typescript
- interface ComplicatedDataType {
-    nestedComplicatedDataTypes: AnotherComplicatedType[];
-    primitiveField: boolean;
- }
-
- const productionMethod1 = (params: ComplicatedDataType, dependency: any) => dependency.handler(params);
- const productionMethod2 = ({ nestedComplicatedDataTypes }: ComplicatedDataType, {handler}: any) => handler(nestedComplicatedDataTypes);
- 
- // use any to avoid following complicated data structure to reduce mock/stub data size and simplify tests
- let testedMethod1: any = productionMethod1;
- let testedMethod2: any = productionMethod2;
-
- const params = 'any primitive field which can be unique for test';
- const nestedComplicatedDataTypes = 'nestedComplicatedDataTypes';
-
- const handler = jasmine.createSpy('handler');
-
- // pass only used data
- testedMethod1(params, { handler }); 
- expect(handler).toHaveBeenCalledWith(params);
- 
- testedMethod2({nestedComplicatedDataTypes}, { handler }); 
- expect(handler).toHaveBeenCalledWith(nestedComplicatedDataTypes);
-```
-
-6. Tests should avoid any mutations
-```typescript
- // invalid
- const spy = jasmine.createSpy('spy'); 
-
- it('should call spy', () => {
-  spy();
-  expect(spy).toHaveBeenCalled();
- });
-
- it('should not call spy', () => {
-  expect(spy).not.toHaveBeenCalled(); // failed
- })
-```
-
-```typescript
- // valid
- let spy: any;
-
- beforeEach(() => {
-  spy = jasmine.createSpy('spy');
- });
-
- it('should call spy', () => {
-  spy();
-  expect(spy).toHaveBeenCalled();
- });
-
- it('should not call spy', () => {
-  expect(spy).not.toHaveBeenCalled(); // success
- })
-```
-
-7. Common tips
- - do not forget any angular's component (e.g. services/directives etc.) are simple classes (function constructor) with specific annotations
-```typescript
- import { Component, Injectable } from '@angular/core';
- 
- class Service {
-   public serviceMethod() {}
- }
-
- class JavaScriptComponent {
-  constructor(private service: any) {}
-
-  public method() {} 
- } 
- 
- const service = new Service();
- const component = new JavaScriptComponent(service);
- 
- const angularService = new Injectable(/*list of annotations*/)(Service);
- const angularComponent = new Component(/*list of annotations*/)(JavaScriptComponent);
- 
- expect(component.method).toBe(angularComponent.method);
- expect(service.serviceMethod).toBe(angularService.serviceMethod);
-```
-
- - name dependencies and their methods as in production code to simplify their search/debug
-```typescript
- // for tested instances
- let component = new CustomNameComponent(); // valid
- let cnc = new CustomNameComponent(); // invalid
-
- let service = new CustomNameService(); // valid
- let cns = new CustomNameService(); // invalid
-
- // for their dependencies and spies.
- let httpService: any; // valid
- let httpServiceSpy: any; // invalid
- let httpServiceMock: any; // invalid
-
- let dependencyMethod: any; // valid
- let dependencyMethodSpy: any; // invalid
-```
- 
- - use named only spies and directly assigned dependencies methods for auto-completing and simpler debug 
-```typescript
- // spies 
- let spy = jasmine.createSpy('spy'); // valid
- let spy = jasmine.createSpy(); // invalid
- let DI = {
-   anotherSpy: jasmine.createSpy('anotherSpy')
- }
-  // DI.-> auto com-completing
-```
-
- - do not forget validate arguments to prevent regressions in their changes
-```typescript
- let spy = jasmine.createSpy('spy');
- spy(param);
- expect(spy).toHaveBeenCalled(); // successful #invalid
- 
- spy(param);
- expect(spy).toHaveBeenCalledWith(param); // successful #valid
-
- spy(anotherParam);
- expect(spy).toHaveBeenCalledWith(param); // failed #valid
-```
-
-<code-example
-  path="testing/src/app/hero/hero-list.component.no-testbed.spec.ts"
-  header="app/hero/hero-list.component.no-testbed.spec.ts (tests as pure javascript)">
-</code-example>
-
-## Attribute Directive Testing
-
-An _attribute directive_ modifies the behavior of an element, component or another directive.
-Its name reflects the way the directive is applied: as an attribute on a host element.
-
-The sample application's `HighlightDirective` sets the background color of an element
-based on either a data bound color or a default color (lightgray).
-It also sets a custom property of the element (`customProperty`) to `true`
-for no reason other than to show that it can.
-
-<code-example path="testing/src/app/shared/highlight.directive.ts" header="app/shared/highlight.directive.ts"></code-example>
-
-It's used throughout the application, perhaps most simply in the `AboutComponent`:
-
-<code-example path="testing/src/app/about/about.component.ts" header="app/about/about.component.ts"></code-example>
-
-Testing the specific use of the `HighlightDirective` within the `AboutComponent` requires only the
-techniques explored above (in particular the ["Shallow test"](#nested-component-tests) approach).
-
-<code-example path="testing/src/app/about/about.component.spec.ts" region="tests" header="app/about/about.component.spec.ts"></code-example>
-
-However, testing a single use case is unlikely to explore the full range of a directive's capabilities.
-Finding and testing all components that use the directive is tedious, brittle, and almost as unlikely to afford full coverage.
-
-_Class-only tests_ might be helpful,
-but attribute directives like this one tend to manipulate the DOM.
-Isolated unit tests don't touch the DOM and, therefore,
-do not inspire confidence in the directive's efficacy.
-
-A better solution is to create an artificial test component that demonstrates all ways to apply the directive.
-
-<code-example path="testing/src/app/shared/highlight.directive.spec.ts" region="test-component" header="app/shared/highlight.directive.spec.ts (TestComponent)"></code-example>
-
-<div class="lightbox">
-  <img src='generated/images/guide/testing/highlight-directive-spec.png' alt="HighlightDirective spec in action">
-</div>
-
-<div class="alert is-helpful">
-
-The `<input>` case binds the `HighlightDirective` to the name of a color value in the input box.
-The initial value is the word "cyan" which should be the background color of the input box.
-
-</div>
-
-Here are some tests of this component:
-
-<code-example path="testing/src/app/shared/highlight.directive.spec.ts" region="selected-tests" header="app/shared/highlight.directive.spec.ts (selected tests)"></code-example>
-
-A few techniques are noteworthy:
-
-- The `By.directive` predicate is a great way to get the elements that have this directive _when their element types are unknown_.
-
-- The <a href="https://developer.mozilla.org/en-US/docs/Web/CSS/:not">`:not` pseudo-class</a>
-  in `By.css('h2:not([highlight])')` helps find `<h2>` elements that _do not_ have the directive.
-  `By.css('*:not([highlight])')` finds _any_ element that does not have the directive.
-
-- `DebugElement.styles` affords access to element styles even in the absence of a real browser, thanks to the `DebugElement` abstraction.
-  But feel free to exploit the `nativeElement` when that seems easier or more clear than the abstraction.
-
-- Angular adds a directive to the injector of the element to which it is applied.
-  The test for the default color uses the injector of the second `<h2>` to get its `HighlightDirective` instance
-  and its `defaultColor`.
-
-- `DebugElement.properties` affords access to the artificial custom property that is set by the directive.
-
-<hr>
-
-## Pipe Testing
-
-Pipes are easy to test without the Angular testing utilities.
-
-A pipe class has one method, `transform`, that manipulates the input
-value into a transformed output value.
-The `transform` implementation rarely interacts with the DOM.
-Most pipes have no dependence on Angular other than the `@Pipe`
-metadata and an interface.
-
-Consider a `TitleCasePipe` that capitalizes the first letter of each word.
-Here's a naive implementation with a regular expression.
-
-<code-example path="testing/src/app/shared/title-case.pipe.ts" header="app/shared/title-case.pipe.ts"></code-example>
-
-Anything that uses a regular expression is worth testing thoroughly.
-Use simple Jasmine to explore the expected cases and the edge cases.
-
-<code-example path="testing/src/app/shared/title-case.pipe.spec.ts" region="excerpt" header="app/shared/title-case.pipe.spec.ts"></code-example>
-
-{@a write-tests}
-
-#### Write DOM tests too
-
-These are tests of the pipe _in isolation_.
-They can't tell if the `TitleCasePipe` is working properly as applied in the application components.
-
-Consider adding component tests such as this one:
-
-<code-example path="testing/src/app/hero/hero-detail.component.spec.ts" region="title-case-pipe" header="app/hero/hero-detail.component.spec.ts (pipe test)"></code-example>
-
-<hr>
-
-{@a test-debugging}
-
-## Test debugging
-
-Debug specs in the browser in the same way that you debug an application.
-
-1. Reveal the Karma browser window (hidden earlier).
-1. Click the **DEBUG** button; it opens a new browser tab and re-runs the tests.
-1. Open the browser's “Developer Tools” (`Ctrl-Shift-I` on Windows; `Command-Option-I` in macOS).
-1. Pick the "sources" section.
-1. Open the `1st.spec.ts` test file (Control/Command-P, then start typing the name of the file).
-1. Set a breakpoint in the test.
-1. Refresh the browser, and it stops at the breakpoint.
-
-<div class="lightbox">
-  <img src='generated/images/guide/testing/karma-1st-spec-debug.png' alt="Karma debugging">
-</div>
-
-<hr>
-
-{@a atu-apis}
-
-## Testing Utility APIs
-
-This section takes inventory of the most useful Angular testing features and summarizes what they do.
-
-The Angular testing utilities include the `TestBed`, the `ComponentFixture`, and a handful of functions that control the test environment.
-The [_TestBed_](#testbed-api-summary) and [_ComponentFixture_](#component-fixture-api-summary) classes are covered separately.
-
-Here's a summary of the stand-alone functions, in order of likely utility:
-
-<table>
-  <tr>
-    <th>
-      Function
-    </th>
-    <th>
-      Description
-    </th>
-  </tr>
-
-  <tr>
-    <td style="vertical-align: top">
-      <code>async</code>
-    </td>
-
-    <td>
-
-      Runs the body of a test (`it`) or setup (`beforeEach`) function within a special _async test zone_.
-      See [discussion above](#async).
-
-    </td>
-  </tr>
-
-  <tr>
-    <td style="vertical-align: top">
-      <code>fakeAsync</code>
-    </td>
-
-    <td>
-
-      Runs the body of a test (`it`) within a special _fakeAsync test zone_, enabling
-      a linear control flow coding style. See [discussion above](#fake-async).
-
-    </td>
-  </tr>
-
-  <tr>
-    <td style="vertical-align: top">
-      <code>tick</code>
-    </td>
-
-    <td>
-
-      Simulates the passage of time and the completion of pending asynchronous activities
-      by flushing both _timer_ and _micro-task_ queues within the _fakeAsync test zone_.
-
-      <div class="alert is-helpful">
-
-      The curious, dedicated reader might enjoy this lengthy blog post,
-      ["_Tasks, microtasks, queues and schedules_"](https://jakearchibald.com/2015/tasks-microtasks-queues-and-schedules/).
-
-      </div>
-
-      Accepts an optional argument that moves the virtual clock forward
-      by the specified number of milliseconds,
-      clearing asynchronous activities scheduled within that timeframe.
-      See [discussion above](#tick).
-
-    </td>
-  </tr>
-
-  <tr>
-    <td style="vertical-align: top">
-       <code>inject</code>
-    </td>
-
-    <td>
-
-      Injects one or more services from the current `TestBed` injector into a test function.
-      It cannot inject a service provided by the component itself.
-      See discussion of the [debugElement.injector](#get-injected-services).
-
-    </td>
-  </tr>
-
-  <tr>
-    <td style="vertical-align: top">
-      <code>discardPeriodicTasks</code>
-    </td>
-
-    <td>
-
-      When a `fakeAsync()` test ends with pending timer event _tasks_ (queued `setTimeOut` and `setInterval` callbacks),
-      the test fails with a clear error message.
-
-      In general, a test should end with no queued tasks.
-      When pending timer tasks are expected, call `discardPeriodicTasks` to flush the _task_ queue
-      and avoid the error.
-
-    </td>
-  </tr>
-
-  <tr>
-    <td style="vertical-align: top">
-      <code>flushMicrotasks</code>
-    </td>
-
-    <td>
-
-      When a `fakeAsync()` test ends with pending _micro-tasks_ such as unresolved promises,
-      the test fails with a clear error message.
-
-      In general, a test should wait for micro-tasks to finish.
-      When pending microtasks are expected, call `flushMicrotasks` to flush the  _micro-task_ queue
-      and avoid the error.
-
-    </td>
-  </tr>
-
-  <tr>
-    <td style="vertical-align: top">
-      <code>ComponentFixtureAutoDetect</code>
-    </td>
-
-    <td>
-
-      A provider token for a service that turns on [automatic change detection](#automatic-change-detection).
-
-    </td>
-  </tr>
-
-  <tr>
-    <td style="vertical-align: top">
-      <code>getTestBed</code>
-    </td>
-
-    <td>
-
-      Gets the current instance of the `TestBed`.
-      Usually unnecessary because the static class methods of the `TestBed` class are typically sufficient.
-      The `TestBed` instance exposes a few rarely used members that are not available as
-      static methods.
-
-    </td>
-  </tr>
-</table>
-
-<hr>
-
-{@a testbed-class-summary}
-
-#### _TestBed_ class summary
-
-The `TestBed` class is one of the principal Angular testing utilities.
-Its API is quite large and can be overwhelming until you've explored it,
-a little at a time. Read the early part of this guide first
-to get the basics before trying to absorb the full API.
-
-The module definition passed to `configureTestingModule`
-is a subset of the `@NgModule` metadata properties.
-
-<code-example language="javascript">
-  type TestModuleMetadata = {
-    providers?: any[];
-    declarations?: any[];
-    imports?: any[];
-    schemas?: Array&lt;SchemaMetadata | any[]&gt;;
-  };
-</code-example>
-
-{@a metadata-override-object}
-
-Each override method takes a `MetadataOverride<T>` where `T` is the kind of metadata
-appropriate to the method, that is, the parameter of an `@NgModule`,
-`@Component`, `@Directive`, or `@Pipe`.
-
-<code-example language="javascript">
-  type MetadataOverride&lt;T&gt; = {
-    add?: Partial&lt;T&gt;;
-    remove?: Partial&lt;T&gt;;
-    set?: Partial&lt;T&gt;;
-  };
-</code-example>
-
-{@a testbed-methods}
-{@a testbed-api-summary}
-
-The `TestBed` API consists of static class methods that either update or reference a _global_ instance of the `TestBed`.
-
-Internally, all static methods cover methods of the current runtime `TestBed` instance,
-which is also returned by the `getTestBed()` function.
-
-Call `TestBed` methods _within_ a `beforeEach()` to ensure a fresh start before each individual test.
-
-Here are the most important static methods, in order of likely utility.
-
-<table>
-  <tr>
-    <th>
-      Methods
-    </th>
-    <th>
-      Description
-    </th>
-  </tr>
-
-  <tr>
-    <td style="vertical-align: top">
-      <code>configureTestingModule</code>
-    </td>
-
-    <td>
-
-      The testing shims (`karma-test-shim`, `browser-test-shim`)
-      establish the [initial test environment](guide/testing) and a default testing module.
-      The default testing module is configured with basic declaratives and some Angular service substitutes that every tester needs.
-
-      Call `configureTestingModule` to refine the testing module configuration for a particular set of tests
-      by adding and removing imports, declarations (of components, directives, and pipes), and providers.
-
-    </td>
-  </tr>
-
-  <tr>
-    <td style="vertical-align: top">
-      <code>compileComponents</code>
-    </td>
-
-    <td>
-
-      Compile the testing module asynchronously after you've finished configuring it.
-      You **must** call this method if _any_ of the testing module components have a `templateUrl`
-      or `styleUrls` because fetching component template and style files is necessarily asynchronous.
-      See [above](#compile-components).
-
-      After calling `compileComponents`, the `TestBed` configuration is frozen for the duration of the current spec.
-
-    </td>
-  </tr>
-
-  <tr>
-    <td style="vertical-align: top">
-      <code>createComponent<T></code>
-    </td>
-
-    <td>
-
-      Create an instance of a component of type `T` based on the current `TestBed` configuration.
-      After calling `compileComponent`, the `TestBed` configuration is frozen for the duration of the current spec.
-
-    </td>
-  </tr>
-
-  <tr>
-    <td style="vertical-align: top">
-      <code>overrideModule</code>
-    </td>
-    <td>
-
-      Replace metadata for the given `NgModule`. Recall that modules can import other modules.
-      The `overrideModule` method can reach deeply into the current testing module to
-      modify one of these inner modules.
-
-    </td>
-  </tr>
-
-  <tr>
-    <td style="vertical-align: top">
-      <code>overrideComponent</code>
-    </td>
-
-    <td>
-
-      Replace metadata for the given component class, which could be nested deeply
-      within an inner module.
-
-    </td>
-  </tr>
-
-  <tr>
-    <td style="vertical-align: top">
-      <code>overrideDirective</code>
-    </td>
-
-    <td>
-
-      Replace metadata for the given directive class, which could be nested deeply
-      within an inner module.
-
-    </td>
-  </tr>
-
-  <tr>
-    <td style="vertical-align: top">
-      <code>overridePipe</code>
-    </td>
-    <td>
-
-      Replace metadata for the given pipe class, which could be nested deeply
-      within an inner module.
-
-    </td>
-  </tr>
-
-  <tr>
-    <td style="vertical-align: top">
-      {@a testbed-inject}
-      <code>inject</code>
-    </td>
-
-    <td>
-
-      Retrieve a service from the current `TestBed` injector.
-
-      The `inject` function is often adequate for this purpose.
-      But `inject` throws an error if it can't provide the service.
-
-      What if the service is optional?
-
-      The `TestBed.inject()` method takes an optional second parameter,
-      the object to return if Angular can't find the provider
-      (`null` in this example):
-
-      <code-example path="testing/src/app/demo/demo.testbed.spec.ts" region="testbed-get-w-null" header="app/demo/demo.testbed.spec.ts"></code-example>
-
-      After calling `TestBed.inject`, the `TestBed` configuration is frozen for the duration of the current spec.
-
-    </td>
-  </tr>
-
-  <tr>
-    <td style="vertical-align: top">
-      {@a testbed-initTestEnvironment}
-      <code>initTestEnvironment</code>
-    </td>
-    <td>
-
-      Initialize the testing environment for the entire test run.
-
-      The testing shims (`karma-test-shim`, `browser-test-shim`) call it for you
-      so there is rarely a reason for you to call it yourself.
-
-      You may call this method _exactly once_. If you must change
-      this default in the middle of your test run, call `resetTestEnvironment` first.
-
-      Specify the Angular compiler factory, a `PlatformRef`, and a default Angular testing module.
-      Alternatives for non-browser platforms are available in the general form
-      `@angular/platform-<platform_name>/testing/<platform_name>`.
-
-    </td>
-  </tr>
-
-  <tr>
-    <td style="vertical-align: top">
-      <code>resetTestEnvironment</code>
-    </td>
-    <td>
-
-      Reset the initial test environment, including the default testing module.
-
-    </td>
-  </tr>
-</table
-
-A few of the `TestBed` instance methods are not covered by static `TestBed` _class_ methods.
-These are rarely needed.
-
-{@a component-fixture-api-summary}
-
-#### The _ComponentFixture_
-
-The `TestBed.createComponent<T>`
-creates an instance of the component `T`
-and returns a strongly typed `ComponentFixture` for that component.
-
-The `ComponentFixture` properties and methods provide access to the component,
-its DOM representation, and aspects of its Angular environment.
-
-{@a component-fixture-properties}
-
-#### _ComponentFixture_ properties
-
-Here are the most important properties for testers, in order of likely utility.
-
-<table>
-  <tr>
-    <th>
-      Properties
-    </th>
-    <th>
-      Description
-    </th>
-  </tr>
-
-  <tr>
-    <td style="vertical-align: top">
-      <code>componentInstance</code>
-    </td>
-
-    <td>
-
-      The instance of the component class created by `TestBed.createComponent`.
-
-    </td>
-  </tr>
-
-  <tr>
-    <td style="vertical-align: top">
-      <code>debugElement</code>
-    </td>
-
-    <td>
-
-      The `DebugElement` associated with the root element of the component.
-
-      The `debugElement` provides insight into the component and its DOM element during test and debugging.
-      It's a critical property for testers. The most interesting members are covered [below](#debug-element-details).
-
-    </td>
-  </tr>
-
-  <tr>
-    <td style="vertical-align: top">
-      <code>nativeElement</code>
-    </td>
-
-    <td>
-
-      The native DOM element at the root of the component.
-
-    </td>
-  </tr>
-
-  <tr>
-    <td style="vertical-align: top">
-      <code>changeDetectorRef</code>
-    </td>
-
-    <td>
-
-      The `ChangeDetectorRef` for the component.
-
-      The `ChangeDetectorRef` is most valuable when testing a
-      component that has the `ChangeDetectionStrategy.OnPush` method
-      or the component's change detection is under your programmatic control.
-
-    </td>
-  </tr>
-</table>
-
-{@a component-fixture-methods}
-
-#### _ComponentFixture_ methods
-
-The _fixture_ methods cause Angular to perform certain tasks on the component tree.
-Call these method to trigger Angular behavior in response to simulated user action.
-
-Here are the most useful methods for testers.
-
-<table>
-  <tr>
-    <th>
-      Methods
-    </th>
-    <th>
-      Description
-    </th>
-  </tr>
-
-  <tr>
-    <td style="vertical-align: top">
-      <code>detectChanges</code>
-    </td>
-
-    <td>
-
-      Trigger a change detection cycle for the component.
-
-      Call it to initialize the component (it calls `ngOnInit`) and after your
-      test code, change the component's data bound property values.
-      Angular can't see that you've changed `personComponent.name` and won't update the `name`
-      binding until you call `detectChanges`.
-
-      Runs `checkNoChanges` afterwards to confirm that there are no circular updates unless
-      called as `detectChanges(false)`;
-
-    </td>
-  </tr>
-
-  <tr>
-    <td style="vertical-align: top">
-      <code>autoDetectChanges</code>
-    </td>
-
-    <td>
-
-      Set this to `true` when you want the fixture to detect changes automatically.
-
-      When autodetect is `true`, the test fixture calls `detectChanges` immediately
-      after creating the component. Then it listens for pertinent zone events
-      and calls `detectChanges` accordingly.
-      When your test code modifies component property values directly,
-      you probably still have to call `fixture.detectChanges` to trigger data binding updates.
-
-      The default is `false`. Testers who prefer fine control over test behavior
-      tend to keep it `false`.
-
-    </td>
-  </tr>
-
-  <tr>
-    <td style="vertical-align: top">
-      <code>checkNoChanges</code>
-    </td>
-
-    <td>
-
-      Do a change detection run to make sure there are no pending changes.
-      Throws an exceptions if there are.
-    </td>
-  </tr>
-
-  <tr>
-    <td style="vertical-align: top">
-      <code>isStable</code>
-    </td>
-
-    <td>
-
-      If the fixture is currently _stable_, returns `true`.
-      If there are async tasks that have not completed, returns `false`.
-
-    </td>
-  </tr>
-
-  <tr>
-    <td style="vertical-align: top">
-      <code>whenStable</code>
-    </td>
-
-    <td>
-
-      Returns a promise that resolves when the fixture is stable.
-
-      To resume testing after completion of asynchronous activity or
-      asynchronous change detection, hook that promise.
-      See [above](#when-stable).
-
-    </td>
-  </tr>
-
-  <tr>
-    <td style="vertical-align: top">
-      <code>destroy</code>
-    </td>
-
-    <td>
-
-      Trigger component destruction.
-
-    </td>
-  </tr>
-</table>
-
-{@a debug-element-details}
-
-#### _DebugElement_
-
-The `DebugElement` provides crucial insights into the component's DOM representation.
-
-From the test root component's `DebugElement` returned by `fixture.debugElement`,
-you can walk (and query) the fixture's entire element and component subtrees.
-
-Here are the most useful `DebugElement` members for testers, in approximate order of utility:
-
-<table>
-  <tr>
-    <th>
-      Member
-    </th>
-    <th>
-      Description
-    </th>
-  </tr>
-
-  <tr>
-    <td style="vertical-align: top">
-      <code>nativeElement</code>
-    </td>
-
-    <td>
-
-      The corresponding DOM element in the browser (null for WebWorkers).
-
-    </td>
-  </tr>
-
-  <tr>
-    <td style="vertical-align: top">
-      <code>query</code>
-    </td>
-
-    <td>
-
-      Calling `query(predicate: Predicate<DebugElement>)` returns the first `DebugElement`
-      that matches the [predicate](#query-predicate) at any depth in the subtree.
-
-    </td>
-  </tr>
-
-  <tr>
-    <td style="vertical-align: top">
-      <code>queryAll</code>
-    </td>
-
-    <td>
-
-      Calling `queryAll(predicate: Predicate<DebugElement>)` returns all `DebugElements`
-      that matches the [predicate](#query-predicate) at any depth in subtree.
-
-    </td>
-  </tr>
-
-  <tr>
-    <td style="vertical-align: top">
-      <code>injector</code>
-    </td>
-
-    <td>
-
-      The host dependency injector.
-      For example, the root element's component instance injector.
-
-    </td>
-  </tr>
-
-  <tr>
-    <td style="vertical-align: top">
-      <code>componentInstance</code>
-    </td>
-
-    <td>
-
-      The element's own component instance, if it has one.
-
-    </td>
-  </tr>
-
-  <tr>
-    <td style="vertical-align: top">
-      <code>context</code>
-    </td>
-
-    <td>
-
-      An object that provides parent context for this element.
-      Often an ancestor component instance that governs this element.
-
-      When an element is repeated within `*ngFor`, the context is an `NgForRow` whose `$implicit`
-      property is the value of the row instance value.
-      For example, the `hero` in `*ngFor="let hero of heroes"`.
-
-    </td>
-  </tr>
-
-  <tr>
-    <td style="vertical-align: top">
-      <code>children</code>
-    </td>
-
-    <td>
-
-      The immediate `DebugElement` children. Walk the tree by descending through `children`.
-
-      <div class="alert is-helpful">
-
-      `DebugElement` also has `childNodes`, a list of `DebugNode` objects.
-      `DebugElement` derives from `DebugNode` objects and there are often
-      more nodes than elements. Testers can usually ignore plain nodes.
-
-      </div>
-    </td>
-  </tr>
-
-  <tr>
-    <td style="vertical-align: top">
-      <code>parent</code>
-    </td>
-    <td>
-
-      The `DebugElement` parent. Null if this is the root element.
-
-    </td>
-  </tr>
-
-  <tr>
-    <td style="vertical-align: top">
-      <code>name</code>
-    </td>
-
-    <td>
-
-      The element tag name, if it is an element.
-
-    </td>
-  </tr>
-
-  <tr>
-    <td style="vertical-align: top">
-      <code>triggerEventHandler</code>
-    </td>
-    <td>
-
-      Triggers the event by its name if there is a corresponding listener
-      in the element's `listeners` collection.
-      The second parameter is the _event object_ expected by the handler.
-      See [above](#trigger-event-handler).
-
-      If the event lacks a listener or there's some other problem,
-      consider calling `nativeElement.dispatchEvent(eventObject)`.
-
-    </td>
-  </tr>
-
-  <tr>
-    <td style="vertical-align: top">
-      <code>listeners</code>
-    </td>
-
-    <td>
-
-      The callbacks attached to the component's `@Output` properties and/or the element's event properties.
-
-    </td>
-  </tr>
-
-  <tr>
-    <td style="vertical-align: top">
-      <code>providerTokens</code>
-    </td>
-
-    <td>
-
-      This component's injector lookup tokens.
-      Includes the component itself plus the tokens that the component lists in its `providers` metadata.
-
-    </td>
-  </tr>
-
-  <tr>
-    <td style="vertical-align: top">
-      <code>source</code>
-    </td>
-
-    <td>
-
-      Where to find this element in the source component template.
-
-    </td>
-  </tr>
-
-  <tr>
-    <td style="vertical-align: top">
-      <code>references</code>
-    </td>
-
-    <td>
-
-      Dictionary of objects associated with template local variables (e.g. `#foo`),
-      keyed by the local variable name.
-
-    </td>
-  </tr>
-</table>
-
-{@a query-predicate}
-
-The `DebugElement.query(predicate)` and `DebugElement.queryAll(predicate)` methods take a
-predicate that filters the source element's subtree for matching `DebugElement`.
-
-The predicate is any method that takes a `DebugElement` and returns a _truthy_ value.
-The following example finds all `DebugElements` with a reference to a template local variable named "content":
-
-<code-example path="testing/src/app/demo/demo.testbed.spec.ts" region="custom-predicate" header="app/demo/demo.testbed.spec.ts"></code-example>
-
-The Angular `By` class has three static methods for common predicates:
-
-- `By.all` - return all elements.
-- `By.css(selector)` - return elements with matching CSS selectors.
-- `By.directive(directive)` - return elements that Angular matched to an instance of the directive class.
-
-<code-example path="testing/src/app/hero/hero-list.component.spec.ts" region="by" header="app/hero/hero-list.component.spec.ts"></code-example>
-
-<hr>
-
-{@a useful-tips}
-
-## Useful tips
-
-{@a q-spec-file-location}
-
-#### Place your spec file next to the file it tests
-
-It's a good idea to put unit test spec files in the same folder
-as the application source code files that they test:
-
-- Such tests are easy to find.
-- You see at a glance if a part of your application lacks tests.
-- Nearby tests can reveal how a part works in context.
-- When you move the source (inevitable), you remember to move the test.
-- When you rename the source file (inevitable), you remember to rename the test file.
-
-{@a q-specs-in-test-folder}
-
-#### Place your spec files in a test folder
-
-Application integration specs can test the interactions of multiple parts
-spread across folders and modules.
-They don't really belong to any part in particular, so they don't have a
-natural home next to any one file.
-
-It's often better to create an appropriate folder for them in the `tests` directory.
-
-Of course specs that test the test helpers belong in the `test` folder,
-next to their corresponding helper files.
-
-{@a q-kiss}
-
-#### Keep it simple
-
-[Component class testing](#component-class-testing) should be kept very clean and simple.
-It should test only a single unit. On a first glance, you should be able to understand
-what the test is testing. If it's doing more, then it doesn't belong here.
-
-{@a q-end-to-end}
-
-#### Use E2E (end-to-end) to test more than a single unit
-
-E2E tests are great for high-level validation of the entire system.
-But they can't give you the comprehensive test coverage that you'd expect from unit tests.
-
-E2E tests are difficult to write and perform poorly compared to unit tests.
-They break easily, often due to changes or misbehavior far removed from the site of breakage.
-=======
->>>>>>> 74da3724
 
 ## More info on testing
 
