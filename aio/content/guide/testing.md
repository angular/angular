--- conflicted
+++ resolved
@@ -18,10 +18,6 @@
 
 <hr>
 
-<!--
-## Setup
--->
-## 환경 설정
 The testing documentation offers tips and techniques for unit and integration testing Angular applications through a sample application created with the [Angular CLI](cli).
 This sample application is much like the one in the [_Tour of Heroes_ tutorial](tutorial).
 
@@ -42,23 +38,15 @@
 
 The project you create with the CLI is immediately ready to test.
 Just run the [`ng test`](cli/test) CLI command:
--->
-Angular 애플리케이션은 [Jasmine 테스트 프레임워크](https://jasmine.github.io/)로 테스트하는데, 애플리케이션을 테스트할 때 필요한 환경은 Angular CLI가 프로젝트를 생성하면서 모두 준비하기 때문에 바로 테스트할 수 있는 상태입니다.
-프로젝트 최상위 폴더에서 [`ng test`](cli/test) 명령을 실행해 보세요:
 
 <code-example language="sh" class="code-shell">
   ng test
 </code-example>
 
-<!--
 The `ng test` command builds the app in _watch mode_,
 and launches the [Karma test runner](https://karma-runner.github.io).
 
 The console output looks a bit like this:
--->
-`ng test` 명령을 실행하면 애플리케이션을 _워치 모드(watch mode)_ 로 빌드하고 [Karma 테스트 러너](https://karma-runner.github.io)를 실행합니다.
-
-콘솔은 다음과 같이 출력될 것입니다:
 
 <code-example language="sh" class="code-shell">
 10% building modules 1/1 modules 0 active
@@ -69,36 +57,53 @@
 Chrome ...: Executed 3 of 3 SUCCESS (0.135 secs / 0.205 secs)
 </code-example>
 
-<!--
 The last line of the log is the most important.
 It shows that Karma ran three tests that all passed.
 
 A Chrome browser also opens and displays the test output in the "Jasmine HTML Reporter" like this.
--->
+
+<div class="lightbox">
+  <img src='generated/images/guide/testing/initial-jasmine-html-reporter.png' alt="Jasmine HTML Reporter in the browser">
+</div>
+
+Most people find this browser output easier to read than the console log.
+You can click on a test row to re-run just that test or click on a description to re-run the tests in the selected test group ("test suite").
+
+Meanwhile, the `ng test` command is watching for changes.
+
+To see this in action, make a small change to `app.component.ts` and save.
+The tests run again, the browser refreshes, and the new test results appear.
+-->
+Angular 애플리케이션은 [Jasmine 테스트 프레임워크](https://jasmine.github.io/)로 테스트하는데, 애플리케이션을 테스트할 때 필요한 환경은 Angular CLI가 프로젝트를 생성하면서 모두 준비하기 때문에 바로 테스트할 수 있는 상태입니다.
+프로젝트 최상위 폴더에서 [`ng test`](cli/test) 명령을 실행해 보세요:
+
+<code-example language="sh" class="code-shell">
+  ng test
+</code-example>
+
+`ng test` 명령을 실행하면 애플리케이션을 _워치 모드(watch mode)_ 로 빌드하고 [Karma 테스트 러너](https://karma-runner.github.io)를 실행합니다.
+
+콘솔은 다음과 같이 출력될 것입니다:
+
+<code-example language="sh" class="code-shell">
+10% building modules 1/1 modules 0 active
+...INFO [karma]: Karma v1.7.1 server started at http://0.0.0.0:9876/
+...INFO [launcher]: Launching browser Chrome ...
+...INFO [launcher]: Starting browser Chrome
+...INFO [Chrome ...]: Connected on socket ...
+Chrome ...: Executed 3 of 3 SUCCESS (0.135 secs / 0.205 secs)
+</code-example>
+
 이 로그에서 마지막 줄이 가장 중요합니다.
 마지막 줄을 보면 Karma가 3개의 테스트를 실행했고, 실행한 테스트는 모두 통과했다는 것을 확인할 수 있습니다.
 
 테스트 실행 결과는 Chrome 브라우저에서도 확인할 수 있습니다.
 브라우저에서는 "Jasmine HTML Reporter"를 사용해서 다음과 같이 표시됩니다.
 
-<!--
-<div class="lightbox">
-  <img src='generated/images/guide/testing/initial-jasmine-html-reporter.png' alt="Jasmine HTML Reporter in the browser">
-</div>
--->
 <div class="lightbox">
   <img src='generated/images/guide/testing/initial-jasmine-html-reporter.png' alt="브라우저에서 Jasmine HTML Reporter 확인하기">
 </div>
 
-<!--
-Most people find this browser output easier to read than the console log.
-You can click on a test row to re-run just that test or click on a description to re-run the tests in the selected test group ("test suite").
-
-Meanwhile, the `ng test` command is watching for changes.
-
-To see this in action, make a small change to `app.component.ts` and save.
-The tests run again, the browser refreshes, and the new test results appear.
--->
 테스트 결과는 콘솔 로그로 확인하는 것보다 브라우저에서 확인하는 것이 더 편합니다.
 브라우저에서는 특정 테스트 스펙을 클릭해서 해당 스펙만 다시 실행해볼 수 있고, 테스트 그룹(test suite)을 클릭해서 그룹 단위로 다시 실행할 수도 있습니다.
 
@@ -107,6 +112,7 @@
 `app.component.ts` 파일의 내용을 수정하고 저장해 보세요.
 그러면 테스트가 다시 실행되면서 브라우저도 갱신되고, 새로운 결과 화면이 표시될 것입니다.
 
+
 <!--
 ## Configuration
 -->
@@ -124,7 +130,7 @@
 Search the web for more details about Jasmine and Karma configuration.
 -->
 Angular CLI로 프로젝트를 생성하면 Jasmine과 Karma를 실행할 수 있는 환경 설정이 자동으로 구성됩니다.
-이후에 이 설정을 튜닝하고 싶으면 `karma.conf.js` 파일과 `src/test.ts` 파일을 수정하면 됩니다.
+이후에 이 설정을 튜닝하고 싶으면 프로젝트 최상위 폴더에 있는 `karma.conf.js` 파일과 `src/test.ts` 파일을 수정하면 됩니다.
 
 `karma.conf.js` 파일은 Karma가 실행되는 환경설정 중 일부를 구성합니다.
 Karma의 전체 설정값은 테스트를 실행하는 시점에 `angular.json` 파일과 `karma.conf.js`를 분석해서 Angular CLI가 구성합니다.
@@ -154,29 +160,32 @@
 Look inside the `src/app` folder.
 
 The CLI generated a test file for the `AppComponent` named `app.component.spec.ts`.
--->
-`src/app` 폴더를 봅시다.
-
-Angular CLI로 프로젝트를 생성하면 `AppComponent`를 테스트 하는 코드가 `app.component.spec.ts` 파일에 존재합니다.
 
 <div class="alert is-important">
 
-<!--
 The test file extension **must be `.spec.ts`** so that tooling can identify it as a file with tests (AKA, a _spec_ file).
--->
-IDE와 같은 툴에서 스펙 파일을 구분하려면 테스트 파일의 확장자를 **반드시 `.spec.ts`**로 지정해야 합니다.
-
-</div>
-
-<!--
+
+</div>
+
 The `app.component.ts` and `app.component.spec.ts` files are siblings in the same folder.
 The root file names (`app.component`) are the same for both files.
 
 Adopt these two conventions in your own projects for _every kind_ of test file.
 -->
+`src/app` 폴더를 봅시다.
+
+Angular CLI로 프로젝트를 생성하면 `AppComponent`를 테스트 하는 코드가 `app.component.spec.ts` 파일에 존재합니다.
+
+<div class="alert is-important">
+
+IDE와 같은 툴에서 스펙 파일을 구분하려면 테스트 파일의 확장자를 **반드시 `.spec.ts`**로 지정해야 합니다.
+
+</div>
+
 두 파일을 보면 `app.component.ts` 파일과 `app.component.spec.ts` 파일은 같은 폴더에 이웃한 파일이며, 두 파일의 컴포넌트 이름 부분(`app.component`)이 같다는 것을 확인할 수 있습니다.
 
 이 룰은 프로젝트 안에 있는 _모든_ 테스트 파일에 적용하는 것이 좋습니다.
+
 
 {@a q-spec-file-location}
 
@@ -243,10 +252,6 @@
 Step 1: Create a folder called `.circleci` at the project root.
 
 Step 2: In the new folder, create a file called `config.yml` with the following content:
--->
-1단계: 프로젝트 최상위 폴더에 `.circleci` 폴더를 생성합니다.
-
-2단계: 이 폴더에 `config.yml` 파일을 생성하고 파일의 내용을 다음과 같이 작성합니다:
 
 ```
 version: 2
@@ -268,7 +273,6 @@
       - run: npm run e2e -- --protractor-config=e2e/protractor-ci.conf.js
 ```
 
-<!--
 This configuration caches `node_modules/` and uses [`npm run`](https://docs.npmjs.com/cli/run-script) to run CLI commands, because `@angular/cli` is not installed globally.
 The double dash (`--`) is needed to pass arguments into the `npm` script.
 
@@ -279,6 +283,30 @@
 
 * Learn more about Circle CI from [Circle CI documentation](https://circleci.com/docs/2.0/).
 -->
+1단계: 프로젝트 최상위 폴더에 `.circleci` 폴더를 생성합니다.
+
+2단계: 이 폴더에 `config.yml` 파일을 생성하고 파일의 내용을 다음과 같이 작성합니다:
+
+```
+version: 2
+jobs:
+  build:
+    working_directory: ~/my-project
+    docker:
+      - image: circleci/node:10-browsers
+    steps:
+      - checkout
+      - restore_cache:
+          key: my-project-{{ .Branch }}-{{ checksum "package-lock.json" }}
+      - run: npm install
+      - save_cache:
+          key: my-project-{{ .Branch }}-{{ checksum "package-lock.json" }}
+          paths:
+            - "node_modules"
+      - run: npm run test -- --no-watch --no-progress --browsers=ChromeHeadlessCI
+      - run: npm run e2e -- --protractor-config=e2e/protractor-ci.conf.js
+```
+
 이 환경설정 파일의 내용은 `node_modules/` 폴더의 내용을 캐싱하고 [`npm run`](https://docs.npmjs.com/cli/run-script)으로 Angular CLI 명령을 실행하는 것입니다.
 `@angular/cli`는 전역 범위에 필요하기 때문에 `npm install` 명령을 실행해서 설치했습니다.
 그리고 `npm` 스크립트에 옵션을 지정하려면 대시 2개(`--`)를 함께 사용해야 합니다.
@@ -289,6 +317,7 @@
 
 * 더 자세한 내용은 [Circle CI 문서](https://circleci.com/docs/2.0/)를 참고하세요.
 
+
 <!--
 ### Configure project for Travis CI
 -->
@@ -296,8 +325,6 @@
 
 <!--
 Step 1: Create a file called `.travis.yml` at the project root, with the following content:
--->
-1단계: 프로젝트 최상위 폴더에 `.travis.yml` 파일을 생성하고 내용을 다음과 같이 작성합니다:
 
 ```
 dist: trusty
@@ -326,12 +353,7 @@
   - npm run e2e -- --protractor-config=e2e/protractor-ci.conf.js
 ```
 
-<<<<<<< HEAD
-<!--
-This does the same things as the Circle CI configuration, except that Travis doesn't come with Chrome, so we use Chromium instead.
-=======
 This does the same things as the CircleCI configuration, except that Travis doesn't come with Chrome, so use Chromium instead.
->>>>>>> 81f4c065
 
 Step 2: Commit your changes and push them to your repository.
 
@@ -340,6 +362,35 @@
 
 * Learn more about Travis CI testing from [Travis CI documentation](https://docs.travis-ci.com/).
 -->
+1단계: 프로젝트 최상위 폴더에 `.travis.yml` 파일을 생성하고 내용을 다음과 같이 작성합니다:
+
+```
+dist: trusty
+sudo: false
+
+language: node_js
+node_js:
+  - "10"
+
+addons:
+  apt:
+    sources:
+      - google-chrome
+    packages:
+      - google-chrome-stable
+
+cache:
+  directories:
+     - ./node_modules
+
+install:
+  - npm install
+
+script:
+  - npm run test -- --no-watch --no-progress --browsers=ChromeHeadlessCI
+  - npm run e2e -- --protractor-config=e2e/protractor-ci.conf.js
+```
+
 이 환경설정 파일의 내용은 Circle CI에서 설정했던 내용과 같지만, Travis에는 Chrome이 설치되어있지 않기 때문에 Chromium을 추가로 설치했습니다.
 
 2단계: 변경사항을 커밋하고 레파지토리에 푸시합니다.
@@ -349,12 +400,12 @@
 
 * 더 자세한 내용은 [Travis CI 문서](https://docs.travis-ci.com/)를 참고하세요.
 
+
 <!--
 ### Configure CLI for CI testing in Chrome
 -->
 ### CI 환경에서 Chrome으로 테스트하기
 
-<!--
 When the CLI commands `ng test` and `ng e2e` are generally running the CI tests in your environment, you might still need to adjust your configuration to run the Chrome browser tests.
 
 There are configuration files for both the [Karma JavaScript test runner](https://karma-runner.github.io/latest/config/configuration-file.html)
