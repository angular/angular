--- conflicted
+++ resolved
@@ -165,16 +165,12 @@
 -->
 ### 데이터 바인딩
 
-<<<<<<< HEAD
-<!--
-Without a framework, you would be responsible for pushing data values into the HTML controls and turning user responses into actions and value updates. Writing such push and pull logic by hand is tedious, error-prone, and a nightmare to read, as any experienced jQuery programmer can attest.
+<!--
+Without a framework, you would be responsible for pushing data values into the HTML controls and turning user responses into actions and value updates. Writing such push and pull logic by hand is tedious, error-prone, and a nightmare to read, as any experienced front-end JavaScript programmer can attest.
 -->
 프레임워크를 사용하지 않는다면 컴포넌트 값이 변경됐을 때 필요한 동작을 직접 구현해야 합니다.
 하지만 모든 값을 추적하면서 에러 처리 로직까지 일일이 작성하는 것은 너무나 번거로운 작업이고, 이 과정에서 또 다른 실수가 발생할 수도 있습니다.
-jQuery를 사용해봤다면 이 말이 어떤 의미인지 좀 더 이해하기 쉬울 것입니다.
-=======
-Without a framework, you would be responsible for pushing data values into the HTML controls and turning user responses into actions and value updates. Writing such push and pull logic by hand is tedious, error-prone, and a nightmare to read, as any experienced front-end JavaScript programmer can attest.
->>>>>>> 3f98ac19
+JavaScript를 사용해봤다면 이 말이 어떤 의미인지 좀 더 이해하기 쉬울 것입니다.
 
 <!--
 Angular supports *two-way data binding*, a mechanism for coordinating the parts of a template with the parts of a component. Add binding markup to the template HTML to tell Angular how to connect both sides.
