--- conflicted
+++ resolved
@@ -5,24 +5,21 @@
 
 <!--
 Component templates are not always fixed. An application may need to load new components at runtime.
--->
-컴포넌트의 템플릿이 항상 애플리케이션 실행 전에 로드되어야만 하는 것은 아닙니다. 컴포넌트 템플릿은 애플리케이션이 실행되는 중에도 불러올 수 있습니다.
-
-<!--
+
 This cookbook shows you how to use `ComponentFactoryResolver` to add components dynamically.
--->
-이 문서는 `ComponentFactoryResolver` 예제를 사용해서 컴포넌트를 동적으로 생성하는 방법을 알아봅니다.
-
-<!--
+
 See the <live-example name="dynamic-component-loader"></live-example>
 of the code in this cookbook.
 -->
+컴포넌트의 템플릿이 항상 애플리케이션 실행 전에 로드되어야만 하는 것은 아닙니다.
+컴포넌트 템플릿은 애플리케이션이 실행되는 중에도 불러올 수 있습니다.
+
+이 문서는 `ComponentFactoryResolver` 예제를 사용해서 컴포넌트를 동적으로 생성하는 방법을 알아봅니다.
+
 이 문서에서 다루는 예제는 <live-example name="dynamic-component-loader"></live-example>에서 실행하거나 다운받을 수 있습니다.
 
-<!--
+
 {@a dynamic-loading}
--->
-{@a 동적-컴포넌트-로딩}
 
 <!--
 ## Dynamic component loading
@@ -31,27 +28,26 @@
 
 <!--
 The following example shows how to build a dynamic ad banner.
--->
-광고 배너를 동적으로 만드는 예제를 보면서 자세하게 알아봅시다.
-
-<!--
+
 The hero agency is planning an ad campaign with several different
 ads cycling through the banner. New ad components are added
 frequently by several different teams. This makes it impractical
 to use a template with a static component structure.
--->
-히어로 주식회사는 광고 캠페인을 몇가지 싸이클로 표시하려고 합니다. 그런데 이 광고의 내용은 여러 팀이 각자 추가하기 때문에 정적인 컴포넌트 구조로는 이 요구사항을 만족할 수 없다고 합시다.
-
-<!--
+
 Instead, you need a way to load a new component without a fixed
 reference to the component in the ad banner's template.
--->
+
+Angular comes with its own API for loading components dynamically.
+-->
+광고 배너를 동적으로 만드는 예제를 보면서 자세하게 알아봅시다.
+
+히어로 주식회사는 광고 캠페인을 몇가지 싸이클로 표시하려고 합니다.
+그런데 이 광고의 내용은 여러 팀이 각자 추가하기 때문에 정적인 컴포넌트 구조로는 이 요구사항을 만족할 수 없다고 합시다.
+
 그러면 컴포넌트의 템플릿을 고정된 HTML 문서로 작성하지 않고 어딘가에서 불러오는 방법을 사용해야 합니다.
 
-<!--
-Angular comes with its own API for loading components dynamically.
--->
 이 로직은 컴포넌트를 동적으로 로드하는 Angular API를 활용해서 구현할 수 있습니다.
+
 
 {@a directive}
 
@@ -63,13 +59,12 @@
 <!--
 Before you can add components you have to define an anchor point
 to tell Angular where to insert components.
--->
-컴포넌트를 정의하기 전에, 이 컴포넌트가 어디에 위치할지 지정하는 앵커를 지정해봅시다.
-
-<!--
+
 The ad banner uses a helper directive called `AdDirective` to
 mark valid insertion points in the template.
 -->
+컴포넌트를 정의하기 전에, 이 컴포넌트가 어디에 위치할지 지정하는 앵커를 지정해봅시다.
+
 광고가 표시될 위치를 지정하도록 `AdDirective` 디렉티브를 다음과 같이 정의합니다.
 
 <code-example path="dynamic-component-loader/src/app/ad.directive.ts" header="src/app/ad.directive.ts"></code-example>
@@ -78,20 +73,17 @@
 <!--
 `AdDirective` injects `ViewContainerRef` to gain access to the view
 container of the element that will host the dynamically added component.
--->
-`AdDirective`는 컴포넌트가 들어갈 뷰 컨테이너를 참조할 수 있도록 `ViewContainerRef`를 의존성으로 주입받습니다.
-
-<!--
+
 In the `@Directive` decorator, notice the selector name, `ad-host`;
 that's what you use to apply the directive to the element.
 The next section shows you how.
 -->
+`AdDirective`는 컴포넌트가 들어갈 뷰 컨테이너를 참조할 수 있도록 `ViewContainerRef`를 의존성으로 주입받습니다.
+
 그리고 `@Directive` 데코레이터에는 셀렉터로 `ad-host`를 지정하는데, 우리가 만들 컴포넌트는 이 셀렉터에 해당하는 엘리먼트에 적용될 것입니다.
 
-<!--
+
 {@a loading-components}
--->
-{@a 컴포넌트-불러오기}
 
 <!--
 ## Loading components
@@ -102,34 +94,35 @@
 Most of the ad banner implementation is in `ad-banner.component.ts`.
 To keep things simple in this example, the HTML is in the `@Component`
 decorator's `template` property as a template string.
--->
-광고 배너의 코드는 `ad-banner.component.ts`에 대부분 작성되어 있습니다.
-예제를 간단하게 하기 위해 이 컴포넌트의 템플릿은 `@Component` 데코레이터의 `template` 프로퍼티로 간단하게 정의했습니다.
-
-<!--
+
 The `<ng-template>` element is where you apply the directive you just made.
 To apply the `AdDirective`, recall the selector from `ad.directive.ts`,
 `ad-host`. Apply that to `<ng-template>` without the square brackets. Now Angular knows
 where to dynamically load components.
--->
+
+
+<code-example path="dynamic-component-loader/src/app/ad-banner.component.ts" region="ad-host" header="src/app/ad-banner.component.ts (template)"></code-example>
+
+
+
+The `<ng-template>` element is a good choice for dynamic components
+because it doesn't render any additional output.
+-->
+광고 배너의 코드는 `ad-banner.component.ts`에 대부분 작성되어 있습니다.
+예제를 간단하게 하기 위해 이 컴포넌트의 템플릿은 `@Component` 데코레이터의 `template` 프로퍼티로 간단하게 정의했습니다.
+
 이 코드에서 컴포넌트가 로드될 위치는 `<ng-template>` 엘리먼트 안입니다.
 그리고 `AdDirective`를 적용하려면 `ad.directive.ts`에 선언된 것처럼 `ad-host` 셀렉터를 사용하면 됩니다.
 `<ng-template>`에 `AdDirective`를 적용할 때 대괄호(`[`, `]`)를 사용하지 않은 것에 주의하세요.
 이 문법은 어트리뷰트 셀렉터를 사용하는 것이 아니라 컴포넌트를 동적으로 로드하는 문법입니다.
 
-<code-example path="dynamic-component-loader/src/app/ad-banner.component.ts" region="ad-host" header="src/app/ad-banner.component.ts (template)"></code-example>
-
-
-<!--
-The `<ng-template>` element is a good choice for dynamic components
-because it doesn't render any additional output.
--->
+<code-example path="dynamic-component-loader/src/app/ad-banner.component.ts" region="ad-host" header="src/app/ad-banner.component.ts (템플릿)"></code-example>
+
+
 `<ng-template>` 엘리먼트는 컴포넌트 외부에서 내용을 받아 컴포넌트를 구성하기 때문에 동적 컴포넌트를 구성하기에도 좋습니다.
 
-<!--
+
 {@a resolving-components}
--->
-{@a 동적-컴포넌트-구성하기}
 
 <!--
 ## Resolving components
@@ -138,59 +131,59 @@
 
 <!--
 Take a closer look at the methods in `ad-banner.component.ts`.
--->
-`ad-banner.component.ts`에 정의된 메소드들을 좀 더 자세하게 봅시다.
-
-<!--
+
 `AdBannerComponent` takes an array of `AdItem` objects as input,
 which ultimately comes from `AdService`.  `AdItem` objects specify
 the type of component to load and any data to bind to the
 component.`AdService` returns the actual ads making up the ad campaign.
--->
+
+Passing an array of components to `AdBannerComponent` allows for a
+dynamic list of ads without static elements in the template.
+
+With its `getAds()` method, `AdBannerComponent` cycles through the array of `AdItems`
+and loads a new component every 3 seconds by calling `loadComponent()`.
+
+
+<code-example path="dynamic-component-loader/src/app/ad-banner.component.ts" region="class" header="src/app/ad-banner.component.ts (excerpt)"></code-example>
+
+
+
+The `loadComponent()` method is doing a lot of the heavy lifting here.
+Take it step by step. First, it picks an ad.
+-->
+`ad-banner.component.ts`에 정의된 메소드들을 좀 더 자세하게 봅시다.
+
 `AdBannerComponent`는 `AdItem` 객체의 배열을 입력 프로퍼티로 받는데, 이 배열은 `AdService`에서 받아올 것입니다.
 `AdItem` 객체는 컴포넌트를 구성하기 위해 필요한 정보를 담는 용도로 사용하며, 요구사항을 만족시키기 위해 이 객체의 구체적인 값은 컴포넌트 외부인 `AdService`에서 받아옵니다.
 
-<!--
-Passing an array of components to `AdBannerComponent` allows for a
-dynamic list of ads without static elements in the template.
--->
 결국 `AdBannerComponent`에는 템플릿이 정적으로 지정되지 않은 컴포넌트 데이터가 배열 형태로 전달될 것입니다.
 
-<!--
-With its `getAds()` method, `AdBannerComponent` cycles through the array of `AdItems`
-and loads a new component every 3 seconds by calling `loadComponent()`.
--->
 `AdBannerComponent`는 `getAds()` 메소드를 사용해서 `AdItems` 배열을 각각 순회하는데, 3초마다 `loadComponent()` 메소드를 실행해서 컴포넌트를 하나씩 뷰에 표시합니다.
 
-<code-example path="dynamic-component-loader/src/app/ad-banner.component.ts" region="class" header="src/app/ad-banner.component.ts (excerpt)"></code-example>
-
-
-<!--
-The `loadComponent()` method is doing a lot of the heavy lifting here.
-Take it step by step. First, it picks an ad.
--->
+<code-example path="dynamic-component-loader/src/app/ad-banner.component.ts" region="class" header="src/app/ad-banner.component.ts (일부)"></code-example>
+
+
 이 코드에서 `loadComponent()` 메소드의 로직은 조금 복잡합니다.
 하나씩 확인해 봅시다. 제일 먼저 어떤 광고를 표시할지 결정합니다.
 
+
 <div class="alert is-helpful">
 
 
 <!--
 **How _loadComponent()_ chooses an ad**
--->
-**_loadComponent()_ 가 뷰에 표시할 광고를 결정하는 방법**
-
-<!--
+
 The `loadComponent()` method chooses an ad using some math.
--->
-`loadComponent()` 메소드는 뷰에 표시할 광고를 선택합니다.
-
-<!--
+
 First, it sets the `currentAdIndex` by taking whatever it
 currently is plus one, dividing that by the length of the `AdItem` array, and
 using the _remainder_ as the new `currentAdIndex` value. Then, it uses that
 value to select an `adItem` from the array.
 -->
+**_loadComponent()_ 가 뷰에 표시할 광고를 결정하는 방법**
+
+`loadComponent()` 메소드는 뷰에 표시할 광고를 선택합니다.
+
 이 함수는 현재 `currentAdIndex` 값에 1을 더한 값을 `AdItem` 배열의 길이로 나눈 _나머지_ 를 `currentAdIndex` 값으로 할당합니다.
 그리고 이 값을 인덱스로 활용해서 `adItem` 배열을 참조합니다.
 
@@ -201,71 +194,36 @@
 After `loadComponent()` selects an ad, it uses `ComponentFactoryResolver`
 to resolve a `ComponentFactory` for each specific component.
 The `ComponentFactory` then creates an instance of each component.
--->
-`loadComponent()`에서 뷰에 표시할 광고를 결정하고 나면, 광고로 표시할 컴포넌트를 구성하기 위해 `ComponentFactoryResolver`를 사용합니다.
-컴포넌트 데이터를 인자로 사용해서 `ComponentFactoryResolver.resolveComponentFactory()` 함수를 실행하고 나면 `ComponentFactory` 타입으로 컴포넌트의 인스턴스가 생성됩니다.
-
-<!--
+
 Next, you're targeting the `viewContainerRef` that
 exists on this specific instance of the component. How do you know it's
 this specific instance? Because it's referring to `adHost` and `adHost` is the
 directive you set up earlier to tell Angular where to insert dynamic components.
--->
+
+As you may recall, `AdDirective` injects `ViewContainerRef` into its constructor.
+This is how the directive accesses the element that you want to use to host the dynamic component.
+
+To add the component to the template, you call `createComponent()` on `ViewContainerRef`.
+
+The `createComponent()` method returns a reference to the loaded component.
+Use that reference to interact with the component by assigning to its properties or calling its methods.
+-->
+`loadComponent()`에서 뷰에 표시할 광고를 결정하고 나면, 광고로 표시할 컴포넌트를 구성하기 위해 `ComponentFactoryResolver`를 사용합니다.
+컴포넌트 데이터를 인자로 사용해서 `ComponentFactoryResolver.resolveComponentFactory()` 함수를 실행하고 나면 `ComponentFactory` 타입으로 컴포넌트의 인스턴스가 생성됩니다.
+
 그리고 나면 `AdDirective` 컴포넌트의 인스턴스에 있는 `viewContainerRef`를 참조합니다.
 이 객체는 `adHost`를 가리키는데, `adHost`는 이전에 언급했던 것처럼 Angular가 컴포넌트를 동적으로 로드할 위치를 지정한 디렉티브입니다.
 
-<!--
-As you may recall, `AdDirective` injects `ViewContainerRef` into its constructor.
-This is how the directive accesses the element that you want to use to host the dynamic component.
--->
 이전 설명에서 `AdDirective`에는 `ViewContainerRef`가 생성자를 통해 주입된다고 했습니다.
 그래서 동적 컴포넌트를 구성하는 컴포넌트에서는 `AdDirective`의 인스턴스에 직접 접근할 수 있습니다.
 
-<!--
-To add the component to the template, you call `createComponent()` on `ViewContainerRef`.
--->
 그리고 컴포넌트의 템플릿을 구성하기 위해 `ViewContainerRef`에 있는 `createComponent()` 함수를 실행합니다.
 
-<!--
-The `createComponent()` method returns a reference to the loaded component.
-Use that reference to interact with the component by assigning to its properties or calling its methods.
--->
 `createComponent()` 메소드는 이렇게 만들어진 컴포넌트의 인스턴스를 반환합니다.
 이 인스턴스의 프로퍼티를 직접 지정하면 컴포넌트의 내용을 바꿀 수 있습니다.
 
-<<<<<<< HEAD
-<!--
-{@a selector-references}
--->
-
-<!--
-#### Selector references
--->
-#### 셀렉터 참조
-
-<!--
-Generally, the Angular compiler generates a `ComponentFactory`
-for any component referenced in a template. However, there are
-no selector references in the templates for
-dynamically loaded components since they load at runtime.
--->
-일반적으로 Angular 컴파일러는 컴포넌트에서 지정한 템플릿을 사용해서 `ComponentFactory` 타입의 컴포넌트 인스턴스를 생성합니다.
-그런데 이렇게 만든 컴포넌트는 Angular 애플리케이션이 동작하는 중에 동적으로 생성되기 때문에 셀렉터가 없습니다.
-
-<!--
-To ensure that the compiler still generates a factory,
-add dynamically loaded components to the `NgModule`'s `entryComponents` array:
--->
-컴파일러가 생성하는 것을 `ComponentFactory` 타입으로 보정하기 위해 `NgModule` 메타데이터의 `entryComponents` 프로퍼티를 다음과 같이 지정합니다:
-
-<code-example path="dynamic-component-loader/src/app/app.module.ts" region="entry-components" header="src/app/app.module.ts (entry components)"></code-example>
-
-
-<!--
-=======
-
-
->>>>>>> 67e3ecc7
+
+<!--
 {@a common-interface}
 -->
 {@a 공통-인터페이스}
@@ -278,12 +236,11 @@
 <!--
 In the ad banner, all components implement a common `AdComponent` interface to
 standardize the API for passing data to the components.
+
+Here are two sample components and the `AdComponent` interface for reference:
 -->
 광고 배너 안에서는 `AdService`에서 받은 광고 데이터를 컴포넌트에 적용할 수 있도록 `AdComponent` 인터페이스를 사용합니다.
 
-<!--
-Here are two sample components and the `AdComponent` interface for reference:
--->
 그래서 아래 두 컴포넌트는 컴포넌트 클래스를 정의할 때 `AdComponent` 인터페이스를 활용합니다:
 
 <code-tabs>
@@ -303,10 +260,8 @@
 </code-tabs>
 
 
-<!--
+
 {@a final-ad-baner}
--->
-{@a 최종-결과}
 
 <!--
 ## Final ad banner
