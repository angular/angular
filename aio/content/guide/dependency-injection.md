<<<<<<< HEAD
<!--
# Dependency Injection in Angular 
-->
# Angular의 의존성 주입
=======
# Dependency Injection in Angular
>>>>>>> 3f98ac19

<!--
Dependency injection (DI), is an important application design pattern.
Angular has its own DI framework, which is typically
used in the design of Angular applications to increase their efficiency and modularity.
-->
의존성 주입(Dependency injection, DI)은 애플리케이션 디자인 패턴 중에서도 아주 중요한 패턴입니다.
Angular는 독자적인 의존성 주입 시스템을 제공하고 있기 때문에, 이 패턴을 활용하면 Angular 애플리케이션을 좀 더 효율적인 모듈 형태로 구성할 수 있습니다.

<!--
Dependencies are services or objects that a class needs to perform its function.
<<<<<<< HEAD
DI is a coding pattern in which a class asks for dependencies from external sources rather than creating them itself. 
-->
의존성(dependencies)은 어떤 클래스가 동작하기 위해 필요한 서비스나 객체를 의미합니다.
그리고 의존성 주입 패턴은 이 의존성을 직접 생성하지 않고 외부 어딘가에서 받아오도록 요청하는 패턴입니다.
=======
DI is a coding pattern in which a class asks for dependencies from external sources rather than creating them itself.
>>>>>>> 3f98ac19

<!--
In Angular, the DI framework provides declared dependencies to a class when that class is instantiated. This guide explains how DI works in Angular, and how you use it to make your apps flexible, efficient, and robust, as well as testable and maintainable.
-->
Angular에서는 클래스의 인스턴스가 생성될 때 이 클래스에 필요한 의존성을 프레임워크가 생성해서 전달합니다. 이 문서는 Angular에서 의존성 주입이 어떻게 동작하는지, 의존성 주입을 활용하면 애플리케이션을 얼마나 효율적이면서 유연한 구조로 작성할 수 있는지 설명합니다. 의존성 주입을 사용하면 테스트하기 편하고 유지보수하기도 좋은 애플리케이션을 구현할 수 있습니다.

<div class="alert is-helpful">

 <!--
 You can run the <live-example></live-example> of the sample app that accompanies this guide.
 -->
 이 문서에서 설명하는 예제는 <live-example></live-example>에서 직접 실행하거나 다운받아 확인할 수 있습니다.

</div>

<!--
Start by reviewing this simplified version of the _heroes_ feature
from the [The Tour of Heroes](tutorial/). This simple version doesn't use DI; we'll walk through converting it to do so.
-->
[히어로들의 여행](tutorial/)에서 살펴본 예제를 간단하게 재작성한 코드부터 시작해 봅시다. 이 예제에는 아직 의존성 주입이 사용되지 않았습니다. 이 코드에 의존성 주입을 구현해 봅시다.

<code-tabs>
  <code-pane header="src/app/heroes/heroes.component.ts" path="dependency-injection/src/app/heroes/heroes.component.1.ts" region="v1">
  </code-pane>

  <code-pane header="src/app/heroes/hero-list.component.ts" path="dependency-injection/src/app/heroes/hero-list.component.1.ts">
  </code-pane>

  <code-pane header="src/app/heroes/hero.ts" path="dependency-injection/src/app/heroes/hero.ts">
  </code-pane>

  <code-pane header="src/app/heroes/mock-heroes.ts" path="dependency-injection/src/app/heroes/mock-heroes.ts">
  </code-pane>

</code-tabs>

<!--
`HeroesComponent` is the top-level heroes component.
Its only purpose is to display `HeroListComponent`, which displays a list of hero names.
-->
최상위 컴포넌트는 `HeroesComponent`입니다.
이 컴포넌트의 목적은 화면에 `HeroListComponent`를 표시해서 히어로의 목록을 출력하는 것입니다.

<!--
This version of the `HeroListComponent` gets heroes from the `HEROES` array, an in-memory collection
defined in a separate `mock-heroes` file.
-->
지금 구현한 `HeroListComponent`는 `mock-heroes` 파일에 정의된 `HEROES` 배열을 메모리에 올려서 참조합니다.

<code-example header="src/app/heroes/hero-list.component.ts (class)" path="dependency-injection/src/app/heroes/hero-list.component.1.ts" region="class">
</code-example>

<!--
This approach works for prototyping, but is not robust or maintainable.
As soon as you try to test this component or get heroes from a remote server,
you have to change the implementation of `HeroesListComponent` and
replace every use of the `HEROES` mock data.
-->
이 방식은 프로토타이핑 할 때 적합한 방식이지만 실제 운영환경에는 적합하지 않습니다.
왜냐하면 이 컴포넌트에 테스트를 적용하거나 리모트 서버에서 데이터를 가져오도록 변경한다면 `HeroesListComponent`를 반드시 수정해야 하며, 상황에 따라 매번 `HEROES` 목 데이터를 변경해야 할 수도 있기 때문입니다.

<!--
## Create and register an injectable service
-->
## 의존성 주입 가능한 서비스 생성하고 등록하기

<!--
The DI framework lets you supply data to a component from an injectable _service_ class, defined in its own file. To demonstrate, we'll create an injectable service class that provides a list of heroes, and register that class as a provider of that service.
-->
목 데이터는 파일에 정의해 두고 이 데이터를 _서비스_ 클래스로 감싸서 컴포넌트에 주입할 수 있습니다. 이 내용을 확인해보기 위해 히어로의 목록을 제공하는 서비스 클래스를 정의하고 이 클래스를 의존성 주입할 수 있도록 등록해 봅시다.

<div class="alert is-helpful">

<!--
Having multiple classes in the same file can be confusing. We generally recommend that you define components and services in separate files.

If you do combine a component and service in the same file,
it is important to define the service first, and then the component. If you define the component before the service, you get a run-time null reference error.

It is possible to define the component first with the help of the `forwardRef()` method as explained in this [blog post](http://blog.thoughtram.io/angular/2015/09/03/forward-references-in-angular-2.html).

You can also use forward references to break circular dependencies.
See an example in the [DI Cookbook](guide/dependency-injection-in-action#forwardref).
-->
한 파일에 클래스를 여러개 정의하면 이 파일을 접하는 많은 사람들에게 혼란을 줄 수 있습니다. 일반적으로 컴포넌트와 서비스는 파일 하나에 하나씩 정의하는 것을 권장합니다.

그런데 어떤 이유로 컴포넌트와 서비스를 한 파일에 정의해야 한다면 서비스를 먼저 정의하고 컴포넌트를 나중에 정의하세요. 서비스보다 컴포넌트를 먼저 정의하면 런타임 null 참조 에러가 발생합니다.

그리고 [이 블로그](http://blog.thoughtram.io/angular/2015/09/03/forward-references-in-angular-2.html)에서 설명한 것처럼 `forwardRef()` 메소드를 사용하면 컴포넌트를 먼저 정의할 수도 있습니다.

`forwardRef()` 메소드는 순환 참조를 방지할 때도 사용합니다.
[DI Cookbook](guide/dependency-injection-in-action#forwardref)에서 설명하는 예제를 참고하세요.


</div>

<!--
### Create an injectable service class
-->
### 의존성으로 주입할 서비스 클래스 정의하기

<!--
The [Angular CLI](cli) can generate a new `HeroService` class in the `src/app/heroes` folder with this command.
-->
[Angular CLI](cli)를 사용해서 `src/app/heroes` 폴더에 `HeroService` 클래스를 생성하려면 다음 명령을 실행하면 됩니다.

<code-example language="sh" class="code-shell">
ng generate service heroes/hero
</code-example>

<!--
The command creates the following `HeroService` skeleton.
-->
이 명령을 실행하면 다음과 같은 `HeroService` 기본 코드가 생성됩니다.

<code-example path="dependency-injection/src/app/heroes/hero.service.0.ts" header="src/app/heroes/hero.service.ts (CLI-generated)">
</code-example>

<!--
The `@Injectable()` is an essential ingredient in every Angular service definition. The rest of the class has been written to expose a `getHeroes` method that returns the same mock data as before. (A real app would probably get its data asynchronously from a remote server, but we'll ignore that to focus on the mechanics of injecting the service.)
-->
Angular 서비스를 정의하는 코드에서 `@Injectable()`이 가장 중요합니다. 그리고 이전에 목 데이터를 반환하던 로직은 클래스 코드에서 `getHeroes` 메소드가 제공하도록 하려면 다음과 같이 구현할 수 있습니다. (실제 앱에서는 목 데이터를 반환하는 대신 리모트 서버에서 비동기로 데이터를 가져오게 될 것입니다. 지금은 서비스를 의존성으로 주입하는 것에만 집중하기 위해 이 부분은 생략합니다.)

<code-example path="dependency-injection/src/app/heroes/hero.service.3.ts" header="src/app/heroes/hero.service.ts">
</code-example>


{@a injector-config}
{@a bootstrap}

<!--
### Configure an injector with a service provider
-->
### 서비스 프로바이더를 인젝터에 등록하기

<!--
The class we have created provides a service. The `@Injectable()` decorator marks it as a service
that can be injected, but Angular can't actually inject it anywhere until you configure
<<<<<<< HEAD
an Angular [dependency injector](guide/glossary#injector) with a [provider](guide/glossary#provider) of that service. 
-->
이렇게 만든 클래스는 Angular가 서비스로 인식하고 의존성으로 주입할 수 있도록 `@Injectable()` 데코레이터를 사용해서 [인젝터](guide/glossary#injector)에 [프로바이더](guide/glossary#provider)로 등록해야 합니다.

<!--
The injector is responsible for creating service instances and injecting them into classes like `HeroListComponent`.  
=======
an Angular [dependency injector](guide/glossary#injector) with a [provider](guide/glossary#provider) of that service.

The injector is responsible for creating service instances and injecting them into classes like `HeroListComponent`.
>>>>>>> 3f98ac19
You rarely create an Angular injector yourself. Angular creates injectors for you as it executes the app, starting with the _root injector_ that it creates during the [bootstrap process](guide/bootstrapping).
-->
서비스의 인스턴스를 생성하고 `HeroListComponent`와 같은 클래스에 주입하는 것은 인젝터의 역할입니다.
Angular 애플리케이션을 개발하면서 인젝터를 직접 생성해야 하는 일은 거의 없습니다. 인젝터는 애플리케이션이 [부트스트랩](guide/bootstrapping)되는 과정에 _최상위 인젝터_ 부터 트리를 따라가면서 Angular가 생성합니다.

<<<<<<< HEAD
<!--
A provider tells an injector _how to create the service_. 
You must configure an injector with a provider before that injector can create a service (or provide any other kind of dependency). 
-->
인젝터는 프로바이더로 등록된 방법으로 서비스의 인스턴스를 생성합니다.
그래서 서비스나 다른 형태의 의존성 객체를 의존성으로 주입하려면 먼저 인젝터에 프로바이더를 등록해야 합니다.
=======
A provider tells an injector _how to create the service_.
You must configure an injector with a provider before that injector can create a service (or provide any other kind of dependency).
>>>>>>> 3f98ac19

<!--
A provider can be the service class itself, so that the injector can use `new` to create an instance.
You might also define more than one class to provide the same service in different ways,
and configure different injectors with different providers.
-->
프로바이더에 서비스 클래스를 그대로 등록하면 인젝터는 `new` 키워드를 사용해서 인스턴스를 생성합니다.
여러 클래스를 같은 서비스 타입으로 인젝터에 등록할 수 있으며, 서로 다른 프로바이더를 각기 다른 인젝터에 등록할 수도 있습니다.

<div class="alert is-helpful">

<!--
Injectors are inherited, which means that if a given injector can't resolve a dependency,
it asks the parent injector to resolve it.
A component can get services from its own injector,
from the injectors of its component ancestors,
from the injector of its parent NgModule, or from the `root` injector.

* Learn more about the [different kinds of providers](guide/dependency-injection-providers).

* Learn more about  how the [injector hierarchy](guide/hierarchical-dependency-injection) works.
-->
현재 계층에서 인젝터가 의존성 객체를 찾지 못하면 부모 인젝터에서 의존성 객체를 찾기 때문에 인젝터는 상속된다고도 할 수 있습니다.
컴포넌트의 경우에 의존성으로 주입되는 서비스를 컴포넌트 인젝터에서 찾지 못하면 부모 인젝터에서 다시 찾으며, 이 과정은 부모 NgModule을 거쳐 최상위 인젝터에 도달할 때까지 반복됩니다.

* 프로바이더의 종류에 대해 알아보려면 [의존성 주입 프로바이더](guide/dependency-injection-providers) 문서를 참고하세요.

* 인젝터의 계층에 대해 알아보려면 [인젝터 계층](guide/hierarchical-dependency-injection) 문서를 참고하세요.

</div>

<!--
You can configure injectors with providers at different levels of your app, by setting a metadata value in one of three places:

* In the `@Injectable()` decorator for the service itself.

* In the `@NgModule()` decorator for an NgModule.

* In the `@Component()` decorator for a component.

The `@Injectable()` decorator has the `providedIn` metadata option, where you can specify the provider of the decorated service class with the `root` injector, or with the injector for a specific NgModule.

The `@NgModule()` and `@Component()` decorators have the `providers` metadata option, where you can configure providers for NgModule-level or component-level injectors.
-->
프로바이더는 다음과 같이 다양한 계층의 인젝터에 등록할 수 있습니다:

* 서비스 클래스에서 `@Injectable()` 데코레이터로 직접 등록할 수 있습니다.

* NgModule의 `@NgModule()` 데코레이터에 등록할 수 있습니다.

* 컴포넌트의 `@Component()` 데코레이터에 등록할 수 있습니다.

`@Injectable()` 데코레이터를 사용할 때 `providedIn` 메타데이터 옵션을 지정하면 이 서비스가 `root` 인젝터에 등록될지, 특정 NgModule에 등록될지 지정할 수 있습니다.

`@NgModule()`이나 `@Component()` 데코레이터에서 `providers` 메타데이터 옵션을 사용하면 NgModule 계층이나 컴포넌트 계층의 인젝터에 프로바이더를 등록할 수 있습니다.

<div class="alert is-helpful">

<!--
Components are directives, and the `providers` option is inherited from `@Directive()`. You can also configure providers for directives and pipes at the same level as the component.

Learn more about [where to configure providers](guide/hierarchical-dependency-injection#where-to-register).
-->
컴포넌트도 디렉티브이기 때문에 `@Directive()`에서도 `providers` 옵션을 사용할 수 있으며, 이렇게 등록한 프로바이더도 상속된다고 볼 수 있습니다. 프로바이더는 컴포넌트 계층에 등록하는 것처럼 디렉티브나 파이프 계층에 등록할 수도 있습니다.

자세한 내용은 [프로바이더는 어디에 등록해야 할까](guide/hierarchical-dependency-injection#where-to-register) 문서를 참고하세요.

</div>

{@a injector-config}
{@a bootstrap}

<!--
## Injecting services
-->
## 서비스 주입하기

<<<<<<< HEAD
<!--
In order for `HeroListComponent` to get heroes from `HeroService`, it needs to ask for `HeroService` to be injected, rather than creating it's own `HeroService` instance with `new`.
=======
In order for `HeroListComponent` to get heroes from `HeroService`, it needs to ask for `HeroService` to be injected, rather than creating its own `HeroService` instance with `new`.
>>>>>>> 3f98ac19

You can tell Angular to inject a dependency in a component's constructor by specifying a **constructor parameter with the dependency type**. Here's the `HeroListComponent` constructor, asking for the `HeroService` to be injected.
-->
`HeroListComponent`가 `HeroService`에서 히어로 목록을 가져오려면 이 서비스의 인스턴스가 주입되어야 하는데, 의존성 주입 패턴을 사용하면 컴포넌트에서 `new` 키워드로 `HeroService` 인스턴스를 직접 생성하는 대신 `HeroService`가 주입되도록 요청해야 합니다.

이 때 의존성 객체는 **생성자의 인자에 의존성으로 주입될 객체의 타입**을 지정하는 방식으로 Angular 프레임워크에게 요청합니다. 다음 코드는 `HeroListComponent`의 생성자로 `HeroService`를 주입하도록 요청하는 코드입니다.

<code-example header="src/app/heroes/hero-list.component (constructor signature)" path="dependency-injection/src/app/heroes/hero-list.component.ts"
region="ctor-signature">
</code-example>

<!--
Of course, `HeroListComponent` should do something with the injected `HeroService`.
Here's the revised component, making use of the injected service, side-by-side with the previous version for comparison.
-->
당연히 `HeroListComponent`는 주입받은 `HeroService`로 무언가를 할 것입니다.
의존성 주입을 사용하는 컴포넌트와 사용하지 않는 코드를 비교하면서 어떤 점이 다른지 확인해 보세요.

<code-tabs>
  <code-pane header="hero-list.component (with DI)" path="dependency-injection/src/app/heroes/hero-list.component.2.ts">
  </code-pane>

  <code-pane header="hero-list.component (without DI)" path="dependency-injection/src/app/heroes/hero-list.component.1.ts">
  </code-pane>
</code-tabs>

<<<<<<< HEAD
<!--
`HeroService` must provided in some parent injector. The code in `HeroListComponent` doesn't depend on where `HeroService` comes from.
=======
`HeroService` must be provided in some parent injector. The code in `HeroListComponent` doesn't depend on where `HeroService` comes from.
>>>>>>> 3f98ac19
If you decided to provide `HeroService` in `AppModule`, `HeroListComponent` wouldn't change.
-->
이 때 `HeroService`는 부모 인젝터 중 어딘가에 반드시 등록되어야 하지만, `HeroListComponent`의 입장에서 `HeroService`가 어디에 등록되어 있는지는 중요하지 않습니다.
`HeroService`가 등록된 위치를 `AppModule`로 옮겨도 `HeroListComponent` 코드는 변경할 필요가 없습니다.

{@a singleton-services}
{@a component-child-injectors}

<!--
### Injector hierarchy and service instances
-->
### 인젝터 계층과 서비스 인스턴스

<<<<<<< HEAD
<!--
Services are singletons _within the scope of an injector_. That is, there is at most one instance of a service in a given injector. 
-->
서비스는 _인젝터의 범위 안에서_ 싱글턴으로 존재합니다. 그래서 인젝터에 존재하는 서비스의 인스턴스는 언제나 하나씩입니다.
=======
Services are singletons _within the scope of an injector_. That is, there is at most one instance of a service in a given injector.
>>>>>>> 3f98ac19

<!--
There is only one root injector for an app. Providing `UserService` at the `root` or `AppModule` level means it is registered with the root injector. There is just one `UserService` instance in the entire app and every class that injects `UserService` gets this service instance _unless_ you configure another provider with a _child injector_.
-->
애플리케이션에 존재하는 최상위 인젝터는 언제나 하나입니다. 그래서 `root`나 `AppModule` 계층에 `UserService`를 등록한다는 것은 모두 서비스 프로바이더를 최상위 인젝터에 등록한다는 것을 의미합니다. 그러면 애플리케이션 전체 범위에서 `UserService` 인스턴스가 단 하나만 존재하며, _자식 인젝터_ 에 다시 프로바이더를 등록하지 않는 한 모두 같은 `UserService`를 주입받게 됩니다.

<<<<<<< HEAD
<!--
Angular DI has a [hierarchical injection system](guide/hierarchical-dependency-injection), which means that nested injectors can create their own service instances. 
Angular regularly creates nested injectors. Whenever Angular creates a new instance of a component that has `providers` specified in `@Component()`, it also creates a new _child injector_ for that instance.
Similarly, when a new NgModule is lazy-loaded at run time, Angular can create an injector for it with its own providers. 
-->
Angular가 제공하는 의존성 주입 시스템은 [인젝터를 계층 구조로 구성](guide/hierarchical-dependency-injection)하기 때문에 자식 인젝터에서 서비스 인스턴스를 별개로 생성할 수도 있습니다.
Angular는 중첩된 인젝터를 빈번하게 생성합니다. 컴포넌트의 인스턴스를 새로 만들 때마다 `@Component()` 데코레이터에 `providers`가 지정되어 있으면 이 컴포넌트 인스턴스에 새로운 _자식 인젝터_ 를 생성하며, 지연로딩되는 NgModule에 새로운 인젝터를 생성하기도 합니다.

<!--
Child modules and component injectors are independent of each other, and create their own separate instances of the provided services. When Angular destroys an NgModule or component instance, it also destroys that injector and that injector's service instances. 
-->
자식 모듈과 컴포넌트에 생성된 인젝터는 모두 독립적이기 때문에 서비스 인스턴스도 인젝터마다 따로 생성됩니다. 이렇게 생성된 서비스 인스턴스는 해당 NgModule이나 해당 컴포넌트가 종료되면서 함께 종료됩니다.
=======
Angular DI has a [hierarchical injection system](guide/hierarchical-dependency-injection), which means that nested injectors can create their own service instances.
Angular regularly creates nested injectors. Whenever Angular creates a new instance of a component that has `providers` specified in `@Component()`, it also creates a new _child injector_ for that instance.
Similarly, when a new NgModule is lazy-loaded at run time, Angular can create an injector for it with its own providers.

Child modules and component injectors are independent of each other, and create their own separate instances of the provided services. When Angular destroys an NgModule or component instance, it also destroys that injector and that injector's service instances.
>>>>>>> 3f98ac19

<!--
Thanks to [injector inheritance](guide/hierarchical-dependency-injection),
you can still inject application-wide services into these components.
<<<<<<< HEAD
A component's injector is a child of its parent component's injector,
and a descendent of its parent's parent's injector, and so on all the way back to the application's _root_ injector. Angular can inject a service provided by any injector in that lineage.
-->
[인젝터는 계층 구조로 구성](guide/hierarchical-dependency-injection)되기 때문에 애플리케이션 계층에 등록한 서비스도 컴포넌트에 주입할 수 있습니다.
왜냐하면 컴포넌트의 인젝터는 부모 컴포넌트 인젝터의 자식 인젝터인데, 이 관계는 애플리케이션의 _root_ 인젝터에 도달할 때까지 동일하기 때문입니다. 부모 계층의 인젝터에 등록된 서비스는 자식 계층에 자유롭게 주입될 수 있습니다.
=======
A component's injector is a child of its parent component's injector, and inherits from all ancestor injectors all the way back to the application's _root_ injector. Angular can inject a service provided by any injector in that lineage.
>>>>>>> 3f98ac19

<!--
For example, Angular can inject `HeroListComponent` with both the `HeroService` provided in `HeroComponent` and the `UserService` provided in `AppModule`.
-->
그래서 `AppModule`에 등록된 `UserService`와 `HeroComponent`에 등록된 `HeroService` 모두 `HeroListComponent`에 주입할 수 있습니다.

{@a testing-the-component}

<!--
## Testing components with dependencies
-->
## 의존성 객체가 있는 컴포넌트 테스트하기

<!--
Designing a class with dependency injection makes the class easier to test.
Listing dependencies as constructor parameters may be all you need to test application parts effectively.

For example, you can create a new `HeroListComponent` with a mock service that you can manipulate
under test.
-->
의존성 주입을 활용하면 클래스를 테스트하기도 편합니다.
의존성으로 주입받을 객체의 타입을 생성자 인자에 지정하기만 하면 프레임워크가 모든 것을 처리합니다.

예를 들어 테스트 환경에서 `HeroListComponent`의 새 인스턴스를 생성하는데 목 서비스를 대신 주입하려면 다음과 같이 구성하면 됩니다.

<code-example path="dependency-injection/src/app/test.component.ts" region="spec" header="src/app/test.component.ts" linenums="false">
</code-example>

<div class="alert is-helpful">

<!--
Learn more in the [Testing](guide/testing) guide.
-->
자세한 내용은 [테스트](guide/testing) 문서를 참고하세요.

</div>

{@a service-needs-service}

<<<<<<< HEAD
<!--
## Services that need other services 
-->
## 서비스에 다른 서비스 주입하기

<!--
Service can have their own dependencies. `HeroService` is very simple and doesn't have any dependencies of its own. Suppose, however, that you want it to report its activities through a logging service. You can apply the same *constructor injection* pattern,
=======
## Services that need other services

Services can have their own dependencies. `HeroService` is very simple and doesn't have any dependencies of its own. Suppose, however, that you want it to report its activities through a logging service. You can apply the same *constructor injection* pattern,
>>>>>>> 3f98ac19
adding a constructor that takes a `Logger` parameter.

Here is the revised `HeroService` that injects `Logger`, side by side with the previous service for comparison.
-->
서비스에도 의존성 주입이 필요할 때가 있습니다. 아직은 `HeroService` 로직이 아주 간단하며 추가 의존성도 필요하지 않지만, 이제 이 서비스에서 로그를 출력해야 한다고 합시다. 그러면 컴포넌트에 작성했던 것과 같은 방식으로 *생성자에 의존성을 주입하는* 패턴을 사용해서 `Logger` 서비스를 주입받을 수 있습니다.

`Logger`를 의존성으로 주입받는 `HeroService` 코드를 확인해 보세요.

<code-tabs>

  <code-pane header="src/app/heroes/hero.service (v2)" path="dependency-injection/src/app/heroes/hero.service.2.ts">
  </code-pane>

  <code-pane header="src/app/heroes/hero.service (v1)" path="dependency-injection/src/app/heroes/hero.service.1.ts">
  </code-pane>

  <code-pane header="src/app/logger.service"
  path="dependency-injection/src/app/logger.service.ts">
  </code-pane>

</code-tabs>

<!--
The constructor asks for an injected instance of `Logger` and stores it in a private field called `logger`. The `getHeroes()` method logs a message when asked to fetch heroes.
-->
생성자는 `Logger` 타입의 객체를 의존성으로 주입하도록 요청한 후에 이 인스턴스를 `private` 프로퍼티 `logger`에 할당합니다. 그리고 `getHeroes()` 메소드에서 로그를 출력할 때 이 프로퍼티를 사용합니다.

<!--
Notice that the `Logger` service also has the `@Injectable()` decorator, even though it might not need its own dependencies. In fact, the `@Injectable()` decorator is **required  for all services**.
-->
이 때 `Logger` 서비스에는 의존성 주입이 필요하지 않지만 `@Injectable()` 데코레이터가 사용되었습니다. 실제로 `@Injectable()` 데코레이터는 **모든 서비스에 지정해야** 합니다.

<!--
When Angular creates a class whose constructor has parameters, it looks for type and injection metadata about those parameters so that it can inject the correct service.
If Angular can't find that parameter information, it throws an error.
Angular can only find the parameter information _if the class has a decorator of some kind_.
The `@Injectable()` decorator is the standard decorator for service classes.
-->
Angular가 클래스 인스턴스를 생성하면서 생성자에 객체 타입이 지정된 것을 인식하면 이 타입을 기준으로 메타데이터를 검색하기 때문에 정확한 타입의 서비스가 주입될 수 있습니다.
그리고 인젝터에서 이 타입을 찾지 못하면 에러를 발생시킵니다.
Angular는 의존성 객체를 찾을 때 _데코레이터가 사용된 클래스_ 만 대상으로 합니다.
그래서 서비스 클래스를 정의할 때 는`@Injectable()` 데코레이터를 꼭 사용해야 합니다.

<div class="alert is-helpful">

<!--
 The decorator requirement is imposed by TypeScript. TypeScript normally discards parameter type information when it [transpiles](guide/glossary#transpile) the code to JavaScript. TypeScript preserves this information if the class has a decorator and the `emitDecoratorMetadata` compiler option is set `true` in TypeScript's `tsconfig.json` configuration file. The CLI configures `tsconfig.json` with `emitDecoratorMetadata: true`.

 This means you're responsible for putting `@Injectable()` on your service classes.
-->
 데코레이터는 TypeScript 문법을 활용한 것입니다. TypeScript에서 타입을 지정하는 문법은 JavaScript로 [트랜스파일(transpile)](guide/glossary#transpile)되면서 모두 사라지지만, `tsconfig.json` 파일에서 `emitDecoratorMetadata` 컴파일 옵션을 `true`로 지정하면 이 정보를 다른 형태로 저장할 수 있습니다. 그래서 Angular CLI로 생성된 기본 `tsconfig.json` 파일에는 `emitDecoratorMetadata: true`가 지정되어 있습니다.

</div>

{@a token}

{@a injection-token}

<!--
### Dependency injection tokens
-->
### 의존성 주입 토큰 (Dependency injection tokens)

<!--
When you configure an injector with a provider, you associate that provider with a [DI token](guide/glossary#di-token).
The injector maintains an internal *token-provider* map that it references when
asked for a dependency. The token is the key to the map.
-->
인젝터에 프로바이더를 등록한다는 것은 프로바이더와 [의존성 주입 토큰](guide/glossary#di-token)을 연결한다는 것을 의미합니다.
인젝터는 인젝터 내부에 *토큰-프로바이더* 맵(map)을 관리하며 의존성 객체를 찾을 때 이 맵을 사용합니다. 이 때 토큰은 맵의 키(key)로 사용됩니다.

<!--
In simple examples, the dependency value is an *instance*, and
the class *type* serves as its own lookup key.
Here you get a `HeroService` directly from the injector by supplying the `HeroService` type as the token:
-->
의존성 주입을 간단하게 살펴볼 때 의존성으로 주입할 클래스의 *타입*은 키이며, 의존성으로 주입하는 *인스턴스*는 맵의 값(value)입니다.
그래서 `HeroService`라고 타입을 지정하면 이 타입을 토큰으로 사용해서 `HeroService`의 인스턴스를 인젝터에서 찾을 수 있습니다:

<code-example path="dependency-injection/src/app/injector.component.ts" region="get-hero-service" header="src/app/injector.component.ts" linenums="false">
</code-example>

<!--
The behavior is similar when you write a constructor that requires an injected class-based dependency.
When you define a constructor parameter with the `HeroService` class type,
Angular knows to inject the service associated with that `HeroService` class token:
-->
의존성으로 주입할 객체가 클래스인 경우에도 비슷합니다.
생성자의 인자에 타입을 `HeroService` 클래스 타입으로 지정하면 Angular는 `HeroService` 클래스 토큰에 해당하는 서비스의 인스턴스를 찾아서 의존성으로 주입합니다.

<code-example path="dependency-injection/src/app/heroes/hero-list.component.ts" region="ctor-signature" header="src/app/heroes/hero-list.component.ts">
</code-example>

<<<<<<< HEAD
<!--
Many dependency values are provided by classes, but not all. The expanded *provide* object lets you associate different kinds of providers with a DI token. 
=======
Many dependency values are provided by classes, but not all. The expanded *provide* object lets you associate different kinds of providers with a DI token.
>>>>>>> 3f98ac19

* Learn more about [different kinds of providers](guide/dependency-injection-providers).
-->
의존성 객체는 대부분 클래스로 등록하지만 항상 그런 것은 아닙니다. 하지만 객체를 *의존성으로 등록*할 때도 의존성 주입 토큰을 사용한다는 것은 동일합니다.

* [프로바이더를 다양한 형태로 등록하는 방법](guide/dependency-injection-providers)에 대해 자세하게 확인해 보세요.

{@a optional}

<!--
### Optional dependencies
-->
### 생략할 수 있는 의존성

<!--
`HeroService` *requires* a logger, but what if it could get by without
one?

When a component or service declares a dependency, the class constructor takes that dependency as a parameter.
You can tell Angular that the dependency is optional by annotating the
constructor parameter with `@Optional()`.
-->
`HeroService`는 `Logger` 서비스가 주입되도록 *요청* 하고 있지만 이 서비스를 생략해도 된다면 어떻게 해야 할까요?

컴포넌트나 서비스에 의존성 객체 타입을 지정하면 클래스의 생성자로 해당 의존성 객체의 인스턴스가 전달됩니다.
이 때 인자에 `@Optional()` 데코레이터를 사용하면 의존성 객체를 생략할 수 있다고 지정할 수 있습니다.

<code-example path="dependency-injection/src/app/providers.component.ts" region="import-optional">
</code-example>

<code-example path="dependency-injection/src/app/providers.component.ts" region="provider-10-ctor" linenums="false">
</code-example>

<!--
When using `@Optional()`, your code must be prepared for a null value. If you
don't register a logger provider anywhere, the injector sets the
value of `logger` to null.
-->
`@Optional()` 데코레이터를 사용하는 경우에는 주입되는 객체의 인스턴스가 `null`인 경우도 고려해야 합니다. `Logger` 서비스가 어디에도 등록되지 않으면 `logger` 프로퍼티에 `null` 값이 할당됩니다.

<div class="alert is-helpful">

<!--
`@Inject()` and `@Optional()` are _parameter decorators_.  They alter the way the DI framework provides a dependency, by annotating the dependency parameter on the constructor of the class that requires the dependency.

Learn more about parameter decorators in [Hierarchical Dependency Injectors](guide/hierarchical-dependency-injection).
-->
`@Inject()`와 `@Optional()`은 _인자에 사용하는 데코레이터_ 입니다. 이 데코레이터를 사용하면 의존성 주입 프레임워크가 의존성을 주입하는 방식을 변경할 수 있습니다.

인자에 사용하는 데코레이터에 대해 더 자세하게 알아보려면 [인젝터 계층](guide/hierarchical-dependency-injection) 문서를 확인하세요.

</div>

<!--
## Summary
-->
## 정리

<!--
You learned the basics of Angular dependency injection in this page.
You can register various kinds of providers,
and you know how to ask for an injected object (such as a service) by
adding a parameter to a constructor.

Dive deeper into the capabilities and advanced feature of the Angular DI system in the following pages:
-->
이 문서에서는 Angular의 의존성 주입 체계에 대해 알아봤습니다.
프로바이더는 여러가지 방법으로 등록할 수 있으며, 의존성으로 주입되는 객체는 생성자 인자에 타입을 지정하는 방식으로 구별합니다.

Angular의 의존성 주입 시스템에 대해 더 자세하게 알아보려면 다음 문서를 확인해 보세요:

<!--
* Learn more about nested injectors in
[Hierarchical Dependency Injection](guide/hierarchical-dependency-injection).

* Learn more about [DI tokens and providers](guide/dependency-injection-providers).

* [Dependency Injection in Action](guide/dependency-injection-in-action) is a cookbook for some of the interesting things you can do with DI.
-->
* 중첩된 인젝터에 대해 더 알아보려면 [인젝터 계층](guide/hierarchical-dependency-injection) 문서를 참고하세요.

* 의존성 주입 토큰과 프로바이더에 대해 더 알아보려면 [이 문서](guide/dependency-injection-providers)를 참고하세요.

* 의존성 주입을 활용하는 테크닉은 [실전 의존성 주입](guide/dependency-injection-in-action) 문서에서 확인할 수 있습니다.<|MERGE_RESOLUTION|>--- conflicted
+++ resolved
@@ -1,11 +1,7 @@
-<<<<<<< HEAD
-<!--
-# Dependency Injection in Angular 
+<!--
+# Dependency Injection in Angular
 -->
 # Angular의 의존성 주입
-=======
-# Dependency Injection in Angular
->>>>>>> 3f98ac19
 
 <!--
 Dependency injection (DI), is an important application design pattern.
@@ -17,14 +13,10 @@
 
 <!--
 Dependencies are services or objects that a class needs to perform its function.
-<<<<<<< HEAD
-DI is a coding pattern in which a class asks for dependencies from external sources rather than creating them itself. 
+DI is a coding pattern in which a class asks for dependencies from external sources rather than creating them itself.
 -->
 의존성(dependencies)은 어떤 클래스가 동작하기 위해 필요한 서비스나 객체를 의미합니다.
 그리고 의존성 주입 패턴은 이 의존성을 직접 생성하지 않고 외부 어딘가에서 받아오도록 요청하는 패턴입니다.
-=======
-DI is a coding pattern in which a class asks for dependencies from external sources rather than creating them itself.
->>>>>>> 3f98ac19
 
 <!--
 In Angular, the DI framework provides declared dependencies to a class when that class is instantiated. This guide explains how DI works in Angular, and how you use it to make your apps flexible, efficient, and robust, as well as testable and maintainable.
@@ -163,34 +155,23 @@
 <!--
 The class we have created provides a service. The `@Injectable()` decorator marks it as a service
 that can be injected, but Angular can't actually inject it anywhere until you configure
-<<<<<<< HEAD
-an Angular [dependency injector](guide/glossary#injector) with a [provider](guide/glossary#provider) of that service. 
+an Angular [dependency injector](guide/glossary#injector) with a [provider](guide/glossary#provider) of that service.
 -->
 이렇게 만든 클래스는 Angular가 서비스로 인식하고 의존성으로 주입할 수 있도록 `@Injectable()` 데코레이터를 사용해서 [인젝터](guide/glossary#injector)에 [프로바이더](guide/glossary#provider)로 등록해야 합니다.
 
 <!--
-The injector is responsible for creating service instances and injecting them into classes like `HeroListComponent`.  
-=======
-an Angular [dependency injector](guide/glossary#injector) with a [provider](guide/glossary#provider) of that service.
-
 The injector is responsible for creating service instances and injecting them into classes like `HeroListComponent`.
->>>>>>> 3f98ac19
 You rarely create an Angular injector yourself. Angular creates injectors for you as it executes the app, starting with the _root injector_ that it creates during the [bootstrap process](guide/bootstrapping).
 -->
 서비스의 인스턴스를 생성하고 `HeroListComponent`와 같은 클래스에 주입하는 것은 인젝터의 역할입니다.
 Angular 애플리케이션을 개발하면서 인젝터를 직접 생성해야 하는 일은 거의 없습니다. 인젝터는 애플리케이션이 [부트스트랩](guide/bootstrapping)되는 과정에 _최상위 인젝터_ 부터 트리를 따라가면서 Angular가 생성합니다.
 
-<<<<<<< HEAD
-<!--
-A provider tells an injector _how to create the service_. 
-You must configure an injector with a provider before that injector can create a service (or provide any other kind of dependency). 
+<!--
+A provider tells an injector _how to create the service_.
+You must configure an injector with a provider before that injector can create a service (or provide any other kind of dependency).
 -->
 인젝터는 프로바이더로 등록된 방법으로 서비스의 인스턴스를 생성합니다.
 그래서 서비스나 다른 형태의 의존성 객체를 의존성으로 주입하려면 먼저 인젝터에 프로바이더를 등록해야 합니다.
-=======
-A provider tells an injector _how to create the service_.
-You must configure an injector with a provider before that injector can create a service (or provide any other kind of dependency).
->>>>>>> 3f98ac19
 
 <!--
 A provider can be the service class itself, so that the injector can use `new` to create an instance.
@@ -268,12 +249,8 @@
 -->
 ## 서비스 주입하기
 
-<<<<<<< HEAD
-<!--
-In order for `HeroListComponent` to get heroes from `HeroService`, it needs to ask for `HeroService` to be injected, rather than creating it's own `HeroService` instance with `new`.
-=======
+<!--
 In order for `HeroListComponent` to get heroes from `HeroService`, it needs to ask for `HeroService` to be injected, rather than creating its own `HeroService` instance with `new`.
->>>>>>> 3f98ac19
 
 You can tell Angular to inject a dependency in a component's constructor by specifying a **constructor parameter with the dependency type**. Here's the `HeroListComponent` constructor, asking for the `HeroService` to be injected.
 -->
@@ -300,12 +277,8 @@
   </code-pane>
 </code-tabs>
 
-<<<<<<< HEAD
-<!--
-`HeroService` must provided in some parent injector. The code in `HeroListComponent` doesn't depend on where `HeroService` comes from.
-=======
+<!--
 `HeroService` must be provided in some parent injector. The code in `HeroListComponent` doesn't depend on where `HeroService` comes from.
->>>>>>> 3f98ac19
 If you decided to provide `HeroService` in `AppModule`, `HeroListComponent` wouldn't change.
 -->
 이 때 `HeroService`는 부모 인젝터 중 어딘가에 반드시 등록되어야 하지만, `HeroListComponent`의 입장에서 `HeroService`가 어디에 등록되어 있는지는 중요하지 않습니다.
@@ -319,53 +292,36 @@
 -->
 ### 인젝터 계층과 서비스 인스턴스
 
-<<<<<<< HEAD
-<!--
-Services are singletons _within the scope of an injector_. That is, there is at most one instance of a service in a given injector. 
+<!--
+Services are singletons _within the scope of an injector_. That is, there is at most one instance of a service in a given injector.
 -->
 서비스는 _인젝터의 범위 안에서_ 싱글턴으로 존재합니다. 그래서 인젝터에 존재하는 서비스의 인스턴스는 언제나 하나씩입니다.
-=======
-Services are singletons _within the scope of an injector_. That is, there is at most one instance of a service in a given injector.
->>>>>>> 3f98ac19
 
 <!--
 There is only one root injector for an app. Providing `UserService` at the `root` or `AppModule` level means it is registered with the root injector. There is just one `UserService` instance in the entire app and every class that injects `UserService` gets this service instance _unless_ you configure another provider with a _child injector_.
 -->
 애플리케이션에 존재하는 최상위 인젝터는 언제나 하나입니다. 그래서 `root`나 `AppModule` 계층에 `UserService`를 등록한다는 것은 모두 서비스 프로바이더를 최상위 인젝터에 등록한다는 것을 의미합니다. 그러면 애플리케이션 전체 범위에서 `UserService` 인스턴스가 단 하나만 존재하며, _자식 인젝터_ 에 다시 프로바이더를 등록하지 않는 한 모두 같은 `UserService`를 주입받게 됩니다.
 
-<<<<<<< HEAD
-<!--
-Angular DI has a [hierarchical injection system](guide/hierarchical-dependency-injection), which means that nested injectors can create their own service instances. 
-Angular regularly creates nested injectors. Whenever Angular creates a new instance of a component that has `providers` specified in `@Component()`, it also creates a new _child injector_ for that instance.
-Similarly, when a new NgModule is lazy-loaded at run time, Angular can create an injector for it with its own providers. 
--->
-Angular가 제공하는 의존성 주입 시스템은 [인젝터를 계층 구조로 구성](guide/hierarchical-dependency-injection)하기 때문에 자식 인젝터에서 서비스 인스턴스를 별개로 생성할 수도 있습니다.
-Angular는 중첩된 인젝터를 빈번하게 생성합니다. 컴포넌트의 인스턴스를 새로 만들 때마다 `@Component()` 데코레이터에 `providers`가 지정되어 있으면 이 컴포넌트 인스턴스에 새로운 _자식 인젝터_ 를 생성하며, 지연로딩되는 NgModule에 새로운 인젝터를 생성하기도 합니다.
-
-<!--
-Child modules and component injectors are independent of each other, and create their own separate instances of the provided services. When Angular destroys an NgModule or component instance, it also destroys that injector and that injector's service instances. 
--->
-자식 모듈과 컴포넌트에 생성된 인젝터는 모두 독립적이기 때문에 서비스 인스턴스도 인젝터마다 따로 생성됩니다. 이렇게 생성된 서비스 인스턴스는 해당 NgModule이나 해당 컴포넌트가 종료되면서 함께 종료됩니다.
-=======
+<!--
 Angular DI has a [hierarchical injection system](guide/hierarchical-dependency-injection), which means that nested injectors can create their own service instances.
 Angular regularly creates nested injectors. Whenever Angular creates a new instance of a component that has `providers` specified in `@Component()`, it also creates a new _child injector_ for that instance.
 Similarly, when a new NgModule is lazy-loaded at run time, Angular can create an injector for it with its own providers.
-
+-->
+Angular가 제공하는 의존성 주입 시스템은 [인젝터를 계층 구조로 구성](guide/hierarchical-dependency-injection)하기 때문에 자식 인젝터에서 서비스 인스턴스를 별개로 생성할 수도 있습니다.
+Angular는 중첩된 인젝터를 빈번하게 생성합니다. 컴포넌트의 인스턴스를 새로 만들 때마다 `@Component()` 데코레이터에 `providers`가 지정되어 있으면 이 컴포넌트 인스턴스에 새로운 _자식 인젝터_ 를 생성하며, 지연로딩되는 NgModule에 새로운 인젝터를 생성하기도 합니다.
+
+<!--
 Child modules and component injectors are independent of each other, and create their own separate instances of the provided services. When Angular destroys an NgModule or component instance, it also destroys that injector and that injector's service instances.
->>>>>>> 3f98ac19
+-->
+자식 모듈과 컴포넌트에 생성된 인젝터는 모두 독립적이기 때문에 서비스 인스턴스도 인젝터마다 따로 생성됩니다. 이렇게 생성된 서비스 인스턴스는 해당 NgModule이나 해당 컴포넌트가 종료되면서 함께 종료됩니다.
 
 <!--
 Thanks to [injector inheritance](guide/hierarchical-dependency-injection),
 you can still inject application-wide services into these components.
-<<<<<<< HEAD
-A component's injector is a child of its parent component's injector,
-and a descendent of its parent's parent's injector, and so on all the way back to the application's _root_ injector. Angular can inject a service provided by any injector in that lineage.
+A component's injector is a child of its parent component's injector, and inherits from all ancestor injectors all the way back to the application's _root_ injector. Angular can inject a service provided by any injector in that lineage.
 -->
 [인젝터는 계층 구조로 구성](guide/hierarchical-dependency-injection)되기 때문에 애플리케이션 계층에 등록한 서비스도 컴포넌트에 주입할 수 있습니다.
-왜냐하면 컴포넌트의 인젝터는 부모 컴포넌트 인젝터의 자식 인젝터인데, 이 관계는 애플리케이션의 _root_ 인젝터에 도달할 때까지 동일하기 때문입니다. 부모 계층의 인젝터에 등록된 서비스는 자식 계층에 자유롭게 주입될 수 있습니다.
-=======
-A component's injector is a child of its parent component's injector, and inherits from all ancestor injectors all the way back to the application's _root_ injector. Angular can inject a service provided by any injector in that lineage.
->>>>>>> 3f98ac19
+왜냐하면 컴포넌트의 인젝터는 부모 컴포넌트 인젝터의 자식 인젝터인데, 이 관계는 애플리케이션의 _최상위_ 인젝터에 도달할 때까지 동일하기 때문입니다. 부모 계층의 인젝터에 등록된 서비스는 자식 계층에 자유롭게 주입될 수 있습니다.
 
 <!--
 For example, Angular can inject `HeroListComponent` with both the `HeroService` provided in `HeroComponent` and the `UserService` provided in `AppModule`.
@@ -405,19 +361,13 @@
 
 {@a service-needs-service}
 
-<<<<<<< HEAD
-<!--
-## Services that need other services 
+<!--
+## Services that need other services
 -->
 ## 서비스에 다른 서비스 주입하기
 
 <!--
-Service can have their own dependencies. `HeroService` is very simple and doesn't have any dependencies of its own. Suppose, however, that you want it to report its activities through a logging service. You can apply the same *constructor injection* pattern,
-=======
-## Services that need other services
-
 Services can have their own dependencies. `HeroService` is very simple and doesn't have any dependencies of its own. Suppose, however, that you want it to report its activities through a logging service. You can apply the same *constructor injection* pattern,
->>>>>>> 3f98ac19
 adding a constructor that takes a `Logger` parameter.
 
 Here is the revised `HeroService` that injects `Logger`, side by side with the previous service for comparison.
@@ -511,12 +461,8 @@
 <code-example path="dependency-injection/src/app/heroes/hero-list.component.ts" region="ctor-signature" header="src/app/heroes/hero-list.component.ts">
 </code-example>
 
-<<<<<<< HEAD
-<!--
-Many dependency values are provided by classes, but not all. The expanded *provide* object lets you associate different kinds of providers with a DI token. 
-=======
+<!--
 Many dependency values are provided by classes, but not all. The expanded *provide* object lets you associate different kinds of providers with a DI token.
->>>>>>> 3f98ac19
 
 * Learn more about [different kinds of providers](guide/dependency-injection-providers).
 -->
