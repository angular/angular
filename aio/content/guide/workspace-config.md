--- conflicted
+++ resolved
@@ -3,31 +3,22 @@
 -->
 # 워크스페이스 설정
 
-<<<<<<< HEAD
-<!--
-A file named `angular.json` at the root level of an Angular [workspace](guide/glossary#workspace) provides workspace-wide and project-specific configuration defaults for build and development tools provided by the Angular CLI. 
-Path values given in the configuration are relative to the root workspace folder. 
+<!--
+A file named `angular.json` at the root level of an Angular [workspace](guide/glossary#workspace) provides workspace-wide and project-specific configuration defaults for build and development tools provided by the Angular CLI.
+Path values given in the configuration are relative to the root workspace folder.
 -->
 Angular [워크스페이스](guide/glossary#workspace) 최상위 폴더에 있는 `angular.json` 파일은 워크스페이스와 프로젝트를 대상으로 Angular CLI를 실행할 때 기본값으로 적용될 내용을 설정하는 파일입니다.
 이 파일에 사용하는 모든 주소는 워크스페이스 최상위 폴더를 기준으로 하는 상대 주소입니다.
-=======
-A file named `angular.json` at the root level of an Angular [workspace](guide/glossary#workspace) provides workspace-wide and project-specific configuration defaults for build and development tools provided by the Angular CLI.
-Path values given in the configuration are relative to the root workspace folder.
->>>>>>> 3f98ac19
 
 <!--
 ## Overall JSON structure
 -->
 ## JSON 최상위 계층
 
-<<<<<<< HEAD
-<!--
-At the top level of `angular.json`, a few properties configure the workspace, and a `projects` section contains the remaining per-project configuration options. 
-=======
+<!--
 At the top level of `angular.json`, a few properties configure the workspace, and a `projects` section contains the remaining per-project configuration options. CLI defaults set at the workspace level can be overridden by defaults set at the project level, and defaults set at the project level can be overridden on the command line.
 
 The following properties, at the top level of the file, configure the workspace.
->>>>>>> 3f98ac19
 
 * `version`: The configuration-file version.
 * `newProjectRoot`: Path where new projects are created. Absolute or relative to the workspace folder.
@@ -35,20 +26,20 @@
 * `schematics` : A set of [schematics](guide/glossary#schematic) that customize the `ng generate` sub-command option defaults for this workspace. See [Generation schematics](#schematics) below.
 * `projects` : Contains a subsection for each project (library or application) in the workspace, with the per-project configuration options.
 
-<<<<<<< HEAD
-The initial app that you create with `ng new app_name` is listed under "projects", along with its corresponding end-to-end test app: 
+The initial app that you create with `ng new app_name` is listed under "projects":
 -->
 `angular.json` 파일의 최상위 계층에는 워크스페이스를 설정하는 프로퍼티가 존재합니다. 이 계층에서 `projects` 섹션을 정의하면 특정 프로젝트에 옵션을 지정할 수 있습니다.
+Angular CLI가 기본으로 구성한 워크스페이스 설정은 프로젝트 계층에서 오버라이드할 수 있으며, 프로젝트 계층에 지정된 설정은 커맨드라인에서 오버라이드할 수 있습니다.
+
+`angular.json` 파일의 최상위 계층에는 워크스페이스의 환경을 구성하는 프로퍼티가 다음과 같이 존재합니다.
 
 * `version`: 설정 파일의 버전을 의미합니다.
 * `newProjectRoot`: 새로운 프로젝트가 생성될 위치를 지정합니다. 워크스페이스 폴더를 기준으로 절대주소를 사용하거나 상대주소를 사용합니다.
 * `defaultProject`: 특정 프로젝트를 지정하지 않고 Angular CLI 명령을 실행할 때 기본 대상이 되는 프로젝트를 지정합니다. `ng new` 명령을 실행해서 새 워크스페이스와 새 앱을 실행하면 이 프로젝트가 워크스페이스의 기본 프로젝트로 지정됩니다.
+* `schematics` : 워크스페이스에서 `ng generate` 명령으로 동작하는 [스키매틱](guide/glossary#schematic)을 구성합니다. 자세한 내용은 아래 [스키매틱 생성하기](#schematics) 섹션을 참고하세요.
 * `projects`: 라이브러리나 앱, e2e 테스트 앱 등 워크스페이스에 존재하는 각각의 프로젝트에 적용되는 옵션을 지정합니다.
 
 `ng new app_name` 명령을 실행해서 앱을 생성하면 이 앱은 "projects" 목록에 둥록되는데, 이 때 이 앱에 적용되는 엔드-투-엔드 테스트 앱도 함께 등록됩니다:
-=======
-The initial app that you create with `ng new app_name` is listed under "projects":
->>>>>>> 3f98ac19
 
 <code-example format="." language="json" linenums="false">
 "projects": {
@@ -61,8 +52,7 @@
 
 <!--
 Each additional app that you create with `ng generate application` has a corresponding end-to-end test project, with its own configuration section.
-<<<<<<< HEAD
-When you create a library project with `ng generate library`, the library project is also added to the `projects` section. 
+When you create a library project with `ng generate library`, the library project is also added to the `projects` section.
 -->
 `ng generate application` 명령을 실행해서 앱을 생성하면 엔드-투-엔드 테스트 프로젝트도 함께 생성되며, 이 프로젝트에 해당하는 환경 설정도 `angular.json` 파일에 자동으로 생성됩니다.
 그리고 `ng generate library` 명령을 실행해서 라이브러리 프로젝트를 생성하면 이 라이브러리 프로젝트도 `projects` 섹션에 추가됩니다.
@@ -70,24 +60,15 @@
 <div class="alert is-helpful">
 
   <!--
-  Note that the `projects` section of the configuration file does not correspond exactly to the workspace file structure. 
-  * The initial app created by `ng new` is at the top level of the workspace file structure, along with its e2e app.
-  * Additional apps, e2e apps, and libraries go into a `projects` folder in the workspace.
-=======
-When you create a library project with `ng generate library`, the library project is also added to the `projects` section.
-
-<div class="alert is-helpful">
-
   Note that the `projects` section of the configuration file does not correspond exactly to the workspace file structure.
   * The initial app created by `ng new` is at the top level of the workspace file structure.
   * Additional applications and libraries go into a `projects` folder in the workspace.
->>>>>>> 3f98ac19
 
   For more information, see [Workspace and project file structure](guide/file-structure).
   -->
   `angular.json` 파일의 `projects` 섹션 구조가 워크스페이스 파일 구조와 정확히 일치하지는 않습니다.
-  * `ng new` 명령을 실행해서 만든 앱과 e2e 앱은 워크스페이스 파일 구조의 최상위 계층에 존재합니다.
-  * 그 이후에 추가되는 앱과 e2e 앱, 라이브러리는 이 워크스페이스의 `projects` 폴더 안에 생성됩니다.
+  * `ng new` 명령을 실행해서 만든 앱은 워크스페이스 파일 구조의 최상위 계층에 존재합니다.
+  * 그 이후에 추가되는 앱과 라이브러리는 이 워크스페이스의 `projects` 폴더 안에 생성됩니다.
 
   더 자세한 내용은 [워크스페이스와 프로젝트 파일 구조](guide/file-structure) 문서를 참고하세요.
 
@@ -121,9 +102,8 @@
 | `sourceRoot`    | The root folder for this project's source files. |
 | `projectType`   | One of "application" or "library". An application can run independently in a browser, while a library cannot.|
 | `prefix`        | A string that Angular prepends to generated selectors. Can be customized to identify an app or feature area. |
-<<<<<<< HEAD
-| `schematics`    | An object containing schematics that customize CLI commands for this project. |
-| `architect`     | An object containing configuration defaults for Architect builder targets for this project. |
+| `schematics`    | A set of schematics that customize the `ng generate` sub-command option defaults for this project. See [Generation schematics](#schematics) below.  |
+| `architect`     | Configuration defaults for Architect builder targets for this project. |
 -->
 | 프로퍼티 | 설명 |
 | :-------------- | :---------------------------- |
@@ -131,16 +111,16 @@
 | `sourceRoot`    | 프로젝트의 소스 파일이 위치하는 폴더를 지정합니다. |
 | `projectType`   | 프로젝트 타입을 "application"이나 "library" 중 하나로 지정합니다. 애플리케이션 프로젝트는 브라우저에 단독으로 실행할 수 있지만 라이브러리는 이렇게 실행할 수 없습니다. 앱과 e2e 테스트 앱은 모두 "application" 타입입니다.|
 | `prefix`        | Angular CLI가 자동으로 생성하는 셀렉터의 접두사를 지정합니다. 앱 단위나 기능모듈 단위로 지정할 수 있습니다. |
-| `schematics`    | 프로젝트에서 사용하는 Angular CLI 명령을 커스터마이징 할 때 사용합니다. |
-| `architect`     | 프로젝트에 적용되는 Architect 빌더 옵션을 설정합니다. |
-
-<!--
-=======
-| `schematics`    | A set of schematics that customize the `ng generate` sub-command option defaults for this project. See [Generation schematics](#schematics) below.  |
-| `architect`     | Configuration defaults for Architect builder targets for this project. |
+| `schematics`    | 프로젝트에서 `ng generate` 명령으로 사용하는 스키매틱을 구성합니다.자세한 내용은 아래 [스키매틱 생성하기](#schematics) 섹션을 참고하세요. |
+| `architect`     | 프로젝트에 적용되는 기본 Architect 빌더 옵션을 설정합니다. |
+
 
 {@a schematics}
+
+<!--
 ## Generation schematics
+-->
+## 스키매틱 생성하기
 
 Angular generation [schematics](guide/glossary#schematic) are instructions for modifying a project by adding files or modifying existing files.
 Individual schematics for the default Angular CLI `ng generate` sub-commands are collected in the package `@angular`.
@@ -155,21 +135,12 @@
 
 {@a architect}
 
->>>>>>> 3f98ac19
+<!--
 ## Project tool configuration options
 -->
 ## Architect 옵션
 
-<<<<<<< HEAD
-<!--
-Architect is the tool that the CLI uses to perform complex tasks such as compilation and test running, according to provided configurations. The `architect` section contains a set of Architect *targets*. Many of the targets correspond to the CLI commands that run them. Some additional predefined targets can be run using the `ng run` command, and you can define your own targets.
-
-Each target object specifies the `builder` for that target, which is the npm package for the tool that Architect runs. In addition, each target has an `options` section that configure default options for the target, and a `configurations` section that names and specifies alternative configurations for the target. See the example in [Build target](#build-target) below. 
--->
-Angular CLI는 컴파일이나 앱 테스트 등 복잡한 작업을 처리할 때 Architect 툴을 사용합니다. 그리고 Architect 작업은 프로젝트 옵션 중 `architect` 섹션에 Architect *대상*을 명시하는 방식으로 등록합니다. 이렇게 등록된 Architect 작업에 대한 옵션은 관련된 Angular CLI 명령이 실행될 때 자동으로 적용되며, `ng run` 명령으로 실행하는 Architect 작업을 추가할 수도 있습니다.
-
-Architect 작업 옵션은 객체형식으로 지정하는데, 이 객체에 `builder`를 지정하면 Architect 작업이 실행될 때 사용할 npm 패키지를 지정할 수 있습니다. 그리고 작업 옵션에 `options` 섹션을 활용하면 Architect 작업이 실행될 때 적용될 기본값을 지정할 수 있으며, `configurations` 섹션을 활용하면 다양한 설정 중 원하는 것을 선택해서 Architect 작업을 실행할 수 있습니다. 자세한 내용은 [빌드 대상](#build-target) 섹션을 참고하세요.
-=======
+<!--
 Architect is the tool that the CLI uses to perform complex tasks, such as compilation and test running, according to provided configurations.
 The `architect` section of `angular.json` contains a set of Architect *targets*.
 Many of the targets correspond to the CLI commands that run them.
@@ -178,7 +149,10 @@
 Each target object specifies the `builder` for that target, which is the npm package for the tool that Architect runs.
 In addition, each target has an `options` section that configures default options for the target, and a `configurations` section that names and specifies alternative configurations for the target.
 See the example in [Build target](#build-target) below.
->>>>>>> 3f98ac19
+-->
+Angular CLI는 컴파일이나 앱 테스트 등 복잡한 작업을 처리할 때 Architect 툴을 사용합니다. 그리고 Architect 작업은 프로젝트 옵션 중 `architect` 섹션에 Architect *대상*을 명시하는 방식으로 등록합니다. 이렇게 등록된 Architect 작업에 대한 옵션은 관련된 Angular CLI 명령이 실행될 때 자동으로 적용되며, `ng run` 명령으로 실행하는 Architect 작업을 추가할 수도 있습니다.
+
+Architect 작업 옵션은 객체형식으로 지정하는데, 이 객체에 `builder`를 지정하면 Architect 작업이 실행될 때 사용할 npm 패키지를 지정할 수 있습니다. 그리고 작업 옵션에 `options` 섹션을 활용하면 Architect 작업이 실행될 때 적용될 기본값을 지정할 수 있으며, `configurations` 섹션을 활용하면 다양한 설정 중 원하는 것을 선택해서 Architect 작업을 실행할 수 있습니다. 자세한 내용은 [빌드 대상](#build-target) 섹션을 참고하세요.
 
 <code-example format="." language="json" linenums="false">
       "architect": {
@@ -193,13 +167,9 @@
       }
 </code-example>
 
-<<<<<<< HEAD
-<!--
-* The `architect/build` section configures defaults for options of the `ng build` command. See [Build target](#build-target) below for more information.
-=======
+<!--
 * The `architect/build` section configures defaults for options of the `ng build` command.
 See [Build target](#build-target) below for more information.
->>>>>>> 3f98ac19
 
 * The `architect/serve` section overrides build defaults and supplies additional serve defaults for the `ng serve` command.  In addition to the options available for the `ng build` command, it adds options related to serving the app.
 
@@ -218,7 +188,8 @@
 In general, the options for which you can configure defaults correspond to the command options listed in the [CLI reference page](cli) for each command.
 Note that all options in the configuration file must use [camelCase](guide/glossary#case-conventions), rather than dash-case.
 -->
-* `architect/build` 섹션에는 `ng build` 명령을 실행할 때 적용될 옵션을 지정합니다. 자세한 내용은 아래 [빌드 대상](#build-target) 섹션을 참고하세요.
+* `architect/build` 섹션에는 `ng build` 명령을 실행할 때 적용될 옵션을 지정합니다.
+자세한 내용은 아래 [빌드 대상](#build-target) 섹션을 참고하세요.
 
 * `architect/serve` 섹션에는 `ng serve` 명령을 실행할 때 적용될 옵션을 지정하며, 이 옵션은 빌드 옵션을 오버라이드합니다. `ng serve` 명령을 실행하면 `ng build`에 적용된 옵션이 먼저 적용되며, `architect/serve` 섹션에 추가된 옵션을 추가로 적용해서 앱이 실행됩니다.
 
@@ -258,12 +229,15 @@
 | 프로퍼티 | 설명 |
 | :-------------- | :---------------------------- |
 | `builder`       | 앱을 빌드할 때 사용하는 npm 패키지를 지정합니다. 기본값은 [webpack](https://webpack.js.org/) 패키지 번들러를 기반으로 동작하는 `@angular-devkit/build-angular:browser`입니다. |
-| `options`       | 빌드할 때 적용될 옵션을 지정합니다. 자세한 내용은 아래 [기본 빌드 옵션](#build-props) 섹션을 참고하세요. |
+| `options`       | 빌드할 때 기본 빌드 대상에 적용될 옵션을 지정합니다. 자세한 내용은 아래 [기본 빌드 대상](#default-build-targets) 섹션을 참고하세요. |
 | `configurations`| 환경 설정을 대체할 수 있는 옵션을 지정합니다. 이 옵션을 사용하면 애플리케이션을 여러 환경에서 동작할 수 있도록 빌드할 때 각기 다른 설정 파일을 지정할 수 있습니다. 자세한 내용은 아래 [빌드 옵션 변경](#build-configs) 섹션을 참고하세요. |
 
 {@a default-build-targets}
 
+<!--
 ### Default build targets
+-->
+### 기본 빌드 대상
 
 Angular defines default builders for use with the Architect tool and `ng run` command.
 The default builders provide implementations that use a particular tool to perform a complex operation.
@@ -286,20 +260,14 @@
 -->
 ### 빌드 옵션 변경
 
-<<<<<<< HEAD
-<!--
-By default, a `production` configuration is defined, and the `ng build` command has `--prod` option that builds using this configuration. The `production` configuration sets defaults that optimize the app in a number of ways, such bundling files, minimizing excess whitespace, removing comments and dead code, and rewriting code to use short, cryptic names ("minification"). 
-
-You can define and name additional alternate configurations (such as `stage`, for instance) appropriate to your development process. Some examples of different build configurations are `stable`, `archive` and `next` used by AIO itself, and the individual locale-specific configurations required for building localized versions of an app. For details, see [Internationalization (i18n)](guide/i18n#merge-aot). 
+<!--
+By default, a `production` configuration is defined, and the `ng build` command has `--prod` option that builds using this configuration. The `production` configuration sets defaults that optimize the app in a number of ways, such bundling files, minimizing excess whitespace, removing comments and dead code, and rewriting code to use short, cryptic names ("minification").
+
+You can define and name additional alternate configurations (such as `stage`, for instance) appropriate to your development process. Some examples of different build configurations are `stable`, `archive` and `next` used by AIO itself, and the individual locale-specific configurations required for building localized versions of an app. For details, see [Internationalization (i18n)](guide/i18n#merge-aot).
 -->
 `ng build` 명령을 실행할 때 `--prod` 옵션을 사용하면 `production` 설정이 적용되는데, `production` 설정에는 애플리케이션 번들링을 최적화하기 위해 공백 문자나 주석, 사용하지 않는 코드를 제거하고, 코드를 짧게 변환하면서 난독화하는 동작을 포함되어 있습니다.
 
 개발 과정에 필요하다면 `stage`와 같은 빌드 설정을 추가할 수도 있습니다. 그래서 Angular IO (Angular 공식 가이드 문서) 프로젝트는 `stable`, `archive`, `next`와 같은 빌드 설정을 추가로 정의해서 사용하고 있으며, 애플리케이션에 다국어를 적용하기 위한 설정도 추가할 수 있습니다. 자세한 내용은 [Internationalization (i18n)](guide/i18n#merge-aot) 문서를 참고하세요.
-=======
-By default, a `production` configuration is defined, and the `ng build` command has `--prod` option that builds using this configuration. The `production` configuration sets defaults that optimize the app in a number of ways, such bundling files, minimizing excess whitespace, removing comments and dead code, and rewriting code to use short, cryptic names ("minification").
-
-You can define and name additional alternate configurations (such as `stage`, for instance) appropriate to your development process. Some examples of different build configurations are `stable`, `archive` and `next` used by AIO itself, and the individual locale-specific configurations required for building localized versions of an app. For details, see [Internationalization (i18n)](guide/i18n#merge-aot).
->>>>>>> 3f98ac19
 
 {@a build-props}
 
@@ -308,20 +276,14 @@
 -->
 ### 빌드/테스트 추가 옵션
 
-<<<<<<< HEAD
-<!--
-The configurable options for a default or targeted build generally correspond to the options available for the [`ng build`](cli/build), [`ng serve`](cli/serve), and [`ng test`](cli/test) commands. For details of those options and their possible values, see the [CLI Reference](cli). 
-
-Some additional options (listed below) can only be set through the configuration file, either by direct editing or with the `ng config` command.
+<!--
+The configurable options for a default or targeted build generally correspond to the options available for the [`ng build`](cli/build), [`ng serve`](cli/serve), and [`ng test`](cli/test) commands. For details of those options and their possible values, see the [CLI Reference](cli).
+
+Some additional options (listed below) can only be set through the configuration file, either by direct editing or with the [`ng config`](cli/config) command.
 -->
 이 환경설정 파일은 일반적으로 [`ng build`](cli/build), [`ng serve`](cli/serve), [`ng test`](cli/test) 명령에 적용됩니다. 이 명령에 사용할 수 있는 옵션의 목록은 [Angular CLI](cli) 문서를 참고하세요.
-=======
-The configurable options for a default or targeted build generally correspond to the options available for the [`ng build`](cli/build), [`ng serve`](cli/serve), and [`ng test`](cli/test) commands. For details of those options and their possible values, see the [CLI Reference](cli).
-
-Some additional options (listed below) can only be set through the configuration file, either by direct editing or with the [`ng config`](cli/config) command.
->>>>>>> 3f98ac19
-
-그런데 Angular CLI 명령을 실행하면서 사용하는 옵션 외에 `angular.json` 파일에만 설정할 수 있는 옵션도 있습니다. 이 옵션은 `ng config` 명령으로 설정해도 됩니다.
+
+그런데 Angular CLI 명령을 실행하면서 사용하는 옵션 외에 `angular.json` 파일에만 설정할 수 있는 옵션도 있습니다. 이 옵션은 [`ng config`](cli/config) 명령으로 설정해도 됩니다.
 
 <!--
 | OPTIONS PROPERTIES | DESCRIPTION |
@@ -332,17 +294,15 @@
 | `styles`                   | An object containing style files to add to the global context of the project. Angular CLI supports CSS imports and all major CSS preprocessors: [sass/scss](http://sass-lang.com/), [less](http://lesscss.org/), and [stylus](http://stylus-lang.com/). |
 | `scripts`                  | An object containing JavaScript script files to add to the global context of the project. The scripts are loaded exactly as if you had added them in a `<script>` tag inside `index.html`. |
 | `budgets`                  | Default size-budget type and threshholds for all or parts of your app. You can configure the builder to report a warning or an error when the output reaches or exceeds a threshold size. See [Configure size budgets](guide/build#configure-size-budgets). (Not available in `test` section.) |
-<<<<<<< HEAD
 -->
 | 옵션 프로퍼티 | 설명 |
 | :------------------------- | :---------------------------- |
 | `fileReplacements`         | 컴파일 시점에 일부 파일을 다른 파일로 대체할 때 사용합니다. |
 | `stylePreprocessorOptions` | 스타일 파일을 전처리 할 때 사용합니다. |
 | `assets`                   | 프로젝트 전역 범위에 정적으로 제공되는 리소스 파일을 지정합니다. 프로젝트 아이콘 파일과 `assets` 폴더가 기본으로 지정되어 있습니다. |
-| `styles`                   | 프로젝트 전역 범위에 적용될 스타일 파일을 지정합니다. Angular CLI는 CSS 외에도 [sass/scss](http://sass-lang.com/), [less](http://lesscss.org/), [stylus](http://stylus-lang.com/)를 지원합니다. |
+| `styles`                   | 프로젝트 전역 범위에 적용될 스타일 파일을 지정합니다. Angular CLI는 CSS 외에도 [sass/scss](http://sass-lang.com/), [less](http://lesscss.org/), [stylus](http://stylus-lang.com/)를 지원합니다. 바로 아래 섹션을 참고하세요. |
 | `scripts`                  | 프로젝트 전역 범위에 추가될 JavaScript 스크립트 파일을 지정합니다. 이 옵션을 사용하면 `index.html`에 `<script>`로 JavaScript 파일을 추가한 것과 같은 효과를 냅니다. |
 | `budgets`                  | 애플리케이션을 빌드한 후에 최종 빌드 결과물의 크기를 검사하기 위해 사용합니다. 이 옵션은 빌드 결과물이 일정 크기를 넘었을 때 경고 메시지를 표시하거나 에러 메시지를 표시하는 용도로 사용합니다. 자세한 내용은 [빌드 결과물 크기 설정](guide/build#빌드-결과물-용량-제한하기) 문서를 참고하세요. (이 옵션은 `test` 섹션에 사용할 수 없습니다.) |
-=======
 
 ## Project asset configuration
 
@@ -392,5 +352,4 @@
 "assets": [
  { "glob": "**/*", "input": "src/assets/", "ignore": ["**/*.svg"], "output": "/assets/" },
 ]
-</code-example>
->>>>>>> 3f98ac19
+</code-example>