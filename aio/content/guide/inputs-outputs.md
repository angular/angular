<<<<<<< HEAD
<!--
# `@Input()` and `@Output()` properties
-->
# 입출력 프로퍼티 `@Input()`, `@Output()`

<!--
`@Input()` and `@Output()` allow Angular to share data between the parent context
and child directives or components. An `@Input()` property is writable
while an `@Output()` property is observable.
=======
# Sharing data between child and parent directives and components

A common pattern in Angular is sharing data between a parent component and one or more child components.
You can implement this pattern by using the `@Input()` and `@Output()` directives.
>>>>>>> 9af6fbf6

<div class="alert is-helpful">

See the <live-example></live-example> for a working example containing the code snippets in this guide.

</div>

Consider the following hierarchy:

```html
<parent-component>
  <child-component></child-component>
</parent-component>

```

The `<parent-component>` serves as the context for the `<child-component>`.

<<<<<<< HEAD
`@Input()` and `@Output()` act as
the API, or application programming interface, of the child
component in that they allow the child to
communicate with the parent. Think of `@Input()` and `@Output()` like ports
or doorways&mdash;`@Input()` is the doorway into the component allowing data
to flow in while `@Output()` is the doorway out of the component, allowing the
child component to send data out.
-->
`@Input()`과 `@Output()`을 활용하면 디렉티브나 컴포넌트가 부모 컨텍스트와 데이터를 주고받을 수 있습니다.
이 때 `@Input()`는 직접 값을 지정할 수 있는 타입의 프로퍼티에 선언하며, `@Output()` 프로퍼티는 옵저버블에 선언합니다.

<div class="alert is-helpful">

이 문서에서 다루는 예제는 <live-example></live-example>에서 직접 확인하거나 다운받아 확인할 수 있습니다.

</div>

부모/자식 관계가 이렇게 구성되어 있다고 합시다:

```html
<parent-component>
  <child-component></child-component>
</parent-component>

```

이 예제 코드에서 `<child-component>`는 `<parent-component>` 안에 들어가 있기 때문에 자식 컴포넌트의 컨텍스트를 따로 구성한다고 볼 수 있습니다.

이 때 자식 컴포넌트 프로퍼티에 선언하는 `@Input()`과 `@Output()`은 자식 컴포넌트의 API(application programming interface)처럼 동작한다고 볼 수 있습니다.
`@Input()`은 자식 컴포넌트로 데이터가 들어오는 통로이며, `@Output()`은 자식 컴포넌트 밖으로 데이터가 나가는 통로라고 이해해도 됩니다.


<!--
<div class="alert is-helpful">

#### `@Input()` and `@Output()` are independent

Though `@Input()` and `@Output()` often appear together in apps, you can use
them separately. If the nested
component is such that it only needs to send data to its parent, you wouldn't
need an `@Input()`, only an `@Output()`. The reverse is also true in that if the
child only needs to receive data from the parent, you'd only need `@Input()`.

</div>
-->
<div class="alert is-helpful">

#### `@Input()`과 `@Output()`는 독립적으로 동작합니다.

`@Input()`과 `@Output()`이 컴포넌트 클래스에 함께 사용되는 경우도 종종 있지만, 두 데코레이터는 온전히 별개입니다.
자식 컴포넌트로 데이터가 이동하지 않는다면 `@Input()`이 필요없으며, 자식 컴포넌트가 데이터를 받기만 하고 부모 컴포넌트로 보내지 않는다면 `@Output()` 없이 `@Input()`만 있으면 됩니다.

</div>


{@a input}

<!--
## How to use `@Input()`
-->
## `@Input()` 사용방법

<!--
Use the `@Input()` decorator in a child component or directive to let Angular know
that a property in that component can receive its value from its parent component.
It helps to remember that the data flow is from the perspective of the
child component. So an `@Input()` allows data to be input _into_ the
child component from the parent component.
=======
`@Input()` and `@Output()` give a child component a way to communicate with its parent component.
`@Input()` allows a parent component to update data in the child component.
Conversely, `@Output() allows the child to send data to a parent component.


{@a input}

## Sending data to a child component
>>>>>>> 9af6fbf6

The `@Input()` decorator in a child component or directive signifies that the property can receive its value from its parent component.

<div class="lightbox">
  <img src="generated/images/guide/inputs-outputs/input.svg" alt="Input data flow diagram">
</div>

<<<<<<< HEAD
To illustrate the use of `@Input()`, edit these parts of your app:

* The child component class and template
* The parent component class and template
-->
자식 디렉티브/컴포넌트 프로퍼티에 `@Input()`을 지정하면 해당 프로퍼티 값을 부모 컴포넌트에서 받을 수 있습니다.
이 때 데이터가 이동하는 방향은 부모 컴포넌트에서 자식 컴포넌트로 향하는 방향입니다.
간단하게 이야기하면 `@Input()` 데코레이터는 부모 컴포넌트에서 자식 컴포넌트로 이동하는 데이터 통로를 여는 역할을 합니다.


<div class="lightbox">
  <img src="generated/images/guide/inputs-outputs/input.svg" alt="Input data flow diagram">
</div>

`@Input()`이 동작하는 것을 확인하기 위해 다음 코드를 수정해 봅시다:

* 자식 컴포넌트 클래스와 템플릿
* 부모 컴포넌트 클래스와 템플릿


<!--
### In the child
-->
### 자식 컴포넌트에서

<!--
To use the `@Input()` decorator in a child component class, first import
`Input` and then decorate the property with `@Input()`:
=======
To use `@Input()`, you must configure the parent and child.

### Configuring the child component

To use the `@Input()` decorator in a child component class, first import `Input` and then decorate the property with `@Input()`, as in the following example.
>>>>>>> 9af6fbf6

<code-example path="inputs-outputs/src/app/item-detail/item-detail.component.ts" region="use-input" header="src/app/item-detail/item-detail.component.ts"></code-example>


In this case, `@Input()` decorates the property <code class="no-auto-link">item</code>, which has a type of `string`, however, `@Input()` properties can have any type, such as `number`, `string`, `boolean`, or `object`.
The value for `item` comes from the parent component.

Next, in the child component template, add the following:

<code-example path="inputs-outputs/src/app/item-detail/item-detail.component.html" region="property-in-template" header="src/app/item-detail/item-detail.component.html"></code-example>
-->
자식 컴포넌트 클래스에 `@Input()` 데코레이터를 사용하려면 먼저 `Input` 심볼을 로드해서 프로퍼티에 지정해야 합니다:

<<<<<<< HEAD
<code-example path="inputs-outputs/src/app/item-detail/item-detail.component.ts" region="use-input" header="src/app/item-detail/item-detail.component.ts"></code-example>

이렇게 작성하면 `@Input()` 데코레이터는 `string` 타입으로 선언된 <code class="no-auto-link">item</code> 프로퍼티를 입력 프로퍼티로 지정합니다.
이 때 `@Input()` 데코레이터는 `number`, `string`, `boolean`, `object` 등 다양한 타입의 프로퍼티에 지정할 수 있습니다.
이제 `item` 프로퍼티의 값은 부모 컴포넌트에서 전달됩니다.
이 내용은 다음 섹션에서 확인해 봅시다.

자식 컴포넌트 템플릿에는 이런 코드를 추가합니다:

<code-example path="inputs-outputs/src/app/item-detail/item-detail.component.html" region="property-in-template" header="src/app/item-detail/item-detail.component.html"></code-example>


<!--
### In the parent
-->
### 부모 컴포넌트에서
=======
### Configuring the parent component
>>>>>>> 9af6fbf6

<!--
The next step is to bind the property in the parent component's template.
In this example, the parent component template is `app.component.html`.

1. Use the child's selector, here `<app-item-detail>`, as a directive within the
parent component template.

2. Use [property binding](guide/property-binding) to bind the `item` property in the child to the `currentItem` property of the parent.

<code-example path="inputs-outputs/src/app/app.component.html" region="input-parent" header="src/app/app.component.html"></code-example>

3. In the parent component class, designate a value for `currentItem`:

<code-example path="inputs-outputs/src/app/app.component.ts" region="parent-property" header="src/app/app.component.ts"></code-example>

With `@Input()`, Angular passes the value for `currentItem` to the child so that `item` renders as `Television`.

The following diagram shows this structure:

<div class="lightbox">
  <img src="generated/images/guide/inputs-outputs/input-diagram-target-source.svg" alt="Property binding diagram">
</div>

<<<<<<< HEAD
The target in the square brackets, `[]`, is the property you decorate
with `@Input()` in the child component. The binding source, the part
to the right of the equal sign, is the data that the parent
component passes to the nested component.

The key takeaway is that when binding to a child component's property in a parent component&mdash;that is, what's
in square brackets&mdash;you must
decorate the property with `@Input()` in the child component.
-->
이제 프로퍼티를 바인딩하기 위해 부모 컴포넌트 템플릿을 수정합시다.
이 문서에서 다루는 예제에서 부모 컴포넌트 템플릿은 `app.component.html` 입니다.

먼저, 자식 컴포넌트 셀렉터 `<app-item-detail>`를 부모 컴포넌트 템플릿에 추가하고, 자식 컴포넌트의 프로퍼티를 자식 컴포넌트에 [프로퍼티 바인딩](guide/property-binding)으로 연결합니다.

<code-example path="inputs-outputs/src/app/app.component.html" region="input-parent" header="src/app/app.component.html"></code-example>

그리고 부모 컴포넌트 클래스 `app.component.ts` 파일에 `currentItem` 프로퍼티를 선언합니다:

<code-example path="inputs-outputs/src/app/app.component.ts" region="parent-property" header="src/app/app.component.ts"></code-example>

`@Input()` 데코레이터를 사용하면 부모 컴포넌트에 있는 `currentItem` 프로퍼티 값이 자식 컴포넌트 `item` 프로퍼티로 전달되기 때문에, `item` 프로퍼티의 값은 `Television`이 됩니다.

아래 그림을 보면서 이 데코레이터가 어떻게 연결되는지 확인해 보세요:

<div class="lightbox">
  <img src="generated/images/guide/inputs-outputs/input-diagram-target-source.svg" alt="Property binding diagram">
</div>

바인딩 대상은 대괄호(`[]`) 안에 있는 프로퍼티이며, 이 프로퍼티는 자식 컴포넌트에서 `@Input()`이 지정된 프로퍼티입니다.
그리고 바인딩되어 값이 전달되는 소스는 등호(`=`) 오른쪽에 지정하며, 이 예제에서는 부모 컴포넌트에 있는 `currentItem` 프로퍼티입니다.

이 문법에서 중요한 것은 부모 컴포넌트에 있는 프로퍼티를 자식 컴포넌트 프로퍼티로 바인딩한다는 것입니다.
그래서 자식 컴포넌트에서 값을 받는 프로퍼티에는 반드시 `@Input()` 데코레이터가 지정되어 있어야 합니다.


<!--
<div class="alert is-helpful">
=======
The target in the square brackets, `[]`, is the property you decorate with `@Input()` in the child component.
The binding source, the part to the right of the equal sign, is the data that the parent component passes to the nested component.
>>>>>>> 9af6fbf6

### Watching for `@Input()` changes

<<<<<<< HEAD
To watch for changes on an `@Input()` property, use
`OnChanges`, one of Angular's [lifecycle hooks](guide/lifecycle-hooks#onchanges).
`OnChanges` is specifically designed to work with properties that have the
`@Input()` decorator. See the [`OnChanges`](guide/lifecycle-hooks#onchanges) section of the [Lifecycle Hooks](guide/lifecycle-hooks) guide for more details and examples.

</div>
-->
<div class="alert is-helpful">

### `OnChanges`와 `@Input()`

`@Input()` 데코레이터가 지정된 프로퍼티 값이 변경되는 것을 감지하려면 Angular [라이프싸이클 후킹 메서드](guide/lifecycle-hooks#onchanges) `OnChanges`를 활용하면 됩니다.
특히 `OnChanges` 라이프싸이클 후킹 메서드는 `@Input()` 데코레이터가 지정된 프로퍼티에 적합하게 설계되었습니다.
자세한 내용은 [라이프싸이클 후킹 메서드](guide/lifecycle-hooks) 문서의 [`OnChanges`](guide/lifecycle-hooks#onchanges) 섹션을 참고하세요.

</div>

=======
To watch for changes on an `@Input()` property, you can use `OnChanges`, one of Angular's [lifecycle hooks](guide/lifecycle-hooks).
See the [`OnChanges`](guide/lifecycle-hooks#onchanges) section of the [Lifecycle Hooks](guide/lifecycle-hooks) guide for more details and examples.
>>>>>>> 9af6fbf6

{@a output}
{@a how-to-use-output}

<<<<<<< HEAD
<!--
## How to use `@Output()`
-->
## `@Output()` 사용방법

<!--
Use the `@Output()` decorator in the child component or directive to allow data to flow from
the child _out_ to the parent.

An `@Output()` property should normally be initialized to an Angular [`EventEmitter`](api/core/EventEmitter) with values flowing out of the component as [events](guide/event-binding).
=======
## Sending data to a parent component
>>>>>>> 9af6fbf6

The `@Output()` decorator in a child component or directive allows data to flow from the child to the parent.

<div class="lightbox">
  <img src="generated/images/guide/inputs-outputs/output.svg" alt="Output diagram">
</div>

`@Output()` marks a property in a child component as a doorway through which data can travel from the child to the parent.

The child component uses the `@Output()` property to raise an event to notify the parent of the change.
To raise an event, an `@Output()` must have the type of `EventEmitter`, which is a class in `@angular/core` that you use to emit custom events.

The following example shows how to set up an `@Output()` in a child component that pushes data from an HTML `<input>` to an array in the parent component.

To use `@Output()`, you must configure the parent and child.

### Configuring the child component

The following example features an `<input>` where a user can enter a value and click a `<button>` that raises an event. The `EventEmitter` then relays the data to the parent component.

1. Import `Output` and `EventEmitter` in the child component class:

<<<<<<< HEAD
</div>
-->
자식 컴포넌트 프로퍼티나 자식 디렉티브 프로퍼티에 `@Output()` 데코레이터를 지정하면 자식 컴포넌트에서 부모 컴포넌트로 데이터를 전달할 수 있습니다.

`@Output()` 프로퍼티는 Angular [`EventEmitter`](api/core/EventEmitter) 클래스 타입에 지정합니다.
이 클래스는 Angular 애플리케이션에서 [이벤트](guide/event-binding)를 표현하는 클래스이며 `@angular/core` 패키지에 정의되어 있습니다.

<div class="lightbox">
  <img src="generated/images/guide/inputs-outputs/output.svg" alt="Output diagram">
</div>

`@Input()`과 마찬가지로, `@Output()` 데코레이터도 자식 컴포넌트 프로퍼티에 지정하는데, 이 프로퍼티는 반드시 `EventEmitter` 타입이어야 합니다.

`@Output()` 데코레이터는 자식 컴포넌트에서 부모 컴포넌트로 데이터를 전달하는 프로퍼티를 선언하는 역할을 한다고도 볼 수 있습니다.
부모 컴포넌트가 자식 컴포넌트에서 일어나는 일을 알려면 자식 컴포넌트에서 이벤트를 발생시켜야 합니다.
그리고 자식 컴포넌트에서 이벤트를 발생시키려면 `@Output()` 데코레이터가 지정된 `EventEmitter` 객체를 활용하면 됩니다.

`@Output()`이 동작하는 것을 확인하기 위해 다음 코드를 수정해 봅시다:

* 자식 컴포넌트 클래스와 템플릿
* 부모 컴포넌트 클래스와 템플릿

이제부터 살펴볼 예제는 자식 컴포넌트에 있는 HTML `<input>`에 입력된 문자열을 부모 컴포넌트로 보내 부모 컴포넌트 배열에 추가하는 예제입니다.

<div class="alert is-helpful">

HTML 엘리먼트 `<input>`과 Angular 데코레이터 `@Input()`은 엄연히 다릅니다.
이 문서는 Angular에서 자식 컴포넌트와 부모 컴포넌트가 데이터를 주고 받을 때 사용하는 `@Input()`, `@Output()` 데코레이터에 대해 다룹니다.
HTML `<input>` 엘리먼트에 대해 자세하게 알아보려면 [W3C 권장안](https://www.w3.org/TR/html5/sec-forms.html#the-input-element)을 확인하세요.

</div>


<!--
## In the child
-->
### 자식 컴포넌트에서

<!--
This example features an `<input>` where a user can enter a value and click a `<button>` that raises an event. The `EventEmitter` then relays the data to the parent component.

First, be sure to import `Output` and `EventEmitter`
in the child component class:

```js
import { Output, EventEmitter } from '@angular/core';

```
=======
  ```js
  import { Output, EventEmitter } from '@angular/core';

  ```
>>>>>>> 9af6fbf6

1. In the component class, decorate a property with `@Output()`.
  The following example `newItemEvent` `@Output()` has a type of `EventEmitter`, which means it's an event.

  <code-example path="inputs-outputs/src/app/item-output/item-output.component.ts" region="item-output" header="src/app/item-output/item-output.component.ts"></code-example>

  The different parts of the above declaration are as follows:

    * `@Output()`&mdash;a decorator function marking the property as a way for data to go from the child to the parent
    * `newItemEvent`&mdash;the name of the `@Output()`
    * `EventEmitter<string>`&mdash;the `@Output()`'s type
    * `new EventEmitter<string>()`&mdash;tells Angular to create a new event emitter and that the data it emits is of type string.

  For more information on `EventEmitter`, see the [EventEmitter API documentation](api/core/EventEmitter).

1. Create an `addNewItem()` method in the same component class:

  <code-example path="inputs-outputs/src/app/item-output/item-output.component.ts" region="item-output-class" header="src/app/item-output/item-output.component.ts"></code-example>

<<<<<<< HEAD
The `addNewItem()` function uses the `@Output()`, `newItemEvent`,
to raise an event in which it emits the value the user
types into the `<input>`. In other words, when
the user clicks the add button in the UI, the child lets the parent know
about the event and gives that data to the parent.
-->
예제 앱에서 사용자가 `<input>`에 값을 입력하고 `<button>`을 클릭하면 이벤트가 발생합니다.
데이터는 `EventEmitter`에 실어서 부모 컴포넌트로 전달해 봅시다.

먼저, 자식 컴포넌트 클래스 파일에서 `Output` 심볼과 `EventEmitter` 심볼을 로드합니다:

```js
import { Output, EventEmitter } from '@angular/core';

```

그리고 자식 컴포넌트 클래스 프로퍼티에 `@Output()` 데코레이터를 지정합니다.
이 예제에서는 `newItemEvent`에 `@Output()` 데코레이터를 붙이는데, 이 프로퍼티는 이벤트를 표현하기 위해 `EventEmitter` 타입이어야 합니다.

<code-example path="inputs-outputs/src/app/item-output/item-output.component.ts" region="item-output" header="src/app/item-output/item-output.component.ts"></code-example>

위에서 작성했던 예제와는 이런 부분이 다릅니다:

* `@Output()` &mdash; 자식 컴포넌트에서 부모 컴포넌트로 데이터를 전달하는 프로퍼티를 지정하는 데코레이터입니다.
* `newItemEvent` &mdash; `@Output()` 데코레이터의 이름입니다.
* `EventEmitter<string>` &mdash; `@Output()` 데코레이터가 지정된 프로퍼티의 타입입니다.
* `new EventEmitter<string>()` &mdash; `EventEmitter` 인스턴스를 새로 생성하면서 이 인스턴스로 전달되는 데이터 타입이 문자열이라는 것을 의미합니다. 부모 컴포넌트로 전달하는 데이터 타입은 `string` 뿐 아니라 `number`나 `boolean` 타입도 사용할 수 있습니다. `EventEmitter`에 대해 자세하게 알아보려면 [EventEmitter API 문서](api/core/EventEmitter)를 참고하세요.

그리고 자식 컴포넌트 클래스에 `addNewItem()` 메서드를 추가합니다:

<code-example path="inputs-outputs/src/app/item-output/item-output.component.ts" region="item-output-class" header="src/app/item-output/item-output.component.ts"></code-example>

`addNewItem()` 함수는 `@Output()` 데코레이터가 지정된 `newItemEvent` 프로퍼티를 활용해서 이벤트를 발생시키는데, 이 때 사용자가 `<input>` 엘리먼트에 입력한 문자열을 데이터로 함께 전달합니다.
다르게 설명하면, 사용자가 화면에 있는 추가 버튼을 누르면 부모 컴포넌트가 알 수 있도록 자식 컴포넌트가 이벤트를 발생시키며, 이 때 데이터를 이벤트 객체에 담아 전달합니다.


<!--
### In the child's template
-->
#### 자식 컴포넌트 템플릿에서

<!--
The child's template has two controls. The first is an HTML `<input>` with a
[template reference variable](guide/template-reference-variables) , `#newItem`,
where the user types in an item name. Whatever the user types
into the `<input>` gets stored in the `#newItem` variable.
=======
  The `addNewItem()` function uses the `@Output()`, `newItemEvent`, to raise an event with the value the user types into the `<input>`.

### Configuring the child's template

The child's template has two controls.
The first is an HTML `<input>` with a [template reference variable](guide/template-reference-variables) , `#newItem`, where the user types in an item name.
The `value` property of the `#newItem` variable stores what the user types into the `<input>`.
>>>>>>> 9af6fbf6

<code-example path="inputs-outputs/src/app/item-output/item-output.component.html" region="child-output" header="src/app/item-output/item-output.component.html"></code-example>

The second element is a `<button>` with a `click` [event binding](guide/event-binding).

<<<<<<< HEAD
The `(click)` event is bound to the `addNewItem()` method in the child component class which
takes as its argument whatever the value of `#newItem` is.

Now the child component has an `@Output()`
for sending data to the parent and a method for raising an event.
The next step is in the parent.
-->
자식 컴포넌트에는 폼 컨트롤이 2개 있습니다.
첫번째는 [템플릿 참조 변수(template reference variable)](guide/template-reference-variables) `#newItem`이 지정된 HTML `<input>` 엘리먼트이며, 사용자는 이 엘리먼트에 새 아이템 이름을 입력합니다.
사용자가 `<input>` 엘리먼트에 입력한 값은 `#newItem` 변수의 `value` 프로퍼티로 참조할 수 있습니다.

<code-example path="inputs-outputs/src/app/item-output/item-output.component.html" region="child-output" header="src/app/item-output/item-output.component.html"></code-example>

두번째 엘리먼트는 [이벤트 바인딩](guide/event-binding)으로 연결된 `<button>` 엘리먼트입니다.
이 엘리먼트에는 `(click)` 이라는 문법이 사용되었기 때문에 이벤트 바인딩이 사용되었다는 것을 쉽게 알 수 있습니다.

`(click)` 이벤트는 자식 컴포넌트 클래스에 있는 `addNewItem()` 메서드와 바인딩되어 있는데, 이 메서드를 실행할 때 `#newItem.value` 프로퍼티를 참조해서 `<input>` 엘리먼트에 입력된 값을 인자로 전달합니다.

지금까지 자식 컴포넌트에 `@Output()` 데코레이터를 적용해 봤습니다.
이제 부모 컴포넌트를 수정해 봅시다.


<!--
## In the parent
-->
### 부모 컴포넌트에서

<!--
In this example, the parent component is `AppComponent`, but you could use
any component in which you could nest the child.
=======
The `(click)` event is bound to the `addNewItem()` method in the child component class.
The `addNewItem()` method takes as its argument the value of the `#newItem.value` property.

### Configuring the parent component

The `AppComponent` in this example features a list of `items` in an array and a method for adding more items to the array.

<code-example path="inputs-outputs/src/app/app.component.ts" region="add-new-item" header="src/app/app.component.ts"></code-example>
>>>>>>> 9af6fbf6

The `addItem()` method takes an argument in the form of a string and then adds that string to the `items` array.

### Configuring the parent's template

<<<<<<< HEAD
The `addItem()` method takes an argument in the form of a string
and then pushes, or adds, that string to the `items` array.
-->
이 예제에서 부모 컴포넌트는 `AppComponent`지만, 자식 컴포넌트가 존재한다면 어떤 컴포넌트라도 부모 컴포넌트가 될 수 있습니다.

`AppComponent`에는 아이템을 배열 형태로 관리하기 위해 `items` 프로퍼티가 선언되어 있습니다.

<code-example path="inputs-outputs/src/app/app.component.ts" region="add-new-item" header="src/app/app.component.ts"></code-example>

그리고 `addItem()` 메서드는 문자열 타입 인자를 받아서 `items` 배열에 추가합니다.


<!--
### In the parent's template
-->
#### 부모 컴포넌트 템플릿에서

<!--
Next, in the parent's template, bind the parent's
method to the child's event. Put the child selector, here `<app-item-output>`,
within the parent component's
template, `app.component.html`.
=======
1. In the parent's template, bind the parent's method to the child's event.

1. Put the child selector, here `<app-item-output>`, within the parent component's template, `app.component.html`.

  <code-example path="inputs-outputs/src/app/app.component.html" region="output-parent" header="src/app/app.component.html"></code-example>
>>>>>>> 9af6fbf6

  The event binding, `(newItemEvent)='addItem($event)'`, connects the event in the child, `newItemEvent`, to the method in the parent, `addItem()`.

  The `$event` contains the data that the user types into the `<input>` in the child template UI.

  To see the `@Output()` working, you can add the following to the parent's template:

  ```html
    <ul>
      <li *ngFor="let item of items">{{item}}</li>
    </ul>
  ```

<<<<<<< HEAD
The `*ngFor` iterates over the items in the `items` array. When you enter a value in the child's `<input>` and click the button, the child emits the event and the parent's `addItem()` method pushes the value to the `items` array and it renders in the list.
-->
이제 자식 컴포넌트에서 발생하는 이벤트를 부모 컴포넌트 메서드와 바인딩하기 위해 부모 컴포넌트 템플릿을 수정해 봅시다.
부모 컴포넌트 템플릿 파일 `app.component.html`에 자식 컴포넌트 셀렉터 `<app-item-output>`을 추가합니다.
=======
  The `*ngFor` iterates over the items in the `items` array.
  When you enter a value in the child's `<input>` and click the button, the child emits the event and the parent's `addItem()` method pushes the value to the `items` array and new item renders in the list.
>>>>>>> 9af6fbf6

<code-example path="inputs-outputs/src/app/app.component.html" region="output-parent" header="src/app/app.component.html"></code-example>

이벤트 바인딩 문법을 `(newItemEvent)='addItem($event)'`라고 작성하면 자식 컴포넌트에서 `newItemEvent` 이벤트가 발생했을 때 부모 컴포넌트 메서드 `addItem()`가 실행되면서 문자열 타입의 데이터가 함께 전달됩니다.
딱 이 시점이 데이터가 실제로 전달되는 순간입니다.
`$event` 객체에는 사용자가 자식 컴포넌트 템플릿에 있는 `<input>` 엘리먼트에 입력한 값이 전달됩니다.

이제 `@Output()`이 동작하는 것을 확인하기 위해 부모 컴포넌트 템플릿에 다음 코드를 추가합니다:

```html
  <ul>
    <li *ngFor="let item of items">{{item}}</li>
  </ul>
  ```

<<<<<<< HEAD
`*ngFor`는 `items` 배열을 순회하는 이터레이터입니다.
이제 자식 컴포넌트에 있는 `<input>` 엘리먼트에 값을 입력하고 버튼을 클릭하면, 자식 컴포넌트에서 이벤트가 발생하면서 부모 컴포넌트에 있는 `addItem()` 메서드를 실행하고, 이 메서드에 작성된 로직에 따라 인자로 받은 문자열을 `items` 배열에 추가하면서 화면에 표시됩니다.


<!--
## `@Input()` and `@Output()` together
-->
## `@Input()`, `@Output()` 함께 사용하기

<!--
You can use `@Input()` and `@Output()` on the same child component as in the following:
=======
## Using `@Input()` and `@Output()` together

You can use `@Input()` and `@Output()` on the same child component as follows:
>>>>>>> 9af6fbf6

<code-example path="inputs-outputs/src/app/app.component.html" region="together" header="src/app/app.component.html"></code-example>

The target, `item`, which is an `@Input()` property in the child component class, receives its value from the parent's property, `currentItem`.
When you click delete, the child component raises an event, `deleteRequest`, which is the argument for the parent's `crossOffItem()` method.

The following diagram shows the different parts of the `@Input()` and `@Output()` on the `<app-input-output>` child component.

<div class="lightbox">
  <img src="generated/images/guide/inputs-outputs/input-output-diagram.svg" alt="Input/Output diagram">
</div>

The child selector is `<app-input-output>` with `item` and `deleteRequest` being `@Input()` and `@Output()`
properties in the child component class.
The property `currentItem` and the method `crossOffItem()` are both in the parent component class.

To combine property and event bindings using the banana-in-a-box
<<<<<<< HEAD
syntax, `[()]`, see [Two-way Binding](guide/two-way-binding).
-->
`@Input()` 데코레이터와 `@Output()` 데코레이터는 다음과 같이 함께 사용할 수도 있습니다:

<code-example path="inputs-outputs/src/app/app.component.html" region="together" header="src/app/app.component.html"></code-example>

`@Input()` 데코레이터가 지정되는 대상은 자식 컴포넌트 클래스에 있는 `item` 프로퍼티이며, 이 프로퍼티는 부모 컴포넌트의 `currentItem` 프로퍼티에서 값을 받아옵니다.
그리고 사용자가 삭제 버튼을 클릭하면 자식 컴포넌트에서 `deleteRequest` 이벤트가 발생하는데, 이 프로퍼티에는 `@Output()` 데코레이터가 지정되어 있기 때문에 부모 컴포넌트의 `crossOffItem()` 메서드를 실행합니다.

아래 그림을 보면서 `@Input()`과 `@Output()`이 각각 어떻게 연결되는지 확인해 보세요:

<div class="lightbox">
  <img src="generated/images/guide/inputs-outputs/input-output-diagram.svg" alt="Input/Output diagram">
</div>

다이어그램에서 확인할 수 있듯이 `@Input()`과 `@Output()`을 함께 사용하더라도 각각 사용했을 때와 똑같이 사용하면 됩니다.
이 예제에서 자식 컴포넌트 셀렉터는 `<app-input-output>` 이며, 이 태그의 `item`과 `deleteRequest`는 각각 `@Input()`과 `@Output()`이 지정된 프로퍼티입니다.
이 프로퍼티들은 각각 부모 컴포넌트 클래스의 `currentItem` 프로퍼티와 `crossOffItem()` 메서드와 바인딩되었습니다.

프로퍼티 바인딩과 이벤트 바인딩을 동시에 하려면 상자 안에 있는 바나나 문법, `[()]`를 사용하면 됩니다.
자세한 내용은 [양방향 바인딩(Two-way Binding)](guide/two-way-binding) 문서를 참고하세요.


<!--
## `@Input()` and `@Output()` declarations
-->
## 메타데이터에서 `@Input()`, `@Output()` 선언하기

<!--
Instead of using the `@Input()` and `@Output()` decorators
to declare inputs and outputs, you can identify
members in the `inputs` and `outputs` arrays
of the directive metadata, as in this example:

<code-example path="inputs-outputs/src/app/in-the-metadata/in-the-metadata.component.ts" region="metadata" header="src/app/in-the-metadata/in-the-metadata.component.ts"></code-example>

While declaring `inputs` and `outputs` in the `@Directive` and `@Component`
metadata is possible, it is a better practice to use the `@Input()` and `@Output()`
class decorators instead, as follows:

<code-example path="inputs-outputs/src/app/input-output/input-output.component.ts" region="input-output" header="src/app/input-output/input-output.component.ts"></code-example>

See the [Decorate input and output properties](guide/styleguide#decorate-input-and-output-properties) section of the
[Style Guide](guide/styleguide) for details.



<div class="alert is-helpful">

If you get a template parse error when trying to use inputs or outputs, but you know that the
properties do indeed exist, double check
that your properties are annotated with `@Input()` / `@Output()` or that you've declared
them in an `inputs`/`outputs` array:

<code-example language="bash">
Uncaught Error: Template parse errors:
Can't bind to 'item' since it isn't a known property of 'app-item-detail'
</code-example>

</div>
-->
입출력 프로퍼티를 지정하기 위해 `@Input()`, `@Output()` 데코레이터를 사용하는 대신, 디렉티브 메타데이터의 `inputs`, `outputs` 배열을 활용해도 같은 효과를 낼 수 있습니다:

<code-example path="inputs-outputs/src/app/in-the-metadata/in-the-metadata.component.ts" region="metadata" header="src/app/in-the-metadata/in-the-metadata.component.ts"></code-example>

이렇게 `@Directive`, `@Component` 메타데이터를 활용해도 입출력 프로퍼티를 지정할 수 있지만, 다음과 같이 클래스 코드에서 `@Input()`, `@Output()`을 지정하는 방식을 더 권장합니다:

<code-example path="inputs-outputs/src/app/input-output/input-output.component.ts" region="input-output" header="src/app/input-output/input-output.component.ts"></code-example>

[코딩 스타일 가이드](guide/styleguide) 문서의 [입출력 프로퍼티 지정하기](guide/styleguide#decorate-input-and-output-properties) 섹션을 참고해 보세요.



<div class="alert is-helpful">

입출력 프로퍼티를 지정했을 때 템플릿에서 파싱 오류가 발생한다면 컴포넌트에 해당 프로퍼티가 존재하는지 확인해 보세요.
입출력 프로퍼티는 `@Input()`/`@Output()` 으로 지정하는 방식과 `inputs`/`outputs` 배열로 지정하는 방식 모두 가능하니 양쪽 모두 확인해야 합니다:

<code-example language="bash">
Uncaught Error: Template parse errors:
Can't bind to 'item' since it isn't a known property of 'app-item-detail'
</code-example>

</div>


{@a aliasing-io}

<!--
## Aliasing inputs and outputs
-->
## 입출력 프로퍼티를 다른 이름으로 사용하기

<!--
Sometimes the public name of an input/output property should be different from the internal name. While it is a best practice to avoid this situation, Angular does
offer a solution.
-->
입출력 프로퍼티의 이름을 자식 컴포넌트와 부모 컴포넌트에서 다르게 사용해야 할 때가 있습니다.
권장하지는 않지만 이렇게 사용하는 방법에 대해 알아봅시다.

<!--
### Aliasing in the metadata
-->
### 메타데이터에서 지정하기

<!--
Alias inputs and outputs in the metadata using a colon-delimited (`:`) string with
the directive property name on the left and the public alias on the right:

<code-example path="inputs-outputs/src/app/aliasing/aliasing.component.ts" region="alias" header="src/app/aliasing/aliasing.component.ts"></code-example>
-->
메타데이터에서 입출력 프로퍼티의 다른 이름을 지정하려면 디렉티브 프로퍼티 이름 오른쪽에 콜론(`:`)을 붙이고 원하는 이름을 지정하면 됩니다:

<code-example path="inputs-outputs/src/app/aliasing/aliasing.component.ts" region="alias" header="src/app/aliasing/aliasing.component.ts"></code-example>


<!--
### Aliasing with the `@Input()`/`@Output()` decorator
-->
### 데코레이터에서 지정하기

<!--
You can specify the alias for the property name by passing the alias name to the `@Input()`/`@Output()` decorator. The internal name remains as usual.

<code-example path="inputs-outputs/src/app/aliasing/aliasing.component.ts" region="alias-input-output" header="src/app/aliasing/aliasing.component.ts"></code-example>
-->
데코레이터에서 입출력 프로퍼티의 다른 이름을 지정하려면 `@Input()`/`@Output()` 데코레이터 안에 원하는 이름을 지정하면 됩니다.

<code-example path="inputs-outputs/src/app/aliasing/aliasing.component.ts" region="alias-input-output" header="src/app/aliasing/aliasing.component.ts"></code-example>
=======
syntax, `[()]`, see [Two-way Binding](guide/two-way-binding).
>>>>>>> 9af6fbf6
<|MERGE_RESOLUTION|>--- conflicted
+++ resolved
@@ -1,19 +1,7 @@
-<<<<<<< HEAD
-<!--
-# `@Input()` and `@Output()` properties
--->
-# 입출력 프로퍼티 `@Input()`, `@Output()`
-
-<!--
-`@Input()` and `@Output()` allow Angular to share data between the parent context
-and child directives or components. An `@Input()` property is writable
-while an `@Output()` property is observable.
-=======
 # Sharing data between child and parent directives and components
 
 A common pattern in Angular is sharing data between a parent component and one or more child components.
 You can implement this pattern by using the `@Input()` and `@Output()` directives.
->>>>>>> 9af6fbf6
 
 <div class="alert is-helpful">
 
@@ -32,76 +20,6 @@
 
 The `<parent-component>` serves as the context for the `<child-component>`.
 
-<<<<<<< HEAD
-`@Input()` and `@Output()` act as
-the API, or application programming interface, of the child
-component in that they allow the child to
-communicate with the parent. Think of `@Input()` and `@Output()` like ports
-or doorways&mdash;`@Input()` is the doorway into the component allowing data
-to flow in while `@Output()` is the doorway out of the component, allowing the
-child component to send data out.
--->
-`@Input()`과 `@Output()`을 활용하면 디렉티브나 컴포넌트가 부모 컨텍스트와 데이터를 주고받을 수 있습니다.
-이 때 `@Input()`는 직접 값을 지정할 수 있는 타입의 프로퍼티에 선언하며, `@Output()` 프로퍼티는 옵저버블에 선언합니다.
-
-<div class="alert is-helpful">
-
-이 문서에서 다루는 예제는 <live-example></live-example>에서 직접 확인하거나 다운받아 확인할 수 있습니다.
-
-</div>
-
-부모/자식 관계가 이렇게 구성되어 있다고 합시다:
-
-```html
-<parent-component>
-  <child-component></child-component>
-</parent-component>
-
-```
-
-이 예제 코드에서 `<child-component>`는 `<parent-component>` 안에 들어가 있기 때문에 자식 컴포넌트의 컨텍스트를 따로 구성한다고 볼 수 있습니다.
-
-이 때 자식 컴포넌트 프로퍼티에 선언하는 `@Input()`과 `@Output()`은 자식 컴포넌트의 API(application programming interface)처럼 동작한다고 볼 수 있습니다.
-`@Input()`은 자식 컴포넌트로 데이터가 들어오는 통로이며, `@Output()`은 자식 컴포넌트 밖으로 데이터가 나가는 통로라고 이해해도 됩니다.
-
-
-<!--
-<div class="alert is-helpful">
-
-#### `@Input()` and `@Output()` are independent
-
-Though `@Input()` and `@Output()` often appear together in apps, you can use
-them separately. If the nested
-component is such that it only needs to send data to its parent, you wouldn't
-need an `@Input()`, only an `@Output()`. The reverse is also true in that if the
-child only needs to receive data from the parent, you'd only need `@Input()`.
-
-</div>
--->
-<div class="alert is-helpful">
-
-#### `@Input()`과 `@Output()`는 독립적으로 동작합니다.
-
-`@Input()`과 `@Output()`이 컴포넌트 클래스에 함께 사용되는 경우도 종종 있지만, 두 데코레이터는 온전히 별개입니다.
-자식 컴포넌트로 데이터가 이동하지 않는다면 `@Input()`이 필요없으며, 자식 컴포넌트가 데이터를 받기만 하고 부모 컴포넌트로 보내지 않는다면 `@Output()` 없이 `@Input()`만 있으면 됩니다.
-
-</div>
-
-
-{@a input}
-
-<!--
-## How to use `@Input()`
--->
-## `@Input()` 사용방법
-
-<!--
-Use the `@Input()` decorator in a child component or directive to let Angular know
-that a property in that component can receive its value from its parent component.
-It helps to remember that the data flow is from the perspective of the
-child component. So an `@Input()` allows data to be input _into_ the
-child component from the parent component.
-=======
 `@Input()` and `@Output()` give a child component a way to communicate with its parent component.
 `@Input()` allows a parent component to update data in the child component.
 Conversely, `@Output() allows the child to send data to a parent component.
@@ -110,7 +28,6 @@
 {@a input}
 
 ## Sending data to a child component
->>>>>>> 9af6fbf6
 
 The `@Input()` decorator in a child component or directive signifies that the property can receive its value from its parent component.
 
@@ -118,42 +35,11 @@
   <img src="generated/images/guide/inputs-outputs/input.svg" alt="Input data flow diagram">
 </div>
 
-<<<<<<< HEAD
-To illustrate the use of `@Input()`, edit these parts of your app:
-
-* The child component class and template
-* The parent component class and template
--->
-자식 디렉티브/컴포넌트 프로퍼티에 `@Input()`을 지정하면 해당 프로퍼티 값을 부모 컴포넌트에서 받을 수 있습니다.
-이 때 데이터가 이동하는 방향은 부모 컴포넌트에서 자식 컴포넌트로 향하는 방향입니다.
-간단하게 이야기하면 `@Input()` 데코레이터는 부모 컴포넌트에서 자식 컴포넌트로 이동하는 데이터 통로를 여는 역할을 합니다.
-
-
-<div class="lightbox">
-  <img src="generated/images/guide/inputs-outputs/input.svg" alt="Input data flow diagram">
-</div>
-
-`@Input()`이 동작하는 것을 확인하기 위해 다음 코드를 수정해 봅시다:
-
-* 자식 컴포넌트 클래스와 템플릿
-* 부모 컴포넌트 클래스와 템플릿
-
-
-<!--
-### In the child
--->
-### 자식 컴포넌트에서
-
-<!--
-To use the `@Input()` decorator in a child component class, first import
-`Input` and then decorate the property with `@Input()`:
-=======
 To use `@Input()`, you must configure the parent and child.
 
 ### Configuring the child component
 
 To use the `@Input()` decorator in a child component class, first import `Input` and then decorate the property with `@Input()`, as in the following example.
->>>>>>> 9af6fbf6
 
 <code-example path="inputs-outputs/src/app/item-detail/item-detail.component.ts" region="use-input" header="src/app/item-detail/item-detail.component.ts"></code-example>
 
@@ -164,31 +50,9 @@
 Next, in the child component template, add the following:
 
 <code-example path="inputs-outputs/src/app/item-detail/item-detail.component.html" region="property-in-template" header="src/app/item-detail/item-detail.component.html"></code-example>
--->
-자식 컴포넌트 클래스에 `@Input()` 데코레이터를 사용하려면 먼저 `Input` 심볼을 로드해서 프로퍼티에 지정해야 합니다:
-
-<<<<<<< HEAD
-<code-example path="inputs-outputs/src/app/item-detail/item-detail.component.ts" region="use-input" header="src/app/item-detail/item-detail.component.ts"></code-example>
-
-이렇게 작성하면 `@Input()` 데코레이터는 `string` 타입으로 선언된 <code class="no-auto-link">item</code> 프로퍼티를 입력 프로퍼티로 지정합니다.
-이 때 `@Input()` 데코레이터는 `number`, `string`, `boolean`, `object` 등 다양한 타입의 프로퍼티에 지정할 수 있습니다.
-이제 `item` 프로퍼티의 값은 부모 컴포넌트에서 전달됩니다.
-이 내용은 다음 섹션에서 확인해 봅시다.
-
-자식 컴포넌트 템플릿에는 이런 코드를 추가합니다:
-
-<code-example path="inputs-outputs/src/app/item-detail/item-detail.component.html" region="property-in-template" header="src/app/item-detail/item-detail.component.html"></code-example>
-
-
-<!--
-### In the parent
--->
-### 부모 컴포넌트에서
-=======
+
 ### Configuring the parent component
->>>>>>> 9af6fbf6
-
-<!--
+
 The next step is to bind the property in the parent component's template.
 In this example, the parent component template is `app.component.html`.
 
@@ -211,91 +75,17 @@
   <img src="generated/images/guide/inputs-outputs/input-diagram-target-source.svg" alt="Property binding diagram">
 </div>
 
-<<<<<<< HEAD
-The target in the square brackets, `[]`, is the property you decorate
-with `@Input()` in the child component. The binding source, the part
-to the right of the equal sign, is the data that the parent
-component passes to the nested component.
-
-The key takeaway is that when binding to a child component's property in a parent component&mdash;that is, what's
-in square brackets&mdash;you must
-decorate the property with `@Input()` in the child component.
--->
-이제 프로퍼티를 바인딩하기 위해 부모 컴포넌트 템플릿을 수정합시다.
-이 문서에서 다루는 예제에서 부모 컴포넌트 템플릿은 `app.component.html` 입니다.
-
-먼저, 자식 컴포넌트 셀렉터 `<app-item-detail>`를 부모 컴포넌트 템플릿에 추가하고, 자식 컴포넌트의 프로퍼티를 자식 컴포넌트에 [프로퍼티 바인딩](guide/property-binding)으로 연결합니다.
-
-<code-example path="inputs-outputs/src/app/app.component.html" region="input-parent" header="src/app/app.component.html"></code-example>
-
-그리고 부모 컴포넌트 클래스 `app.component.ts` 파일에 `currentItem` 프로퍼티를 선언합니다:
-
-<code-example path="inputs-outputs/src/app/app.component.ts" region="parent-property" header="src/app/app.component.ts"></code-example>
-
-`@Input()` 데코레이터를 사용하면 부모 컴포넌트에 있는 `currentItem` 프로퍼티 값이 자식 컴포넌트 `item` 프로퍼티로 전달되기 때문에, `item` 프로퍼티의 값은 `Television`이 됩니다.
-
-아래 그림을 보면서 이 데코레이터가 어떻게 연결되는지 확인해 보세요:
-
-<div class="lightbox">
-  <img src="generated/images/guide/inputs-outputs/input-diagram-target-source.svg" alt="Property binding diagram">
-</div>
-
-바인딩 대상은 대괄호(`[]`) 안에 있는 프로퍼티이며, 이 프로퍼티는 자식 컴포넌트에서 `@Input()`이 지정된 프로퍼티입니다.
-그리고 바인딩되어 값이 전달되는 소스는 등호(`=`) 오른쪽에 지정하며, 이 예제에서는 부모 컴포넌트에 있는 `currentItem` 프로퍼티입니다.
-
-이 문법에서 중요한 것은 부모 컴포넌트에 있는 프로퍼티를 자식 컴포넌트 프로퍼티로 바인딩한다는 것입니다.
-그래서 자식 컴포넌트에서 값을 받는 프로퍼티에는 반드시 `@Input()` 데코레이터가 지정되어 있어야 합니다.
-
-
-<!--
-<div class="alert is-helpful">
-=======
 The target in the square brackets, `[]`, is the property you decorate with `@Input()` in the child component.
 The binding source, the part to the right of the equal sign, is the data that the parent component passes to the nested component.
->>>>>>> 9af6fbf6
 
 ### Watching for `@Input()` changes
 
-<<<<<<< HEAD
-To watch for changes on an `@Input()` property, use
-`OnChanges`, one of Angular's [lifecycle hooks](guide/lifecycle-hooks#onchanges).
-`OnChanges` is specifically designed to work with properties that have the
-`@Input()` decorator. See the [`OnChanges`](guide/lifecycle-hooks#onchanges) section of the [Lifecycle Hooks](guide/lifecycle-hooks) guide for more details and examples.
-
-</div>
--->
-<div class="alert is-helpful">
-
-### `OnChanges`와 `@Input()`
-
-`@Input()` 데코레이터가 지정된 프로퍼티 값이 변경되는 것을 감지하려면 Angular [라이프싸이클 후킹 메서드](guide/lifecycle-hooks#onchanges) `OnChanges`를 활용하면 됩니다.
-특히 `OnChanges` 라이프싸이클 후킹 메서드는 `@Input()` 데코레이터가 지정된 프로퍼티에 적합하게 설계되었습니다.
-자세한 내용은 [라이프싸이클 후킹 메서드](guide/lifecycle-hooks) 문서의 [`OnChanges`](guide/lifecycle-hooks#onchanges) 섹션을 참고하세요.
-
-</div>
-
-=======
 To watch for changes on an `@Input()` property, you can use `OnChanges`, one of Angular's [lifecycle hooks](guide/lifecycle-hooks).
 See the [`OnChanges`](guide/lifecycle-hooks#onchanges) section of the [Lifecycle Hooks](guide/lifecycle-hooks) guide for more details and examples.
->>>>>>> 9af6fbf6
 
 {@a output}
-{@a how-to-use-output}
-
-<<<<<<< HEAD
-<!--
-## How to use `@Output()`
--->
-## `@Output()` 사용방법
-
-<!--
-Use the `@Output()` decorator in the child component or directive to allow data to flow from
-the child _out_ to the parent.
-
-An `@Output()` property should normally be initialized to an Angular [`EventEmitter`](api/core/EventEmitter) with values flowing out of the component as [events](guide/event-binding).
-=======
+
 ## Sending data to a parent component
->>>>>>> 9af6fbf6
 
 The `@Output()` decorator in a child component or directive allows data to flow from the child to the parent.
 
@@ -318,61 +108,10 @@
 
 1. Import `Output` and `EventEmitter` in the child component class:
 
-<<<<<<< HEAD
-</div>
--->
-자식 컴포넌트 프로퍼티나 자식 디렉티브 프로퍼티에 `@Output()` 데코레이터를 지정하면 자식 컴포넌트에서 부모 컴포넌트로 데이터를 전달할 수 있습니다.
-
-`@Output()` 프로퍼티는 Angular [`EventEmitter`](api/core/EventEmitter) 클래스 타입에 지정합니다.
-이 클래스는 Angular 애플리케이션에서 [이벤트](guide/event-binding)를 표현하는 클래스이며 `@angular/core` 패키지에 정의되어 있습니다.
-
-<div class="lightbox">
-  <img src="generated/images/guide/inputs-outputs/output.svg" alt="Output diagram">
-</div>
-
-`@Input()`과 마찬가지로, `@Output()` 데코레이터도 자식 컴포넌트 프로퍼티에 지정하는데, 이 프로퍼티는 반드시 `EventEmitter` 타입이어야 합니다.
-
-`@Output()` 데코레이터는 자식 컴포넌트에서 부모 컴포넌트로 데이터를 전달하는 프로퍼티를 선언하는 역할을 한다고도 볼 수 있습니다.
-부모 컴포넌트가 자식 컴포넌트에서 일어나는 일을 알려면 자식 컴포넌트에서 이벤트를 발생시켜야 합니다.
-그리고 자식 컴포넌트에서 이벤트를 발생시키려면 `@Output()` 데코레이터가 지정된 `EventEmitter` 객체를 활용하면 됩니다.
-
-`@Output()`이 동작하는 것을 확인하기 위해 다음 코드를 수정해 봅시다:
-
-* 자식 컴포넌트 클래스와 템플릿
-* 부모 컴포넌트 클래스와 템플릿
-
-이제부터 살펴볼 예제는 자식 컴포넌트에 있는 HTML `<input>`에 입력된 문자열을 부모 컴포넌트로 보내 부모 컴포넌트 배열에 추가하는 예제입니다.
-
-<div class="alert is-helpful">
-
-HTML 엘리먼트 `<input>`과 Angular 데코레이터 `@Input()`은 엄연히 다릅니다.
-이 문서는 Angular에서 자식 컴포넌트와 부모 컴포넌트가 데이터를 주고 받을 때 사용하는 `@Input()`, `@Output()` 데코레이터에 대해 다룹니다.
-HTML `<input>` 엘리먼트에 대해 자세하게 알아보려면 [W3C 권장안](https://www.w3.org/TR/html5/sec-forms.html#the-input-element)을 확인하세요.
-
-</div>
-
-
-<!--
-## In the child
--->
-### 자식 컴포넌트에서
-
-<!--
-This example features an `<input>` where a user can enter a value and click a `<button>` that raises an event. The `EventEmitter` then relays the data to the parent component.
-
-First, be sure to import `Output` and `EventEmitter`
-in the child component class:
-
-```js
-import { Output, EventEmitter } from '@angular/core';
-
-```
-=======
   ```js
   import { Output, EventEmitter } from '@angular/core';
 
   ```
->>>>>>> 9af6fbf6
 
 1. In the component class, decorate a property with `@Output()`.
   The following example `newItemEvent` `@Output()` has a type of `EventEmitter`, which means it's an event.
@@ -392,54 +131,6 @@
 
   <code-example path="inputs-outputs/src/app/item-output/item-output.component.ts" region="item-output-class" header="src/app/item-output/item-output.component.ts"></code-example>
 
-<<<<<<< HEAD
-The `addNewItem()` function uses the `@Output()`, `newItemEvent`,
-to raise an event in which it emits the value the user
-types into the `<input>`. In other words, when
-the user clicks the add button in the UI, the child lets the parent know
-about the event and gives that data to the parent.
--->
-예제 앱에서 사용자가 `<input>`에 값을 입력하고 `<button>`을 클릭하면 이벤트가 발생합니다.
-데이터는 `EventEmitter`에 실어서 부모 컴포넌트로 전달해 봅시다.
-
-먼저, 자식 컴포넌트 클래스 파일에서 `Output` 심볼과 `EventEmitter` 심볼을 로드합니다:
-
-```js
-import { Output, EventEmitter } from '@angular/core';
-
-```
-
-그리고 자식 컴포넌트 클래스 프로퍼티에 `@Output()` 데코레이터를 지정합니다.
-이 예제에서는 `newItemEvent`에 `@Output()` 데코레이터를 붙이는데, 이 프로퍼티는 이벤트를 표현하기 위해 `EventEmitter` 타입이어야 합니다.
-
-<code-example path="inputs-outputs/src/app/item-output/item-output.component.ts" region="item-output" header="src/app/item-output/item-output.component.ts"></code-example>
-
-위에서 작성했던 예제와는 이런 부분이 다릅니다:
-
-* `@Output()` &mdash; 자식 컴포넌트에서 부모 컴포넌트로 데이터를 전달하는 프로퍼티를 지정하는 데코레이터입니다.
-* `newItemEvent` &mdash; `@Output()` 데코레이터의 이름입니다.
-* `EventEmitter<string>` &mdash; `@Output()` 데코레이터가 지정된 프로퍼티의 타입입니다.
-* `new EventEmitter<string>()` &mdash; `EventEmitter` 인스턴스를 새로 생성하면서 이 인스턴스로 전달되는 데이터 타입이 문자열이라는 것을 의미합니다. 부모 컴포넌트로 전달하는 데이터 타입은 `string` 뿐 아니라 `number`나 `boolean` 타입도 사용할 수 있습니다. `EventEmitter`에 대해 자세하게 알아보려면 [EventEmitter API 문서](api/core/EventEmitter)를 참고하세요.
-
-그리고 자식 컴포넌트 클래스에 `addNewItem()` 메서드를 추가합니다:
-
-<code-example path="inputs-outputs/src/app/item-output/item-output.component.ts" region="item-output-class" header="src/app/item-output/item-output.component.ts"></code-example>
-
-`addNewItem()` 함수는 `@Output()` 데코레이터가 지정된 `newItemEvent` 프로퍼티를 활용해서 이벤트를 발생시키는데, 이 때 사용자가 `<input>` 엘리먼트에 입력한 문자열을 데이터로 함께 전달합니다.
-다르게 설명하면, 사용자가 화면에 있는 추가 버튼을 누르면 부모 컴포넌트가 알 수 있도록 자식 컴포넌트가 이벤트를 발생시키며, 이 때 데이터를 이벤트 객체에 담아 전달합니다.
-
-
-<!--
-### In the child's template
--->
-#### 자식 컴포넌트 템플릿에서
-
-<!--
-The child's template has two controls. The first is an HTML `<input>` with a
-[template reference variable](guide/template-reference-variables) , `#newItem`,
-where the user types in an item name. Whatever the user types
-into the `<input>` gets stored in the `#newItem` variable.
-=======
   The `addNewItem()` function uses the `@Output()`, `newItemEvent`, to raise an event with the value the user types into the `<input>`.
 
 ### Configuring the child's template
@@ -447,44 +138,11 @@
 The child's template has two controls.
 The first is an HTML `<input>` with a [template reference variable](guide/template-reference-variables) , `#newItem`, where the user types in an item name.
 The `value` property of the `#newItem` variable stores what the user types into the `<input>`.
->>>>>>> 9af6fbf6
 
 <code-example path="inputs-outputs/src/app/item-output/item-output.component.html" region="child-output" header="src/app/item-output/item-output.component.html"></code-example>
 
 The second element is a `<button>` with a `click` [event binding](guide/event-binding).
 
-<<<<<<< HEAD
-The `(click)` event is bound to the `addNewItem()` method in the child component class which
-takes as its argument whatever the value of `#newItem` is.
-
-Now the child component has an `@Output()`
-for sending data to the parent and a method for raising an event.
-The next step is in the parent.
--->
-자식 컴포넌트에는 폼 컨트롤이 2개 있습니다.
-첫번째는 [템플릿 참조 변수(template reference variable)](guide/template-reference-variables) `#newItem`이 지정된 HTML `<input>` 엘리먼트이며, 사용자는 이 엘리먼트에 새 아이템 이름을 입력합니다.
-사용자가 `<input>` 엘리먼트에 입력한 값은 `#newItem` 변수의 `value` 프로퍼티로 참조할 수 있습니다.
-
-<code-example path="inputs-outputs/src/app/item-output/item-output.component.html" region="child-output" header="src/app/item-output/item-output.component.html"></code-example>
-
-두번째 엘리먼트는 [이벤트 바인딩](guide/event-binding)으로 연결된 `<button>` 엘리먼트입니다.
-이 엘리먼트에는 `(click)` 이라는 문법이 사용되었기 때문에 이벤트 바인딩이 사용되었다는 것을 쉽게 알 수 있습니다.
-
-`(click)` 이벤트는 자식 컴포넌트 클래스에 있는 `addNewItem()` 메서드와 바인딩되어 있는데, 이 메서드를 실행할 때 `#newItem.value` 프로퍼티를 참조해서 `<input>` 엘리먼트에 입력된 값을 인자로 전달합니다.
-
-지금까지 자식 컴포넌트에 `@Output()` 데코레이터를 적용해 봤습니다.
-이제 부모 컴포넌트를 수정해 봅시다.
-
-
-<!--
-## In the parent
--->
-### 부모 컴포넌트에서
-
-<!--
-In this example, the parent component is `AppComponent`, but you could use
-any component in which you could nest the child.
-=======
 The `(click)` event is bound to the `addNewItem()` method in the child component class.
 The `addNewItem()` method takes as its argument the value of the `#newItem.value` property.
 
@@ -493,42 +151,16 @@
 The `AppComponent` in this example features a list of `items` in an array and a method for adding more items to the array.
 
 <code-example path="inputs-outputs/src/app/app.component.ts" region="add-new-item" header="src/app/app.component.ts"></code-example>
->>>>>>> 9af6fbf6
 
 The `addItem()` method takes an argument in the form of a string and then adds that string to the `items` array.
 
 ### Configuring the parent's template
 
-<<<<<<< HEAD
-The `addItem()` method takes an argument in the form of a string
-and then pushes, or adds, that string to the `items` array.
--->
-이 예제에서 부모 컴포넌트는 `AppComponent`지만, 자식 컴포넌트가 존재한다면 어떤 컴포넌트라도 부모 컴포넌트가 될 수 있습니다.
-
-`AppComponent`에는 아이템을 배열 형태로 관리하기 위해 `items` 프로퍼티가 선언되어 있습니다.
-
-<code-example path="inputs-outputs/src/app/app.component.ts" region="add-new-item" header="src/app/app.component.ts"></code-example>
-
-그리고 `addItem()` 메서드는 문자열 타입 인자를 받아서 `items` 배열에 추가합니다.
-
-
-<!--
-### In the parent's template
--->
-#### 부모 컴포넌트 템플릿에서
-
-<!--
-Next, in the parent's template, bind the parent's
-method to the child's event. Put the child selector, here `<app-item-output>`,
-within the parent component's
-template, `app.component.html`.
-=======
 1. In the parent's template, bind the parent's method to the child's event.
 
 1. Put the child selector, here `<app-item-output>`, within the parent component's template, `app.component.html`.
 
   <code-example path="inputs-outputs/src/app/app.component.html" region="output-parent" header="src/app/app.component.html"></code-example>
->>>>>>> 9af6fbf6
 
   The event binding, `(newItemEvent)='addItem($event)'`, connects the event in the child, `newItemEvent`, to the method in the parent, `addItem()`.
 
@@ -542,47 +174,13 @@
     </ul>
   ```
 
-<<<<<<< HEAD
-The `*ngFor` iterates over the items in the `items` array. When you enter a value in the child's `<input>` and click the button, the child emits the event and the parent's `addItem()` method pushes the value to the `items` array and it renders in the list.
--->
-이제 자식 컴포넌트에서 발생하는 이벤트를 부모 컴포넌트 메서드와 바인딩하기 위해 부모 컴포넌트 템플릿을 수정해 봅시다.
-부모 컴포넌트 템플릿 파일 `app.component.html`에 자식 컴포넌트 셀렉터 `<app-item-output>`을 추가합니다.
-=======
   The `*ngFor` iterates over the items in the `items` array.
   When you enter a value in the child's `<input>` and click the button, the child emits the event and the parent's `addItem()` method pushes the value to the `items` array and new item renders in the list.
->>>>>>> 9af6fbf6
-
-<code-example path="inputs-outputs/src/app/app.component.html" region="output-parent" header="src/app/app.component.html"></code-example>
-
-이벤트 바인딩 문법을 `(newItemEvent)='addItem($event)'`라고 작성하면 자식 컴포넌트에서 `newItemEvent` 이벤트가 발생했을 때 부모 컴포넌트 메서드 `addItem()`가 실행되면서 문자열 타입의 데이터가 함께 전달됩니다.
-딱 이 시점이 데이터가 실제로 전달되는 순간입니다.
-`$event` 객체에는 사용자가 자식 컴포넌트 템플릿에 있는 `<input>` 엘리먼트에 입력한 값이 전달됩니다.
-
-이제 `@Output()`이 동작하는 것을 확인하기 위해 부모 컴포넌트 템플릿에 다음 코드를 추가합니다:
-
-```html
-  <ul>
-    <li *ngFor="let item of items">{{item}}</li>
-  </ul>
-  ```
-
-<<<<<<< HEAD
-`*ngFor`는 `items` 배열을 순회하는 이터레이터입니다.
-이제 자식 컴포넌트에 있는 `<input>` 엘리먼트에 값을 입력하고 버튼을 클릭하면, 자식 컴포넌트에서 이벤트가 발생하면서 부모 컴포넌트에 있는 `addItem()` 메서드를 실행하고, 이 메서드에 작성된 로직에 따라 인자로 받은 문자열을 `items` 배열에 추가하면서 화면에 표시됩니다.
-
-
-<!--
-## `@Input()` and `@Output()` together
--->
-## `@Input()`, `@Output()` 함께 사용하기
-
-<!--
-You can use `@Input()` and `@Output()` on the same child component as in the following:
-=======
+
+
 ## Using `@Input()` and `@Output()` together
 
 You can use `@Input()` and `@Output()` on the same child component as follows:
->>>>>>> 9af6fbf6
 
 <code-example path="inputs-outputs/src/app/app.component.html" region="together" header="src/app/app.component.html"></code-example>
 
@@ -600,136 +198,4 @@
 The property `currentItem` and the method `crossOffItem()` are both in the parent component class.
 
 To combine property and event bindings using the banana-in-a-box
-<<<<<<< HEAD
-syntax, `[()]`, see [Two-way Binding](guide/two-way-binding).
--->
-`@Input()` 데코레이터와 `@Output()` 데코레이터는 다음과 같이 함께 사용할 수도 있습니다:
-
-<code-example path="inputs-outputs/src/app/app.component.html" region="together" header="src/app/app.component.html"></code-example>
-
-`@Input()` 데코레이터가 지정되는 대상은 자식 컴포넌트 클래스에 있는 `item` 프로퍼티이며, 이 프로퍼티는 부모 컴포넌트의 `currentItem` 프로퍼티에서 값을 받아옵니다.
-그리고 사용자가 삭제 버튼을 클릭하면 자식 컴포넌트에서 `deleteRequest` 이벤트가 발생하는데, 이 프로퍼티에는 `@Output()` 데코레이터가 지정되어 있기 때문에 부모 컴포넌트의 `crossOffItem()` 메서드를 실행합니다.
-
-아래 그림을 보면서 `@Input()`과 `@Output()`이 각각 어떻게 연결되는지 확인해 보세요:
-
-<div class="lightbox">
-  <img src="generated/images/guide/inputs-outputs/input-output-diagram.svg" alt="Input/Output diagram">
-</div>
-
-다이어그램에서 확인할 수 있듯이 `@Input()`과 `@Output()`을 함께 사용하더라도 각각 사용했을 때와 똑같이 사용하면 됩니다.
-이 예제에서 자식 컴포넌트 셀렉터는 `<app-input-output>` 이며, 이 태그의 `item`과 `deleteRequest`는 각각 `@Input()`과 `@Output()`이 지정된 프로퍼티입니다.
-이 프로퍼티들은 각각 부모 컴포넌트 클래스의 `currentItem` 프로퍼티와 `crossOffItem()` 메서드와 바인딩되었습니다.
-
-프로퍼티 바인딩과 이벤트 바인딩을 동시에 하려면 상자 안에 있는 바나나 문법, `[()]`를 사용하면 됩니다.
-자세한 내용은 [양방향 바인딩(Two-way Binding)](guide/two-way-binding) 문서를 참고하세요.
-
-
-<!--
-## `@Input()` and `@Output()` declarations
--->
-## 메타데이터에서 `@Input()`, `@Output()` 선언하기
-
-<!--
-Instead of using the `@Input()` and `@Output()` decorators
-to declare inputs and outputs, you can identify
-members in the `inputs` and `outputs` arrays
-of the directive metadata, as in this example:
-
-<code-example path="inputs-outputs/src/app/in-the-metadata/in-the-metadata.component.ts" region="metadata" header="src/app/in-the-metadata/in-the-metadata.component.ts"></code-example>
-
-While declaring `inputs` and `outputs` in the `@Directive` and `@Component`
-metadata is possible, it is a better practice to use the `@Input()` and `@Output()`
-class decorators instead, as follows:
-
-<code-example path="inputs-outputs/src/app/input-output/input-output.component.ts" region="input-output" header="src/app/input-output/input-output.component.ts"></code-example>
-
-See the [Decorate input and output properties](guide/styleguide#decorate-input-and-output-properties) section of the
-[Style Guide](guide/styleguide) for details.
-
-
-
-<div class="alert is-helpful">
-
-If you get a template parse error when trying to use inputs or outputs, but you know that the
-properties do indeed exist, double check
-that your properties are annotated with `@Input()` / `@Output()` or that you've declared
-them in an `inputs`/`outputs` array:
-
-<code-example language="bash">
-Uncaught Error: Template parse errors:
-Can't bind to 'item' since it isn't a known property of 'app-item-detail'
-</code-example>
-
-</div>
--->
-입출력 프로퍼티를 지정하기 위해 `@Input()`, `@Output()` 데코레이터를 사용하는 대신, 디렉티브 메타데이터의 `inputs`, `outputs` 배열을 활용해도 같은 효과를 낼 수 있습니다:
-
-<code-example path="inputs-outputs/src/app/in-the-metadata/in-the-metadata.component.ts" region="metadata" header="src/app/in-the-metadata/in-the-metadata.component.ts"></code-example>
-
-이렇게 `@Directive`, `@Component` 메타데이터를 활용해도 입출력 프로퍼티를 지정할 수 있지만, 다음과 같이 클래스 코드에서 `@Input()`, `@Output()`을 지정하는 방식을 더 권장합니다:
-
-<code-example path="inputs-outputs/src/app/input-output/input-output.component.ts" region="input-output" header="src/app/input-output/input-output.component.ts"></code-example>
-
-[코딩 스타일 가이드](guide/styleguide) 문서의 [입출력 프로퍼티 지정하기](guide/styleguide#decorate-input-and-output-properties) 섹션을 참고해 보세요.
-
-
-
-<div class="alert is-helpful">
-
-입출력 프로퍼티를 지정했을 때 템플릿에서 파싱 오류가 발생한다면 컴포넌트에 해당 프로퍼티가 존재하는지 확인해 보세요.
-입출력 프로퍼티는 `@Input()`/`@Output()` 으로 지정하는 방식과 `inputs`/`outputs` 배열로 지정하는 방식 모두 가능하니 양쪽 모두 확인해야 합니다:
-
-<code-example language="bash">
-Uncaught Error: Template parse errors:
-Can't bind to 'item' since it isn't a known property of 'app-item-detail'
-</code-example>
-
-</div>
-
-
-{@a aliasing-io}
-
-<!--
-## Aliasing inputs and outputs
--->
-## 입출력 프로퍼티를 다른 이름으로 사용하기
-
-<!--
-Sometimes the public name of an input/output property should be different from the internal name. While it is a best practice to avoid this situation, Angular does
-offer a solution.
--->
-입출력 프로퍼티의 이름을 자식 컴포넌트와 부모 컴포넌트에서 다르게 사용해야 할 때가 있습니다.
-권장하지는 않지만 이렇게 사용하는 방법에 대해 알아봅시다.
-
-<!--
-### Aliasing in the metadata
--->
-### 메타데이터에서 지정하기
-
-<!--
-Alias inputs and outputs in the metadata using a colon-delimited (`:`) string with
-the directive property name on the left and the public alias on the right:
-
-<code-example path="inputs-outputs/src/app/aliasing/aliasing.component.ts" region="alias" header="src/app/aliasing/aliasing.component.ts"></code-example>
--->
-메타데이터에서 입출력 프로퍼티의 다른 이름을 지정하려면 디렉티브 프로퍼티 이름 오른쪽에 콜론(`:`)을 붙이고 원하는 이름을 지정하면 됩니다:
-
-<code-example path="inputs-outputs/src/app/aliasing/aliasing.component.ts" region="alias" header="src/app/aliasing/aliasing.component.ts"></code-example>
-
-
-<!--
-### Aliasing with the `@Input()`/`@Output()` decorator
--->
-### 데코레이터에서 지정하기
-
-<!--
-You can specify the alias for the property name by passing the alias name to the `@Input()`/`@Output()` decorator. The internal name remains as usual.
-
-<code-example path="inputs-outputs/src/app/aliasing/aliasing.component.ts" region="alias-input-output" header="src/app/aliasing/aliasing.component.ts"></code-example>
--->
-데코레이터에서 입출력 프로퍼티의 다른 이름을 지정하려면 `@Input()`/`@Output()` 데코레이터 안에 원하는 이름을 지정하면 됩니다.
-
-<code-example path="inputs-outputs/src/app/aliasing/aliasing.component.ts" region="alias-input-output" header="src/app/aliasing/aliasing.component.ts"></code-example>
-=======
-syntax, `[()]`, see [Two-way Binding](guide/two-way-binding).
->>>>>>> 9af6fbf6
+syntax, `[()]`, see [Two-way Binding](guide/two-way-binding).