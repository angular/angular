--- conflicted
+++ resolved
@@ -1,21 +1,3 @@
-<<<<<<< HEAD
-<!--
-# Observables
--->
-# 옵저버블 (Observables)
-
-<!--
-Observables provide support for passing messages between publishers and subscribers in your application. Observables offer significant benefits over other techniques for event handling, asynchronous programming, and handling multiple values.
--->
-옵저버블을 사용하면 발행자(publisher)가 구독자(subscriber)에게 메시지를 전달할 수 있습니다.
-옵저버블은 이벤트를 처리하는 기법 중 하나이며, 옵저버블의 독특한 장점을 활용하면 비동기 프로그래밍 로직을 작성하거나 여러 이벤트를 동시에 처리할 때 유리합니다.
-
-<!--
-Observables are declarative&mdash;that is, you define a function for publishing values, but it is not executed until a consumer subscribes to it. The subscribed consumer then receives notifications until the function completes, or until they unsubscribe.
--->
-옵저버블을 통해 값이 전달될 때 이 값을 처리할 함수를 정의하는데, 이 함수는 구독자가 구독을 시작하기 전까지는 실행되지 않습니다.
-그리고 구독을 해지하기 전까지 이 함수는 새로운 값이 전달될 때마다 계속 실행됩니다.
-=======
 # Using observables to pass values
 
 Observables provide support for passing messages between parts of your application.
@@ -26,17 +8,10 @@
 
 Observables are declarative&mdash;that is, you define a function for publishing values, but it is not executed until a consumer subscribes to it.
 The subscribed consumer then receives notifications until the function completes, or until they unsubscribe.
->>>>>>> 385cadf2
-
-<!--
+
 An observable can deliver multiple values of any type&mdash;literals, messages, or events, depending on the context. The API for receiving values is the same whether the values are delivered synchronously or asynchronously. Because setup and teardown logic are both handled by the observable, your application code only needs to worry about subscribing to consume values, and when done, unsubscribing. Whether the stream was keystrokes, an HTTP response, or an interval timer, the interface for listening to values and stopping listening is the same.
--->
-옵저버블에는 리터럴(literals), 메시지, 이벤트, 컨텍스트와 관련된 타입 등 타입 제한 없이 데이터를 자유롭게 보낼 수 있습니다. 그리고 이 데이터가 전달된 방식이 동기인지 비동기인지에 관계없이, 데이터를 받는 쪽에서는 동일한 방식으로 처리할 수 있습니다. 그래서 옵저버블을 구독하는 쪽에서는 옵저버블을 구독 해지하기 전까지 이 데이터를 받아서 어떻게 처리할지만 신경쓰면 됩니다. 옵저버블 스트림이 키입력이거나 HTTP 응답, 타이머 만료, 어떤 인터페이스의 값을 감지하는 것이든 관계없이, 옵저버블 스트림을 처리하는 방식은 모두 같습니다.
-
-<!--
+
 Because of these advantages, observables are used extensively within Angular, and are recommended for app development as well.
--->
-이런 장점들 때문에 옵저버블은 Angular 내부 로직 전반에 사용되며, 애플리케이션 개발 로직에도 사용할 것을 권장합니다.
 
 <!--
 ## Basic usage and terms
@@ -45,24 +20,24 @@
 
 <!--
 As a publisher, you create an `Observable` instance that defines a *subscriber* function. This is the function that is executed when a consumer calls the `subscribe()` method. The subscriber function defines how to obtain or generate values or messages to be published.
--->
-발행자는 *구독자* 함수를 사용해서 `Observable` 인스턴스를 생성합니다. 구독자 함수는 구독자가 `subscribe()` 메소드를 사용할 때 실행되며, 이 함수에서 데이터나 메시지를 생성하고 발행합니다.
-
-<!--
+
 To execute the observable you have created and begin receiving notifications, you call its `subscribe()` method, passing an *observer*. This is a JavaScript object that defines the handlers for the notifications you receive. The `subscribe()` call returns a `Subscription` object that has an `unsubscribe()` method, which you call to stop receiving notifications.
--->
-그리고 구독자 함수를 `subscribe()`로 구독할 때 *옵저버(observer)*를 함께 전달하며, 옵저버는 옵저버블에서 발행된 데이터를 어떻게 처리할지 JavaScript 객체 형태로 정의한 것입니다. 옵저버블의 `subscribe()` 함수를 실행하면 반환되는 `Subscription` 타입의 객체가 옵저버이며, 이 객체의 `unsubscribe()`를 실행하면 옵저버블 구독을 해지할 수 있습니다.
-
-<!--
+
 Here's an example that demonstrates the basic usage model by showing how an observable could be used to provide geolocation updates.
--->
+
+<code-example class="no-auto-link" path="observables/src/geolocation.ts" header="Observe geolocation updates"></code-example>
+-->
+발행자는 *구독자* 함수를 사용해서 `Observable` 인스턴스를 생성합니다.
+구독자 함수는 구독자가 `subscribe()` 메소드를 사용할 때 실행되며, 이 함수에서 데이터나 메시지를 생성하고 발행합니다.
+
+그리고 구독자 함수를 `subscribe()`로 구독할 때 *옵저버(observer)*를 함께 전달하며, 옵저버는 옵저버블에서 발행된 데이터를 어떻게 처리할지 JavaScript 객체 형태로 정의한 것입니다.
+옵저버블의 `subscribe()` 함수를 실행하면 반환되는 `Subscription` 타입의 객체가 옵저버이며, 이 객체의 `unsubscribe()`를 실행하면 옵저버블 구독을 해지할 수 있습니다.
+
 다음 코드는 옵저버블을 사용해서 사용자의 접속 위치를 확인하는 예제 코드입니다.
 
-<!--
-<code-example class="no-auto-link" path="observables/src/geolocation.ts" header="Observe geolocation updates"></code-example>
--->
 <code-example class="no-auto-link" path="observables/src/geolocation.ts" header="접속 위치 추적하기"></code-example>
 
+
 <!--
 ## Defining observers
 -->
@@ -70,27 +45,26 @@
 
 <!--
 A handler for receiving observable notifications implements the `Observer` interface. It is an object that defines callback methods to handle the three types of notifications that an observable can send:
--->
-옵저버블 스트림을 처리하려면 `Observer` 인터페이스로 옵저버를 정의해야 합니다. 이 옵저버는 옵저버블이 보내는 세 종류의 알림을 처리하는 콜백 함수로 구성됩니다.
-
-<!--
+
 | Notification type | Description |
 |:---------|:-------------------------------------------|
 | `next`  | Required. A handler for each delivered value. Called zero or more times after execution starts.|
 | `error` | Optional. A handler for an error notification. An error halts execution of the observable instance.|
 | `complete` | Optional. A handler for the execution-complete notification. Delayed values can continue to be delivered to the next handler after execution is complete.|
--->
+
+An observer object can define any combination of these handlers. If you don't supply a handler for a notification type, the observer ignores notifications of that type.
+-->
+옵저버블 스트림을 처리하려면 `Observer` 인터페이스로 옵저버를 정의해야 합니다. 이 옵저버는 옵저버블이 보내는 세 종류의 알림을 처리하는 콜백 함수로 구성됩니다.
+
 | 알림 타입 | 설명 |
 |:---------|:-------------------------------------------|
 | `next`  | 필수. 데이터 스트림을 처리하는 핸들러입니다. 옵저버블 구독을 시작한 후 여러번 실행됩니다.|
 | `error` | 필수는 아님. 에러 스트림을 처리하는 핸들러입니다. 에러 스트림이 전달되면 이후 옵저버블 로직이 실행되지 않습니다.|
 | `complete` | 필수는 아님. 옵저버블 종료 스트림을 처리하는 핸들러입니다. 옵저버블에서 지연 로직을 사용한다면 옵저버블이 종료된 이후에도 새로운 데이터가 전달될 수 있습니다.|
 
-<!--
-An observer object can define any combination of these handlers. If you don't supply a handler for a notification type, the observer ignores notifications of that type.
--->
 옵저버 객체는 이 3가지 핸들러를 조합해서 정의합니다. 특정 타입의 알림을 사용하지 않는다면, 이 타입에 해당하는 핸들러를 생략해도 됩니다.
 
+
 <!--
 ## Subscribing
 -->
@@ -98,59 +72,62 @@
 
 <!--
 An `Observable` instance begins publishing values only when someone subscribes to it. You subscribe by calling the `subscribe()` method of the instance, passing an observer object to receive the notifications.
--->
-`Observable` 인스턴스는 누군가 이 옵저버블을 구독해야 데이터를 발행하기 시작합니다. 옵저버블 인스턴스에서 제공하는 `subscribe()` 함수를 실행하면 구독을 시작할 수 있으며, 이 때 옵저버블을 처리하는 옵저버 객체를 함께 전달합니다.
-
-<div class="alert is-helpful">
-
-<!--
+
+<div class="alert is-helpful">
+
 In order to show how subscribing works, we need to create a new observable. There is a constructor that you use to create new instances, but for illustration, we can use some methods from the RxJS library that create simple observables of frequently used types:
 
   * `of(...items)`&mdash;Returns an `Observable` instance that synchronously delivers the values provided as arguments.
   * `from(iterable)`&mdash;Converts its argument to an `Observable` instance. This method is commonly used to convert an array to an observable.
--->
-구독이 동작하는 것을 확인하려면 새로운 옵저버블을 생성해야 합니다. 이 때 활용할 수 있는 RxJS 함수는 여러가지지만, 이 문서에서는 간단하게 개념만 살펴볼 것이기 때문에 다음 함수들을 주로 사용할 것입니다:
-
-  * `of(...배열)`&mdash;인자로 전달한 배열의 항목을 하나씩 전달하는 `Observable` 인스턴스를 생성합니다.
-  * `from(이터러블)`&mdash;인자로 전달한 이터러블의 항목을 하나씩 전달하는 `Observable` 인스턴스를 생성합니다. 이 메소드는 배열을 옵저버블로 변환할 때 자주 사용합니다.
-
-</div>
-
-<!--
+
+</div>
+
 Here's an example of creating and subscribing to a simple observable, with an observer that logs the received message to the console:
--->
-다음 코드는 옵저버블을 간단하게 생성하고 구독하는 예제 코드입니다. 옵저버는 옵저버블에서 메시지를 받아 콘솔에 출력합니다:
-
-<!--
+
 <code-example
   path="observables/src/subscribing.ts"
   region="observer"
   header="Subscribe using observer"></code-example>
--->
+
+Alternatively, the `subscribe()` method can accept callback function definitions in line, for `next`, `error`, and `complete` handlers. For example, the following `subscribe()` call is the same as the one that specifies the predefined observer:
+
+<code-example path="observables/src/subscribing.ts" region="sub_fn" header="Subscribe with positional arguments"></code-example>
+
+In either case, a `next` handler is required. The `error` and `complete` handlers are optional.
+
+Note that a `next()` function could receive, for instance, message strings, or event objects, numeric values, or structures, depending on context. As a general term, we refer to data published by an observable as a *stream*. Any type of value can be represented with an observable, and the values are published as a stream.
+-->
+`Observable` 인스턴스는 누군가 이 옵저버블을 구독해야 데이터를 발행하기 시작합니다.
+옵저버블 인스턴스에서 제공하는 `subscribe()` 함수를 실행하면 구독을 시작할 수 있으며, 이 때 옵저버블을 처리하는 옵저버 객체를 함께 전달합니다.
+
+<div class="alert is-helpful">
+
+구독이 동작하는 것을 확인하려면 새로운 옵저버블을 생성해야 합니다. 이 때 활용할 수 있는 RxJS 함수는 여러가지지만, 이 문서에서는 간단하게 개념만 살펴볼 것이기 때문에 다음 함수들을 주로 사용할 것입니다:
+
+  * `of(...배열)`&mdash;인자로 전달한 배열의 항목을 하나씩 전달하는 `Observable` 인스턴스를 생성합니다.
+  * `from(이터러블)`&mdash;인자로 전달한 이터러블의 항목을 하나씩 전달하는 `Observable` 인스턴스를 생성합니다. 이 메소드는 배열을 옵저버블로 변환할 때 자주 사용합니다.
+
+</div>
+
+Here's an example of creating and subscribing to a simple observable, with an observer that logs the received message to the console:
+
 <code-example
   path="observables/src/subscribing.ts"
   region="observer"
   header="옵저버 객체로 구독하기"></code-example>
 
-<!--
-Alternatively, the `subscribe()` method can accept callback function definitions in line, for `next`, `error`, and `complete` handlers. For example, the following `subscribe()` call is the same as the one that specifies the predefined observer:
--->
-이 예제처럼 `subscribe()` 메소드를 실행하면서 옵저버 객체를 전달하는 방식 대신, `subscribe()` 메소드를 실행하면서 인자로 `next`, `error`, `complete` 핸들러를 바로 지정할 수도 있습니다. 아래 코드를 실행한 결과는 이전과 같습니다.
-
-<!--
-<code-example path="observables/src/subscribing.ts" region="sub_fn" header="Subscribe with positional arguments"></code-example>
--->
+이 예제처럼 `subscribe()` 메소드를 실행하면서 옵저버 객체를 전달하는 방식 대신, `subscribe()` 메소드를 실행하면서 인자로 `next`, `error`, `complete` 핸들러를 바로 지정할 수도 있습니다.
+아래 코드를 실행한 결과는 이전과 같습니다.
+
 <code-example path="observables/src/subscribing.ts" region="sub_fn" header="함수의 인자로 구독하기"></code-example>
 
-<!--
-In either case, a `next` handler is required. The `error` and `complete` handlers are optional.
--->
 두 경우 모두 `next` 핸들러는 필수항목입니다. `error`와 `complete` 핸들러는 생략할 수 있습니다.
 
-<!--
-Note that a `next()` function could receive, for instance, message strings, or event objects, numeric values, or structures, depending on context. As a general term, we refer to data published by an observable as a *stream*. Any type of value can be represented with an observable, and the values are published as a stream.
--->
-이 때 `next()` 함수는 객체의 인스턴스나 문자열 형태의 메시지, 이벤트 객체, 숫자 등 어떠한 객체라도 자유롭게 받을 수 있습니다. 이렇게 옵저버블로 발행되는 데이터를 *스트림(stream)* 이라고 합니다. 옵저버블은 타입에 관계없이 자유롭게 데이터를 처리할 수 있으며, 이 데이터는 스트림이 되어 구독자에게 전달됩니다.
+이 때 `next()` 함수는 객체의 인스턴스나 문자열 형태의 메시지, 이벤트 객체, 숫자 등 어떠한 객체라도 자유롭게 받을 수 있습니다.
+이렇게 옵저버블로 발행되는 데이터를 *스트림(stream)* 이라고 합니다.
+옵저버블은 타입에 관계없이 자유롭게 데이터를 처리할 수 있으며, 이 데이터는 스트림이 되어 구독자에게 전달됩니다.
+
+
 
 <!--
 ## Creating observables
@@ -159,41 +136,37 @@
 
 <!--
 Use the `Observable` constructor to create an observable stream of any type. The constructor takes as its argument the subscriber function to run when the observable’s `subscribe()` method executes. A subscriber function receives an `Observer` object, and can publish values to the observer's `next()` method.
--->
-옵저버블 스트림을 생성하려면 `Observable` 생성자를 사용하면 됩니다. 이 때 생성자는 구독자 함수(subscriber function)를 인자로 받으며, 인자로 받은 함수에 정의된 내용으로 옵저버블 스트림을 생성합니다.
+
+For example, to create an observable equivalent to the `of(1, 2, 3)` above, you could do something like this:
+
+<code-example path="observables/src/creating.ts" region="subscriber" header="Create observable with constructor"></code-example>
+
+To take this example a little further, we can create an observable that publishes events. In this example, the subscriber function is defined inline.
+
+<code-example path="observables/src/creating.ts" region="fromevent" header="Create with custom fromEvent function"></code-example>
+
+Now you can use this function to create an observable that publishes keydown events:
+
+<code-example path="observables/src/creating.ts" region="fromevent_use" header="Use custom fromEvent function"></code-example>
+-->
+옵저버블 스트림을 생성하려면 `Observable` 생성자를 사용하면 됩니다.
+이 때 생성자는 구독자 함수(subscriber function)를 인자로 받으며, 인자로 받은 함수에 정의된 내용으로 옵저버블 스트림을 생성합니다.
 구독자 함수는 `Observer` 객체를 인자로 받는데, 이 객체의 `next()` 메소드를 실행하면 옵저버블 스트림을 발행할 수 있습니다.
 
-<!--
-For example, to create an observable equivalent to the `of(1, 2, 3)` above, you could do something like this:
--->
 예를 들어 `Observable.of(1, 2, 3)`과 같은 동작을 하는 옵저버블을 직접 구현하려면 다음과 같이 작성합니다:
 
-<!--
 <code-example path="observables/src/creating.ts" region="subscriber" header="Create observable with constructor"></code-example>
--->
-<code-example path="observables/src/subscribing.ts" region="sub_fn" header="함수의 인자로 구독하기"></code-example>
-
-<!--
-To take this example a little further, we can create an observable that publishes events. In this example, the subscriber function is defined inline.
--->
+
 이 코드는 이벤트 객체를 발생하는 옵저버블을 만들 때도 활용할 수 있습니다.
 이 경우라면 다음과 같이 정의하면 됩니다.
 
-<!--
-<code-example path="observables/src/creating.ts" region="fromevent" header="Create with custom fromEvent function"></code-example>
--->
-<code-example path="observables/src/creating.ts" region="fromevent" header="fromEvent() 함수 정의하기"></code-example>
-
-<!--
-Now you can use this function to create an observable that publishes keydown events:
--->
+<code-example path="observables/src/creating.ts" region="fromevent" header="fromEvent() 함수로 옵저버블 생성하기"></code-example>
+
 이 함수를 사용해서 키다운 이벤트를 처리하려면 다음과 같이 작성합니다:
 
-<!--
-<code-example path="observables/src/creating.ts" region="fromevent_use" header="Use custom fromEvent function"></code-example>
--->
 <code-example path="observables/src/creating.ts" region="fromevent_use" header="fromEvent() 함수 활용하기"></code-example>
 
+
 <!--
 ## Multicasting
 -->
@@ -201,66 +174,59 @@
 
 <!--
 A typical observable creates a new, independent execution for each subscribed observer. When an observer subscribes, the observable wires up an event handler and delivers values to that observer. When a second observer subscribes, the observable then wires up a new event handler and delivers values to that second observer in a separate execution.
+
+Sometimes, instead of starting an independent execution for each subscriber, you want each subscription to get the same values&mdash;even if values have already started emitting. This might be the case with something like an observable of clicks on the document object.
+
+*Multicasting* is the practice of broadcasting to a list of multiple subscribers in a single execution. With a multicasting observable, you don't register multiple listeners on the document, but instead re-use the first listener and send values out to each subscriber.
+
+When creating an observable you should determine how you want that observable to be used and whether or not you want to multicast its values.
+
+Let’s look at an example that counts from 1 to 3, with a one-second delay after each number emitted.
+
+<code-example path="observables/src/multicasting.ts" region="delay_sequence" header="Create a delayed sequence"></code-example>
+
+Notice that if you subscribe twice, there will be two separate streams, each emitting values every second. It looks something like this:
+
+<code-example path="observables/src/multicasting.ts" region="subscribe_twice" header="Two subscriptions"></code-example>
+
+ Changing the observable to be multicasting could look something like this:
+
+<code-example path="observables/src/multicasting.ts" region="multicast_sequence" header="Create a multicast subscriber"></code-example>
+
+<div class="alert is-helpful">
+   Multicasting observables take a bit more setup, but they can be useful for certain applications. Later we will look at tools that simplify the process of multicasting, allowing you to take any observable and make it multicasting.
+</div>
 -->
 옵저버블은 일반적으로 옵저버블을 구독하는 옵저버끼리 영향을 주지 않는 단일 데이터를 생성합니다.
 그리고 이 데이터는 옵저버블을 구독하는 이벤트 핸들러에 각각 전달되며, 개별 옵저버가 이 데이터를 받아서 처리합니다.
 그래서 두 번째 옵저버가 구독을 시작하더라도 그 전에 구독한 옵저버와는 관련이 없습니다.
 
-<!--
-Sometimes, instead of starting an independent execution for each subscriber, you want each subscription to get the same values&mdash;even if values have already started emitting. This might be the case with something like an observable of clicks on the document object.
--->
 그런데 어떤 경우에는, 이미 발생되어 처리된 데이터를 다른 구독자가 다시 받고 싶은 경우가 있습니다.
 이 경우는 도큐먼트 객체에서 일어나는 클릭 이벤트를 옵저버블로 처리하는 경우에도 적용할 수 있습니다.
 
-<!--
-*Multicasting* is the practice of broadcasting to a list of multiple subscribers in a single execution. With a multicasting observable, you don't register multiple listeners on the document, but instead re-use the first listener and send values out to each subscriber.
--->
 *멀티캐스팅*은 여러 구독자가 같은 실행 싸이클에서 실행될 수 있도록 브로드캐스팅(broadcasting)하는 방법입니다.
 멀티캐스팅 옵저버블을 사용하면 도큐먼트에 여러개의 리스너를 연결하지 않아도 모든 구독자들이 같은 데이터 객체를 처리할 수 있습니다.
 
-<!--
-When creating an observable you should determine how you want that observable to be used and whether or not you want to multicast its values.
--->
 옵저버블을 어떻게 사용할지, 멀티캐스팅을 사용할지 여부는 옵저버블을 생성할 때 지정합니다.
 
-<!--
-Let’s look at an example that counts from 1 to 3, with a one-second delay after each number emitted.
--->
 1부터 3까지 숫자를 세는 예제를 봅시다. 이 예제는 1초마다 각각의 숫자를 스트림으로 보냅니다.
 
-<!--
-<code-example path="observables/src/multicasting.ts" region="delay_sequence" header="Create a delayed sequence"></code-example>
--->
 <code-example path="observables/src/multicasting.ts" region="delay_sequence" header="시퀀스 정의하기"></code-example>
 
-<!--
-Notice that if you subscribe twice, there will be two separate streams, each emitting values every second. It looks something like this:
--->
 옵저버블을 두 번 구독하면 각각의 스트림은 독립적으로 생성되며, 매초마다 각각 새로운 데이터가 전달될 것입니다:
 
-<!--
-<code-example path="observables/src/multicasting.ts" region="subscribe_twice" header="Two subscriptions"></code-example>
--->
 <code-example path="observables/src/multicasting.ts" region="subscribe_twice" header="두 번 구독하기"></code-example>
 
-<!--
- Changing the observable to be multicasting could look something like this:
--->
 이 옵저버블을 멀티캐스팅 방식으로 바꿔봅시다:
 
-<!--
-<code-example path="observables/src/multicasting.ts" region="multicast_sequence" header="Create a multicast subscriber"></code-example>
--->
 <code-example path="observables/src/multicasting.ts" region="multicast_sequence" header="멀티캐스트 구독하기"></code-example>
 
 <div class="alert is-helpful">
-   <!--
-   Multicasting observables take a bit more setup, but they can be useful for certain applications. Later we will look at tools that simplify the process of multicasting, allowing you to take any observable and make it multicasting.
-   -->
    멀티태스킹 옵저버블은 준비 과정이 조금 더 복잡합니다.
    이 과정은 이후에 다시 간단한 방법으로 살펴봅시다. 이후에 알아볼 방법을 사용하면 모든 옵저버블을 멀티태스킹으로 활용할 수도 있습니다.
 </div>
 
+
 <!--
 ## Error handling
 -->
@@ -268,11 +234,6 @@
 
 <!--
 Because observables produce values asynchronously, try/catch will not effectively catch errors. Instead, you handle errors by specifying an `error` callback on the observer. Producing an error also causes the observable to clean up subscriptions and stop producing values. An observable can either produce values (calling the `next` callback), or it can complete, calling either the `complete` or `error` callback.
--->
-옵저버블은 데이터를 비동기로 발행하기 때문에 try/catch로 에러를 처리할 수 없습니다.
-대신, 옵저버블에서 발행하는 에러 스트림은 옵저버의 `error` 콜백으로 처리합니다.
-그리고 옵저버블에서 에러가 발생하면 구독을 중단하고 새로운 값이 다시 생성되지 않도록 해야합니다.
-옵저버블에서 `next`로 데이터 스트림을 받았던 것과 비슷하게, 종료 스트림과 에러스트림은 각각 `complete` 콜백과 `error` 콜백으로 받을 수 있습니다.
 
 <code-example>
 myObservable.subscribe({
@@ -281,7 +242,18 @@
 });
 </code-example>
 
-<!--
 Error handling (and specifically recovering from an error) is covered in more detail in a later section.
 -->
+옵저버블은 데이터를 비동기로 발행하기 때문에 try/catch로 에러를 처리할 수 없습니다.
+대신, 옵저버블에서 발행하는 에러 스트림은 옵저버의 `error` 콜백으로 처리합니다.
+그리고 옵저버블에서 에러가 발생하면 구독을 중단하고 새로운 값이 다시 생성되지 않도록 해야합니다.
+옵저버블에서 `next`로 데이터 스트림을 받았던 것과 비슷하게, 종료 스트림과 에러스트림은 각각 `complete` 콜백과 `error` 콜백으로 받을 수 있습니다.
+
+<code-example>
+myObservable.subscribe({
+  next(num) { console.log('Next num: ' + num)},
+  error(err) { console.log('Received an errror: ' + err)}
+});
+</code-example>
+
 에러를 처리하는 방법과 에러 상태에서 벗어나는 방법은 다음 문서에서 자세히 알아봅니다.