# NgModule FAQs

<!--
#### Prerequisites:
-->
#### 사전지식
<!--
A basic understanding of the following concepts:
* [NgModules](guide/ngmodules).
-->
다음 내용을 먼저 이해하고 이 문서를 보는 것이 좋습니다:
* [NgModule](guide/ngmodules)

<hr />

<!--
NgModules help organize an application into cohesive blocks of functionality.

This page answers the questions many developers ask about NgModule design and implementation.
-->
NgModule은 애플리케이션 코드를 기능별로 분리해서 효율적으로 구성할 수 있는 단위입니다.

이 문서는 NgModule의 개발 의도와 구현방법에 대해 많은 개발자들이 물어본 내용을 소개합니다.

<!--
## What classes should I add to the `declarations` array?
-->
## `declarations` 배열에는 어떤 클래스를 추가해야 하나요?

<!--
Add [declarable](guide/bootstrapping#the-declarations-array) classes&mdash;components, directives, and pipes&mdash;to a `declarations` list.

Declare these classes in _exactly one_ module of the application.
Declare them in a module if they belong to that particular module.
-->
이 배열에는 모듈에 포함되는 컴포넌트나 디렉티브, 파이프를 등록하며, 이 Angular 구성요소들을 [declarable](guide/bootstrapping#declarations-배열)이라고도 합니다.
대상 클래스는 _딱 하나의_ 모듈에만 등록해야 합니다.

<hr/>

{@a q-declarable}

<!--
## What is a _declarable_?
-->
## _declarable_ 이 뭔가요?

<!--
Declarables are the class types&mdash;components, directives, and pipes&mdash;that
you can add to a module's `declarations` list.
They're the only classes that you can add to `declarations`.
-->
Declarable은 컴포넌트나 디렉티브, 파이프와 같이 모듈의 `declarations` 배열에 등록하는 클래스입니다.
Declarable은 Angular 구성요소이면서, JavaScript 클래스이기도 합니다.

<hr/>

<!--
## What classes should I _not_ add to `declarations`?
-->
## `declarations` 배열에 추가하지 _말아야_ 할 클래스는 어떤 것이 있나요?

<!--
Add only [declarable](guide/bootstrapping#the-declarations-array) classes to an NgModule's `declarations` list.
-->
NgModule의 `declarations` 배열에는 [declarable](guide/bootstrapping#declarations-배열) 클래스만 추가해야 합니다.

<!--
Do *not* declare the following:

* A class that's already declared in another module, whether an app module, @NgModule, or third-party module.
* An array of directives imported from another module.
For example, don't declare `FORMS_DIRECTIVES` from `@angular/forms` because the `FormsModule` already declares it.

* Module classes.
* Service classes.
* Non-Angular classes and objects, such as
strings, numbers, functions, entity models, configurations, business logic, and helper classes.
-->
그래서 다음과 같은 항목은 추가하면 *안됩니다*:

* 다른 모듈, 서드파티 모듈에 이미 추가된 클래스
* 다른 모듈에서 가져온 디렉티브.
예를 들어 `@angular/forms` 라이브러리에서 `FormsModule` 모듈을 로드했다면, 이 모듈에 있는 `FORMS_DIRECTIVES`는 추가하면 안됩니다.

* 모듈 클래스
* 서비스 클래스
* Angular 구성요소가 아닌 클래스나 객체 : 문자열, 숫자, 함수, 데이터 모델, config 설정, 업무 로직 클래스, 헬퍼 클래스

<hr/>

<!--
## Why list the same component in multiple `NgModule` properties?
-->
## `NgModule` 프로퍼티에 컴포넌트가 여러번 사용되는 경우도 있나요?

<!--
`AppComponent` is often listed in both `declarations` and `bootstrap`.
You might see the same component listed in `declarations`, `exports`, and `entryComponents`.

While that seems redundant, these properties have different functions.
Membership in one list doesn't imply membership in another list.
-->
`AppComponent`는 `declarations` 배열에 추가되기도 하지만 `bootstrap` 배열에 추가되기도 합니다.
어떤 경우에는 `declarations`, `exports`, `entryComponents`에 모두 등록되어 있는 컴포넌트도 있습니다.

이런 문법은 조금 귀찮을 수 있지만 각각의 프로퍼티는 다른 역할을 하기 때문에 프로퍼티마다 따로 등록하는 작업이 필요합니다.
프로퍼티는 서로 다른 프로퍼티에 영향을 주지 않습니다.

<!--
* `AppComponent` could be declared in this module but not bootstrapped.
* `AppComponent` could be bootstrapped in this module but declared in a different feature module.
* A component could be imported from another app module (so you can't declare it) and re-exported by this module.
* A component could be exported for inclusion in an external component's template
as well as dynamically loaded in a pop-up dialog.
-->
* `AppComponent`는 모듈에 등록되어 있지만 부트스트랩되지 않을 수도 있습니다.
* 다른 기능 모듈에서 불러온 `AppComponent`가 부트스트랩 될 수도 있습니다.
* 다른 앱 모듈에서 가져온 컴포넌트를 `exports`로 다시 추가하는 경우도 있습니다.
* 팝업과 같이 동적으로 로딩되는 컴포넌트가 있을 수도 있습니다.

<hr/>

<!--
## What does "Can't bind to 'x' since it isn't a known property of 'y'" mean?
-->
## "Can't bind to 'x' since it isn't a known property of 'y'" 에러가 발생하는 이유는 뭔가요?

<!--
This error often means that you haven't declared the directive "x"
or haven't imported the NgModule to which "x" belongs.
-->
이 에러는 디렉티브 "x"를 모듈에 등록하지 않았거나 디렉티브 "x"가 등록된 모듈을 로드하지 않았을 때 발생합니다.

<div class="alert is-helpful">

<!--
Perhaps you declared "x" in an application sub-module but forgot to export it.
The "x" class isn't visible to other modules until you add it to the `exports` list.
-->
어쩌면 어딘가에 디렉티브 "x"를 등록했지만 모듈 외부로 공개하지 않은 경우일 수도 있습니다.
모듈의 `exports` 배열에 등록되지 않은 Angular 구성요소는 다른 모듈에서 참조할 수 없습니다.

</div>

<hr/>

<!--
## What should I import?
-->
## 어떤 모듈을 로드(import)해야 하나요?

<!--
Import NgModules whose public (exported) [declarable classes](guide/bootstrapping#the-declarations-array)
you need to reference in this module's component templates.
-->
이 모듈의 컴포넌트 템플릿에서 사용하려는 [Angular 구성요소의 클래스](guide/bootstrapping#declarations-배열)를 제공하는 NgModule을 로드하면 됩니다.

<!--
This always means importing `CommonModule` from `@angular/common` for access to
the Angular directives such as `NgIf` and `NgFor`.
You can import it directly or from another NgModule that [re-exports](guide/ngmodule-faq#q-reexport) it.
-->
그래서 `NgIf`나 `NgFor`와 같은 Angular 기본 디렉티브를 사용하려면 `@angular/common` 라이브러리에서 `CommonModule`을 불러오면 됩니다.
이 때 디렉티브가 선언된 모듈을 불러와도 되고, 다른 모듈이 불러 와서 [다시 모듈 외부로 공개](guide/ngmodule-faq#q-reexport)하는 모듈을 불러와도 됩니다.

<!--
Import `FormsModule` from `@angular/forms`
if your components have `[(ngModel)]` two-way binding expressions.
-->
컴포넌트에서 `[(ngModel)]`로 양방향 바인딩하려면 `@angular/forms` 라이브러리에서 `FormsModule`을 불러오면 됩니다.

<!--
Import _shared_ and _feature_ modules when this module's components incorporate their
components, directives, and pipes.
-->
그리고 현재 모듈에 등록된 컴포넌트나 디렉티브, 파이프가 다른 모듈과 연관되어 있다면 그 모듈을 로드하는 것이 좋습니다.

<<<<<<< HEAD
<!--
Import only [BrowserModule](guide/ngmodule-faq#q-browser-vs-common-module) in the root `AppModule`.
-->
[BrowserModule](guide/ngmodule-faq#q-browser-vs-common-module)은 애플리케이션의 최상위 `AppModule`에서만 로드합니다.
=======
Import [BrowserModule](guide/ngmodule-faq#q-browser-vs-common-module) only in the root `AppModule`.
>>>>>>> 3f98ac19

<hr/>

{@a q-browser-vs-common-module}

<!--
## Should I import `BrowserModule` or `CommonModule`?
-->
## `BrowserModule`을 로드해야 하나요, `CommonModule`을 로드해야 하나요?

<!--
The root application module, `AppModule`, of almost every browser application
should import `BrowserModule` from `@angular/platform-browser`.

`BrowserModule` provides services that are essential to launch and run a browser app.

`BrowserModule` also re-exports `CommonModule` from `@angular/common`,
which means that components in the `AppModule` module also have access to
the Angular directives every app needs, such as `NgIf` and `NgFor`.

Do not import `BrowserModule` in any other module.
*Feature modules* and *lazy-loaded modules* should import `CommonModule` instead.
They need the common directives. They don't need to re-install the app-wide providers.

Importing `CommonModule` also frees feature modules for use on _any_ target platform, not just browsers.
-->
브라우저에서 실행되는 애플리케이션의 최상위 모듈인 `AppModule`은 `@angular/platform-browser`에서 제공하는 `BrowserModule`을 로드해야 하는데, `BrowserModule`에는 브라우저에서 앱을 실행하는 데 필요한 서비스들이 정의되어 있습니다.

`BrowserModule`은 `@angular/commoon`에서 제공하는 `CommonModule`을 확장하는 모듈이기도 한데, 이것은 `AppModule` 안에 있는 모든 컴포넌트에서 `NgIf`나 `NgFor`와 같은 Angular 기본 디렉티브를 사용할 수 있다는 것을 의미하기도 합니다.

하지만 앱 모듈이 아닌 모듈에서 `BrowserModule`을 로드하면 안됩니다.
*기능 모듈*이나 *지연 로딩되는 모듈*은 `BrowserModule` 대신 `CommonModule`을 로드해야 합니다.
앱 모듈이 아닌 경우에도 Angular 기본 디렉티브는 사용할 수 있지만, 앱 전역에 설정되는 프로바이더를 다시 초기화할 필요는 없습니다.

브라우저에서 동작하지 않는 Angular 애플리케이션이라면 `BrowserModule` 없이 `CommonModule`을 사용하는 경우도 있습니다.

<hr/>

{@a q-reimport}

<!--
## What if I import the same module twice?
-->
## 모듈을 두 번 로드하면 어떻게 되나요?

<!--
That's not a problem. When three modules all import Module 'A',
Angular evaluates Module 'A' once, the first time it encounters it, and doesn't do so again.
-->
문제가 되지 않습니다. 만약 3개의 모듈에서 모듈 'A'를 각각 로드한다고 해도 Angular는 모듈 'A'를 한 번만 초기화합니다. 

<!--
That's true at whatever level `A` appears in a hierarchy of imported NgModules.
When Module 'B' imports Module 'A', Module 'C' imports 'B', and Module 'D' imports `[C, B, A]`,
then 'D' triggers the evaluation of 'C', which triggers the evaluation of 'B', which evaluates 'A'.
When Angular gets to the 'B' and 'A' in 'D', they're already cached and ready to go.
-->
이 때 모듈이 초기화되는 순서는 모듈이 로드되는 순서에 따라 달라집니다.
만약 모듈 'B'가 모듈 'A'를 로드하고, 모듈 'C'가 모듈 'B'를 참조하고, 마지막으로 모듈 'D'가 모듈 `[C, B, A]`를 로드한다고 합시다. 그러면 모듈 'D'가 로드될 때 모듈 'C'를 초기화하는데, 이 때 모듈 'C'에서 참조하는 모듈 'B'가 먼저 초기화되고, 모듈 'B'에서 참조하는 모듈 'A'가 가장 먼저 초기화됩니다.
그리고 모듈 'D'에서 모듈 'B'와 'A'를 참조할 때는 캐시된 객체를 사용합니다.

<!--
Angular doesn't like NgModules with circular references, so don't let Module 'A' import Module 'B', which imports Module 'A'.
-->
Angular는 순환 참조를 지원하지 않습니다. 모듈 'A'가 모듈 'B'를 참조하는 상태에서 모듈 'B'가 모듈 'A'를 다시 참조하면 안됩니다.

<hr/>

{@a q-reexport}

<!--
## What should I export?
-->
## 무엇을 모듈 외부로 공개해야 하나요?

<!--
Export [declarable](guide/bootstrapping#the-declarations-array) classes that components in _other_ NgModules
are able to reference in their templates. These are your _public_ classes.
If you don't export a declarable class, it stays _private_, visible only to other components
declared in this NgModule.
-->
다른 모듈의 템플릿에서 사용되어야 할 [컴포넌트나 디렉티브, 파이프](guide/bootstrapping#declarations-배열) 클래스를 모듈 외부로 공개해야 합니다.
이렇게 지정하는 클래스들이 이 모듈의 _public_ 클래스입니다.
모듈 외부로 지정하지 않은 Angular 구성요소는 기본적으로 _private_ 이며, 해당 모듈 안에서만 사용할 수 있습니다.

<!--
You _can_ export any declarable class&mdash;components, directives, and pipes&mdash;whether
it's declared in this NgModule or in an imported NgModule.
-->
이 때 `exports` 배열로 지정하는 클래스는 해당 모듈의 `declarations` 배열에 추가된 클래스이거나 다른 모듈에서 가져온 클래스일 수 있습니다.

<!--
You _can_ re-export entire imported NgModules, which effectively re-exports all of their exported classes.
An NgModule can even export a module that it doesn't import.
-->
불러온 모듈에 등록된 Angular 구성요소 전체를 다시 공개할 수도 있고, 아무것도 추가하지 않고 그대로 다시 공개할 수도 있습니다.

<hr/>

<!--
## What should I *not* export?
-->
## 모듈 외부로 공개하지 *말아야* 하는 것은 어떤 것이 있나요?

<!--
Don't export the following:

* Private components, directives, and pipes that you need only within components declared in this NgModule.
If you don't want another NgModule to see it, don't export it.
* Non-declarable objects such as services, functions, configurations, and entity models.
* Components that are only loaded dynamically by the router or by bootstrapping.
Such [entry components](guide/ngmodule-faq#q-entry-component-defined) can never be selected in another component's template.
While there's no harm in exporting them, there's also no benefit.
* Pure service modules that don't have public (exported) declarations.
For example, there's no point in re-exporting `HttpClientModule` because it doesn't export anything.
Its only purpose is to add http service providers to the application as a whole.
-->
다음 항목은 모듈 외부로 공개하면 안됩니다:

* 해당 모듈에서만 사용하는 private 컴포넌트, 디렉티브, 파이프
다른 모듈에 사용되는 것을 원하지 않는다면 모듈 외부로 공개하지 않으면 됩니다.
* 컴포넌트, 디렉티브, 파이프가 아닌 객체 : 서비스, 함수, config 설정, 데이터 모델
* 라우터나 부트스트랩 대상으로 지정되어 동적으로 로딩되는 컴포넌트.
[진입 컴포넌트](guide/ngmodule-faq#q-entry-component-defined)는 다른 컴포넌트 템플릿에 사용될 필요가 없습니다.
진입 컴포넌트를 모듈 외부로 공개해도 별 문제는 없지만, 아무 이득없이 모듈 외부로 공개할 필요도 없습니다.
* public `declarations` 배열이 없는 서비스 모듈.
`HttpClientModule`과 같은 모듈은 불러와서 다시 공개할 이유가 없습니다. 왜냐하면 이 모듈은 아무것도 모듈 외부로 공개하지 않으며, 앱 전역에서 사용하는 http 서비스 프로바이더만 제공하기 때문입니다.

<hr/>


<!--
## Can I re-export classes and modules?
-->
## 다른 곳에서 불러온 클래스나 모듈을 다시 `exports`로 지정해도 되나요?

<!--
Absolutely.
-->
물론 가능합니다.

<!--
NgModules are a great way to selectively aggregate classes from other NgModules and
re-export them in a consolidated, convenience module.
-->
그리고 다른 모듈에 있는 클래스를 조합해서 새로운 모듈로 만드는 것도 가능합니다.

<!--
An NgModule can re-export entire NgModules, which effectively re-exports all of their exported classes.
Angular's own `BrowserModule` exports a couple of NgModules like this:
-->
이 때 `exports` 배열에 모듈을 지정하면 해당 모듈에서 모듈 외부로 공개하도록 지정된 모든 구성요소를 다시 공개하는 선언이 됩니다.
Angular 라이브러리 중 `BrowserModule`을 보면 다음과 같이 사용된 부분이 있습니다:

```typescript
  exports: [CommonModule, ApplicationModule]
```

<!--
An NgModule can export a combination of its own declarations, selected imported classes, and imported NgModules.
-->
모듈은 모듈 안에 선언된 컴포넌트나 디렉티브, 파이프는 물론이고 다른 모듈에서 불러온 구성요소를 조합해서 모듈 외부로 공개할 수도 있습니다.

<!--
Don't bother re-exporting pure service modules.
Pure service modules don't export [declarable](guide/bootstrapping#the-declarations-array) classes that another NgModule could use.
For example, there's no point in re-exporting `HttpClientModule` because it doesn't export anything.
Its only purpose is to add http service providers to the application as a whole.
-->
다만 서비스 모듈은 모듈 외부로 다시 공개하면 안됩니다.
왜냐하면 서비스 모듈에는 모듈 외부로 공개된 [declarable](guide/bootstrapping#declarations-배열) 클래스가 없기 때문에 이 모듈을 다시 `exports`로 지정하는 것은 의미가 없습니다.
예를 들어 `HttpClientModule`은 아무것도 모듈 외부로 공개하지 않습니다.
이 모듈의 목적은 앱 전역에 http 서비스 프로바이더를 제공하는 것 뿐입니다.

<hr/>

<!--
## What is the `forRoot()` method?
-->
## `forRoot()` 메소드가 뭔가요?

<!--
The `forRoot()` static method is a convention that makes it easy for developers to configure services and providers that are intended to be singletons. A good example of `forRoot()` is the `RouterModule.forRoot()` method.
-->
정적 메소드 `forRoot()`는 싱글턴으로 사용하는 서비스와 프로바이더를 좀 더 쉽게 사용할 수 있도록 제공하는 함수입니다. `forRoot()` 메소드는 많은 모듈에서 제공하며, `RouterModule.forRoot()` 메소드도 이 중 하나입니다.

<!--
Apps pass a `Routes` object to `RouterModule.forRoot()` in order to configure the app-wide `Router` service with routes.
`RouterModule.forRoot()` returns a [ModuleWithProviders](api/core/ModuleWithProviders).
You add that result to the `imports` list of the root `AppModule`.
-->
`RouterModule.forRoot()`에 `Routes` 객체를 전달하면 앱 전역에서 사용할 수 있는 `Router` 서비스를 설정하고 [ModuleWithProviders](api/core/ModuleWithProviders) 객체를 반환합니다.
그리고 이 모듈을 `AppModule`의 `imports` 배열에 추가하면 라우터를 사용할 수 있습니다.

<<<<<<< HEAD
<!--
Only call and import a `.forRoot()` result in the root application module, `AppModule`.
Importing it in any other module, particularly in a lazy-loaded module,
is contrary to the intent and will likely produce a runtime error.
For more information, see [Singleton Services](guide/singleton-services).
-->
`forRoot()` 메소드는 애플리케이션의 최상위 모듈인 `AppModule`에서만 사용해야 합니다.
앱 모듈이 아닌 기능 모듈, 특히 지연로딩 되는 다른 모듈에서 이 함수를 사용하면 런타임 에러가 발생할 수 있습니다.
좀 더 자세한 내용을 확인하려면 [싱글턴 서비스](guide/singleton-services) 문서를 참고하세요.

<!--
For a service, instead of using `forRoot()`,  specify `providedIn: 'root'` on the service's `@Injectable()` decorator, which 
=======
Only call and import a `forRoot()` result in the root application module, `AppModule`.
Avoid importing it in any other module, particularly in a lazy-loaded module. For more
information on `forRoot()` see [the `forRoot()` pattern](guide/singleton-services#the-forroot-pattern) section of the [Singleton Services](guide/singleton-services) guide.

For a service, instead of using `forRoot()`,  specify `providedIn: 'root'` on the service's `@Injectable()` decorator, which
>>>>>>> 3f98ac19
makes the service automatically available to the whole application and thus singleton by default.
-->
서비스를 싱글턴으로 만드는 것이라면 `forRoot()` 메소드 대신 `@Injectable()` 데코레이터 안에 `providedIn: 'root'`를 지정해도 됩니다. 이렇게 지정된 서비스는 앱 전역으로 사용할 수 있는 싱글턴 서비스로 생성됩니다.

<<<<<<< HEAD
<!--
`RouterModule` also offers a `forChild` static method for configuring the routes of lazy-loaded modules.
-->
정적 모듈에서 `RouterModule`을 사용하려면 `forRoot()` 메소드 대신 `forChild()` 메소드를 사용해야 합니다.
=======
`RouterModule` also offers a `forChild()` static method for configuring the routes of lazy-loaded modules.
>>>>>>> 3f98ac19

<!--
`forRoot()` and `forChild()` are conventional names for methods that
configure services in root and feature modules respectively.
-->
`forRoot()` 메소드와 `forChild()` 메소드는 모두 앱 모듈이나 기능 모듈에 서비스를 편하게 등록하기 위한 용도로 제공되는 함수입니다.

<<<<<<< HEAD
<!--
Angular doesn't recognize these names but Angular developers do.
=======
>>>>>>> 3f98ac19
Follow this convention when you write similar modules with configurable service providers.
-->
이런 개발 패턴은 Angular를 위한 것이 아니라 Angular 개발자를 위한 것입니다.
서비스 프로바이더의 설정을 외부에서 지정하는 모듈이라면 이 패턴을 도입할 수 있는지 검토해 보세요.

<hr/>

<!--
## Why is a service provided in a feature module visible everywhere?
-->
## 기능 모듈에 등록된 서비스는 왜 외부에서도 접근할 수 있나요?

<!--
Providers listed in the `@NgModule.providers` of a bootstrapped module have application scope.
Adding a service provider to `@NgModule.providers` effectively publishes the service to the entire application.
-->
부트스트랩되는 모듈의 `@NgModule.providers`에 선언된 프로바이더 목록은 애플리케이션 전체 범위에 유효합니다. 그리고 이 목록에 등록된 프로바이더로 생성하는 서비스도 앱 전체 범위에서 접근할 수 있습니다.

<!--
When you import an NgModule,
Angular adds the module's service providers (the contents of its `providers` list)
to the application root injector.
-->
모듈이 로드되면 이 모듈에 등록된 서비스 프로바이더가 애플리케이션 최상위 인젝터에도 등록됩니다.

<!--
This makes the provider visible to every class in the application that knows the provider's lookup token, or name.
-->
그래서 프로바이더의 토큰이나 이름을 알면 애플리케이션의 모든 클래스에 자유롭게 사용할 수 있습니다.

<!--
This is by design.
Extensibility through NgModule imports is a primary goal of the NgModule system.
Merging NgModule providers into the application injector
makes it easy for a module library to enrich the entire application with new services.
By adding the `HttpClientModule` once, every application component can make HTTP requests.
-->
이것은 Angular가 의도한 디자인입니다.
NgModule 체계에서 가장 중요한 것은 확장성입니다.
그리고 앱 모듈에 NgModule을 추가로 로드할 때마다 인젝터가 합쳐지는 것은 애플리케이션 전체에 새로운 기능을 추가하기 위한 것입니다.
`HttpClientModule`을 로드한 이후로는 애플리케이션 전체에서 HTTP 요청을 보낼 수 있는 것을 생각해 보세요.

<!--
However, this might feel like an unwelcome surprise if you expect the module's services
to be visible only to the components declared by that feature module.
If the `HeroModule` provides the `HeroService` and the root `AppModule` imports `HeroModule`,
any class that knows the `HeroService` _type_ can inject that service,
not just the classes declared in the `HeroModule`.
-->
하지만 기능 모듈 밖으로 서비스가 노출되지 않는 것이 좋다고 생각하는 관점에서는 이 방식이 어색할 수 있습니다.
확실하게 이해해야 하는 것은, `HeroModule`에 `heroService`가 등록되어 있고 `AppModule`이 `HeroModule`을 로드한다면 `HeroModule` 안에서만이 아니라 앱 전체에서 `HeroService`를 주입받아 사용할 수 있습니다.

<!--
To limit access to a service, consider lazy loading the NgModule that provides that service. See [How do I restrict service scope to a module?](guide/ngmodule-faq#service-scope) for more information.
-->
서비스에 접근하는 것을 제한하려면 이 서비스가 등록된 NgModule을 지연로딩하는 것도 검토해볼 수 있습니다. 좀 더 자세한 내용을 확인하려면 [서비스를 모듈 범위로 제한하고 싶으면 어떻게 하면 되나요?](guide/ngmodule-faq#service-scope) 섹션을 참고하세요.

<hr/>

{@a q-lazy-loaded-module-provider-visibility}

<!--
## Why is a service provided in a lazy-loaded module visible only to that module?
-->
## 지연로딩 되는 모듈에 등록된 서비스는 왜 그 모듈에서만 접근할 수 있나요?

<!--
Unlike providers of the modules loaded at launch,
providers of lazy-loaded modules are *module-scoped*.
-->
애플리케이션이 실행될 때 모두 로드되는 프로바이더와는 다르게, 지연로딩 되는 모듈에 등록된 프로바이더는 그 *모듈 범위 안에서만 유효*합니다.

<!--
When the Angular router lazy-loads a module, it creates a new execution context.
That [context has its own injector](guide/ngmodule-faq#q-why-child-injector "Why Angular creates a child injector"),
which is a direct child of the application injector.
-->
Angular 라우터가 모듈을 지연로딩하면, 이 모듈은 새로운 실행 컨텍스트에서 동작합니다.
그리고 애플리케이션 인젝터와는 독립적인 [인젝터](guide/ngmodule-faq#q-why-child-injector "Why Angular creates a child injector")를 구성합니다.

<!--
The router adds the lazy module's providers and the providers of its imported NgModules to this child injector.
-->
이 인젝터는 상위 모듈의 자식 인젝터이며, 지연로딩된 모듈과 이 모듈의 자식 모듈에 등록된 프로바이더는 모두 이 인젝터에 등록됩니다.

<!--
These providers are insulated from changes to application providers with the same lookup token.
When the router creates a component within the lazy-loaded context,
Angular prefers service instances created from these providers to the service instances of the application root injector.
-->
하지만 이 때 등록되는 프로바이더의 토큰이 같더라도 모두 상위 모듈의 프로바이더와는 분리됩니다.
그래서 지연로딩되는 컴포넌트로 라우팅 될 때도 애플리케이션 전역에 있는 인젝터 대신 해당 모듈에 등록된 서비스 프로바이더로 서비스 인스턴스가 생성됩니다.

<hr/>

<!--
## What if two modules provide the same service?
-->
## 같은 서비스가 다른 모듈로 두 번 등록되면 어떻게 되나요?

<!--
When two imported modules, loaded at the same time, list a provider with the same token,
the second module's provider "wins". That's because both providers are added to the same injector.
-->
동시에 로드되는 모듈에 같은 프로바이더 토큰이 동시에 로드되면, 두 번째 실행되는 모듈의 프로바이더가 앞쪽 토큰을 덮어씁니다. 왜냐하면 두 번 모두 같은 인젝터를 사용하기 때문입니다.

<!--
When Angular looks to inject a service for that token,
it creates and delivers the instance created by the second provider.
-->
Angular는 주입하는 서비스를 찾을 때 토큰으로 구분하기 때문에, 서비스 인스턴스를 찾거나 생성할 때도 두 번째 등록된 프로바이더를 사용합니다.

<!--
_Every_ class that injects this service gets the instance created by the second provider.
Even classes declared within the first module get the instance created by the second provider.
-->
그래서 의존성으로 주입되는 서비스의 인스턴스도 모두 두 번째 등록하는 프로바이더에서 만든 인스턴스입니다.
심지어 첫 번째 모듈에서도 두 번째 등록한 프로바이더가 사용됩니다.

<!--
If NgModule A provides a service for token 'X' and imports an NgModule B
that also provides a service for token 'X', then NgModule A's service definition "wins".
-->
만약 모듈 B에 서비스 토큰 'X'에 대한 프로바이더를 등록되어 있는데 모듈 A가 모듈 B 로드하면서 이 서비스 프로바이더를 다시 등록하면, 이 때도 모듈 A 프로바이더가 우선됩니다.

<!--
The service provided by the root `AppModule` takes precedence over services provided by imported NgModules.
The `AppModule` always wins.
-->
하지만, 최상위 `AppModule`에 등록된 서비스 프로바이더는 모든 NgModule에 등록된 서비스 프로바이더보다 우선 처리됩니다.
토큰이 중복되는 상황이라면 `AppModule`에 지정된 서비스 프로바이더가 최우선으로 동작합니다.

<hr/>

{@a service-scope}
<!--
## How do I restrict service scope to a module?
-->
## 서비스를 모듈 범위로 제한하고 싶으면 어떻게 하면 되나요?

<!--
When a module is loaded at application launch,
its `@NgModule.providers` have *application-wide scope*;
that is, they are available for injection throughout the application.
-->
모듈은 애플리케이션이 실행될 때 로드되고, 이 때 `@NgModule.providers`에 등록된 프로바이더들은 *애플리케이션 전역 스코프*를 갖습니다. 그래서 의존성으로 주입하는 객체는 이 프로바이더 목록 중에 찾게 됩니다.

<!--
Imported providers are easily replaced by providers from another imported NgModule.
Such replacement might be by design. It could be unintentional and have adverse consequences.
-->
그리고 모듈이 추가로 로드되면 이 모듈에 등록된 프로바이더가 이전 프로바이더를 대체합니다.
이것은 새로 추가된 모듈이 새로운 프로바이더를 사용하게 하려는 Angular의 디자인 컨셉입니다.

<!--
As a general rule, import modules with providers _exactly once_, preferably in the application's _root module_.
That's also usually the best place to configure, wrap, and override them.
-->
일반적으로 모듈은 애플리케이션의 _최상위 모듈_ 에 _한 번만_ 로드되는 것이 좋습니다.
모듈이 다른 모듈로 랩핑(wrap)되거나 오버라이드 되더라도 일반적으로는 그렇습니다.

<!--
Suppose a module requires a customized `HttpBackend` that adds a special header for all Http requests.
If another module elsewhere in the application also customizes `HttpBackend`
or merely imports the `HttpClientModule`, it could override this module's `HttpBackend` provider,
losing the special header. The server will reject http requests from this module.
-->
모든 Http 요청에 대해 헤더를 추가하기 위해 `HttpBackend`를 커스터마이징하는 모듈이 있다고 합시다.
그런데 다른 모듈에서 `HttpBackend`를 커스터마이징하거나 `HttpClientModule`을 직접 불러와서 사용하는 모듈이 이 모듈의 프로바이더를 덮어쓸 수도 있습니다. 그러면 커스터마이징 한 헤더가 추가되지 않으니, 이 모듈에서 서버로 보낸 요청은 모두 실패할 것입니다.

<!--
To avoid this problem, import the `HttpClientModule` only in the `AppModule`, the application _root module_.
-->
이 문제를 해결하려면 `HttpClientModule`을 애플리케이션의 _최상위 모듈_ 인 `AppModule`에서 딱 한 번만 로드해야 합니다.

<!--
If you must guard against this kind of "provider corruption", *don't rely on a launch-time module's `providers`.*
-->
그리고 프로바이더가 바뀌는 것을 방지하려면 런타임에 로드되는 모듈의 프로바이더도 신경을 써야 합니다.

<!--
Load the module lazily if you can.
Angular gives a [lazy-loaded module](guide/ngmodule-faq#q-lazy-loaded-module-provider-visibility) its own child injector.
The module's providers are visible only within the component tree created with this injector.
-->
가능하다면 모듈을 지연로딩하는 것이 좋습니다.
Angular가 [모듈을 지연로딩하면](guide/ngmodule-faq#q-lazy-loaded-module-provider-visibility) 모듈에 자식 인젝터가 생성되면서, 모듈 안에 있는 프로바이더는 그 모듈 안에서만 사용할 수 있기 때문입니다.

<!--
If you must load the module eagerly, when the application starts,
*provide the service in a component instead.*
-->
하지만 모듈을 지연로딩할 수 없다면 *컴포넌트 안에 서비스 프로바이더를 등록하는 방법도 있습니다.*

<!--
Continuing with the same example, suppose the components of a module truly require a private, custom `HttpBackend`.
-->
위에서 언급한 예제를 다시 한 번 생각해봅시다.

<!--
Create a "top component" that acts as the root for all of the module's components.
Add the custom `HttpBackend` provider to the top component's `providers` list rather than the module's `providers`.
Recall that Angular creates a child injector for each component instance and populates the injector
with the component's own providers.
-->
모듈 안에 있는 모든 컴포넌트의 최상위 역할을 하는 _최상위 컴포넌트_ 를 만듭니다.
그리고 `HttpBackend` 커스텀 프로바이더를 모듈의 `providers`에 등록하지 않고 컴포넌트에 `providers`에 등록합니다.
컴포넌트에 프로바이더가 등록되어 있으면, 이 컴포넌트의 자식 인젝터들은 모두 이 프로바이더를 사용한다는 것을 생각하면 됩니다.

<!--
When a child of this component asks for the `HttpBackend` service,
Angular provides the local `HttpBackend` service,
not the version provided in the application root injector.
Child components make proper HTTP requests no matter what other modules do to `HttpBackend`.
-->
실제로 이 컴포넌트의 자식 컴포넌트에서 `HttpBackend` 서비스를 의존성으로 주입받으면, 애플리케이션 최상위 인젝터가 제공하는 인스턴스가 아니라 컴포넌트에 정의된 프로바이더에서 인스턴스를 찾습니다.
이제 모듈 안에서 `HttpBackend`로 보내는 HTTP 요청은 의도한 대로 동작합니다.

<!--
Be sure to create module components as children of this module's top component.
-->
이 컴포넌트는 물론 모듈의 최상위 컴포넌트로 지정해야 하는 것을 잊지 마세요.

<!--
You can embed the child components in the top component's template.
Alternatively, make the top component a routing host by giving it a `<router-outlet>`.
Define child routes and let the router load module components into that outlet.
-->
자식 컴포넌트는 일반적으로 최상위 컴포넌트의 템플릿 안에 사용될 것입니다.
아니면 `<router-outlet>`으로 라우팅되는 컴포넌트를 활용할 수도 있습니다.
모듈에 자식 라우터를 설정하면 라우팅 영역 안에 컴포넌트가 표시될 것입니다.

<!--
Though you can limit access to a service by providing it in a lazy loaded module or providing it in a component, providing services in a component can lead to multiple instances of those services. Thus, the lazy loading is preferable.
-->
서비스에 접근할 수 있는 범위를 제한할 때는 서비스가 등록된 모듈을 지연로딩하거나 서비스를 컴포넌트에 등록하는 방법을 사용할 수 있습니다. 하지만 서비스를 컴포넌트에 등록하면 컴포넌트의 인스턴스마다 새로운 서비스 인스턴스가 계속 생성되기 때문에, 서비스가 등록된 모듈을 지연로딩하는 방법이 더 효율적입니다.

<hr/>

{@a q-root-component-or-module}


<!--
## Should I add application-wide providers to the root `AppModule` or the root `AppComponent`?
-->
## 애플리케이션 전역에 사용하는 프로바이더는 `AppModule`이나 `AppComponent`에 등록해야 하나요?

<!--
 Define application-wide providers by specifying `providedIn: 'root'` on its `@Injectable()` decorator (in the case of services) or at `InjectionToken` construction (in the case where tokens are provided). Providers that are created this way automatically are made available to the entire application and don't need to be listed in any module.
-->
애플리케이션 전역에 등록되는 프로바이더는 `@Injectable()`에 `providedIn: 'root'`를 지정하거나 `InjectionToken`를 사용해서 정의할 수 있습니다. 이 때 전자는 서비스에 대한 프로바이더이며, 후자는 토큰에 대한 프로바이더입니다. 이렇게 등록된 프로바이더는 자동으로 애플리케이션 전역에 등록되며, 모듈에서 따로 로드하지 않아도 자유롭게 사용할 수 있습니다.

<!--
If a provider cannot be configured in this way (perhaps because it has no sensible default value), then register application-wide providers in the root `AppModule`, not in the `AppComponent`.
-->
이전에 사용하는 프로바이더와 충돌이 걱정되어 이 방법을 사용할 수 없다면, `AppComponent`에 프로바이더를 등록하지 않고 `AppModule`에 프로바이더를 등록하는 방법도 있습니다.

<!--
Lazy-loaded modules and their components can inject `AppModule` services;
they can't inject `AppComponent` services.
-->
그러면 이 프로바이더들은 `AppModule`에는 등록되지만 `AppComponent`에는 등록되지 않습니다.

<!--
Register a service in `AppComponent` providers _only_ if the service must be hidden
from components outside the `AppComponent` tree. This is a rare use case.
-->
서비스 프로바이더를 `AppComponent`에 등록하는 것은 이 서비스가 반드시 `AppComponent` 트리 안에서만 사용하도록 지정할 때 사용합니다. 자주 사용하는 방식은 아닙니다.

<!--
More generally, [prefer registering providers in NgModules](guide/ngmodule-faq#q-component-or-module) to registering in components.
-->
이보다 좀 더 일반적인 경우에는, [프로바이더는 모듈에 등록](guide/ngmodule-faq#q-component-or-module)하는 것이 좋습니다. 이렇게 사용하면 모듈 안에 있는 컴포넌트들은 등록된 프로바이더를 사용할 수 있습니다.

<!--
<h3 class="no-toc">Discussion</h3>
-->
<h3 class="no-toc">주의</h3>

<!--
Angular registers all startup module providers with the application root injector.
The services that root injector providers create have application scope, which
means they are available to the entire application.
-->
Angular는 애플리케이션이 시작될 때 로드되는 모듈에 있는 모든 프로바이더를 애플리케이션 최상위 인젝터에 등록합니다.
그러면 이 인젝터로 참조하는 프로바이더는 애플리케이션 전체 범위에 유효합니다.

<!--
Certain services, such as the `Router`, only work when you register them in the application root injector.
-->
하지만 `Router`와 같이 애플리케이션 최상위 인젝터에 등록해야만 동작하는 서비스도 있습니다.

<!--
By contrast, Angular registers `AppComponent` providers with the `AppComponent`'s own injector.
`AppComponent` services are available only to that component and its component tree.
They have component scope.
-->
이와는 다르게, `AppComponent`에 등록하는 프로바이더는 `AppComponent`에 존재하는 인젝터에만 등록됩니다.
그래서 `AppComponent`에 등록된 서비스는 컴포넌트 범위로 제한되며, 이 컴포넌트의 하위 트리에서만 사용할 수 있습니다.

<!--
The `AppComponent`'s injector is a child of the root injector, one down in the injector hierarchy.
For applications that don't use the router, that's almost the entire application.
But in routed applications, routing operates at the root level
where `AppComponent` services don't exist.
This means that lazy-loaded modules can't reach them.
-->
`AppComponent`에 존재하는 인젝터는 최상위 인젝터의 자식 인젝터이며, 라우터를 사용하지 않는 애플리케이션이라면 `AppComponent`의 범위는 애플리케이션 전체 범위와 비슷할 수도 있습니다.
하지만 라우터를 사용하는 애플리케이션이라면 `AppComponent`보다 상위 계층에서 라우팅이 동작합니다.
따라서 지연로딩되는 모듈은 `AppComponent`의 인젝터에 접근할 수 없습니다.

<hr/>

{@a q-component-or-module}

<!--
## Should I add other providers to a module or a component?
-->
## 프로바이더는 모듈이나 컴포넌트에 꼭 등록해야 하나요?

<!--
Providers should be configured using `@Injectable` syntax. If possible, they should be provided in the application root (`providedIn: 'root'`). Services that are configured this way are lazily loaded if they are only used from a lazily loaded context.
-->
프로바이더는 `@Injectable` 문법으로 등록되어야 하며, 가능하다면 애플리케이션 최상위 계층에 존재하도록 `providedIn: 'root'`을 지정해야 합니다. 지연로딩되는 모듈에 등록된 프로바이더는 모듈과 함께 필요할 때 로딩됩니다.

<<<<<<< HEAD
<!--
If it's the consumer's decision whether a provider is available application-wide or not, 
=======
If it's the consumer's decision whether a provider is available application-wide or not,
>>>>>>> 3f98ac19
then register providers in modules (`@NgModule.providers`) instead of registering in components (`@Component.providers`).
-->
그리고 이 프로바이더가 애플리케이션 전역에 사용되는지 일부 범위에만 사용되는지에 따라 달라지지만, 프로바이더는 되도록 컴포넌트(`@Component.providers`)에 등록하는 것보다 모듈(`@NgModule.providers`)에 등록하는 것이 좋습니다.

<!--
Register a provider with a component when you _must_ limit the scope of a service instance
to that component and its component tree.
Apply the same reasoning to registering a provider with a directive.
-->
프로바이더를 컴포넌트에 등록하는 것은 이 프로바이더의 범위가 특정 컴포넌트 트리 안쪽으로 _제한되어야만 할 때만_ 사용합니다.
프로바이더를 디렉티브에 등록하는 것도 마찬가지입니다.

<!--
For example, an editing component that needs a private copy of a caching service should register
the service with the component.
Then each new instance of the component gets its own cached service instance.
The changes that editor makes in its service don't touch the instances elsewhere in the application.
-->
예를 들어, 어떤 에디터 컴포넌트는 외부와 분리된 캐시를 유지하기 위해 컴포넌트에 프로바이더를 등록해서 사용한다고 합시다.
그러면 이 컴포넌트가 생성될 때마다 독립적인 서비스 인스턴스가 계속 생성됩니다.
그리고 이 컴포넌트에서 서비스에 접근해서 작업하는 모든 내용은 컴포넌트 밖에 아무 영향도 미치지 않을 것입니다.

<!--
[Always register _application-wide_ services with the root `AppModule`](guide/ngmodule-faq#q-root-component-or-module),
not the root `AppComponent`.
-->
[_애플리케이션 전역에 동작하는 서비스_ 는](guide/ngmodule-faq#q-root-component-or-module) 최상위 컴포넌트 `AppComponent`가 아니라 최상위 모듈 `AppModule`에 등록하는 것이 좋다는 것도 꼭 기억하세요.

<hr/>

{@a q-why-bad}

<!--
## Why is it bad if a shared module provides a service to a lazy-loaded module?
-->
## 지연로딩 모듈에서 공유모듈에 있는 프로바이더를 사용하는 것은 안 좋은가요?

<!--
### The eagerly loaded scenario
When an eagerly loaded module provides a service, for example a `UserService`, that service is available application-wide. If the root module provides `UserService` and
imports another module that provides the same `UserService`, Angular registers one of
them in the root app injector (see [What if I import the same module twice?](guide/ngmodule-faq#q-reimport)).

Then, when some component injects `UserService`, Angular finds it in the app root injector,
and delivers the app-wide singleton service. No problem.
-->
### 즉시 로드되는 모듈의 경우

애플리케이션이 시작되면서 즉시 로드되는 모듈에서 제공하는 서비스, 예를 들어 `UserService`가 있다면 이 서비스는 애플리케이션 전역에 자유롭게 사용할 수 있습니다.
그리고 최상위 모듈에 `UserService`가 등록되어 있는데 다른 모듈에서 `UserService`가 한 번 더 등록한다고 해도 이 프로바이더는 중복 등록되지 않습니다. [모듈을 두 번 로드하면 어떻게 되나요?](guide/ngmodule-faq#q-reimport) 문단을 참고하세요.

그래서 어떤 컴포넌트가 `UserService`를 의존성으로 주입받는다고 할 때, Angular는 이 서비스의 프로바이더를 애플리케이션 최상위 인젝터에서 찾으며, 앱 전역에 사용하는 싱글턴 서비스 인스턴스를 주입합니다. 문제될 것은 전혀 없습니다.

<!--
### The lazy loaded scenario

Now consider a lazy loaded module that also provides a service called `UserService`.

When the router lazy loads a module, it creates a child injector and registers the `UserService`
provider with that child injector. The child injector is _not_ the root injector.

When Angular creates a lazy component for that module and injects `UserService`,
it finds a `UserService` provider in the lazy module's _child injector_
and creates a _new_ instance of the `UserService`.
This is an entirely different `UserService` instance
than the app-wide singleton version that Angular injected in one of the eagerly loaded components.

This scenario causes your app to create a new instance every time, instead of using the singleton.
-->
<!--KW--What does this cause? I wasn't able to get the suggestion of this to work from
the current FAQ:
To demonstrate, run the <live-example name="ngmodule">live example</live-example>.
Modify the `SharedModule` so that it provides the `UserService` rather than the `CoreModule`.
Then toggle between the "Contact" and "Heroes" links a few times.
The username goes bonkers as the Angular creates a new `UserService` instance each time.
I'd like to see the error so I can include it.-->

### 지연로딩되는 모듈의 경우

이번에는 지연로딩되는 모듈에서 `UserService`를 사용하는 경우를 생각해 봅시다.

라우터가 모듈을 지연로딩하면 이 모듈에 생성한 자식 인젝터에 `UserService` 프로바이더를 등록합니다. 이 때 생성되는 자식 인젝터는 애플리케이션 최상위 인젝터와는 _다릅니다_.

그리고 이 모듈에 있는 컴포넌트에서 `UserService`를 주입하려고 하면, 지연로딩된 모듈에 생성된 _자식 인젝터_ 에서 `UserService` 인스턴스를 찾고, 인스턴스가 없으면 새로운 인스턴스를 생성합니다.
하지만 이 인스턴스는 애플리케이션 전역에 만든 싱글턴 서비스의 인스턴스와는 다릅니다.

모듈이 지연로딩될 때마다 서비스의 인스턴스는 계속 생성되며, 애플리케이션 전역에 싱글턴으로 사용하기 위해 프로바이더를 등록했던 의도와는 달라집니다.


<hr/>

{@a q-why-child-injector}

<!--
## Why does lazy loading create a child injector?
-->
## 지연로딩되는 모듈은 왜 자식 인젝터를 만드나요?

<!--
Angular adds `@NgModule.providers` to the application root injector, unless the NgModule is lazy-loaded.
For a lazy-loaded NgModule, Angular creates a _child injector_ and adds the module's providers to the child injector.
-->
Angular는 즉시 로딩되는 모듈의 `@NgModule.providers`에 등록된 프로바이더를 애플리케이션 최상위 인젝터에 모두 등록합니다.
그리고 지연로딩 되는 모듈에는 _자식 인젝터_ 를 생성하며, 이 모듈에 등록된 프로바이더는 이 자식 인젝터에 등록합니다.

<!--
This means that an NgModule behaves differently depending on whether it's loaded during application start
or lazy-loaded later. Neglecting that difference can lead to [adverse consequences](guide/ngmodule-faq#q-why-bad).
-->
따라서 즉시 로딩되는 모듈과 지연로딩되는 모듈의 동작은 다릅니다. 자세한 설명은 [위에서 언급한 내용](guide/ngmodule-faq#q-why-bad)을 참고하세요.

<!--
Why doesn't Angular add lazy-loaded providers to the app root injector as it does for eagerly loaded NgModules?
-->
그러면 왜 지연로딩된 모듈에 등록된 프로바이더는 애플리케이션 최상위 인젝터에 등록되지 않을까요?

<!--
The answer is grounded in a fundamental characteristic of the Angular dependency-injection system.
An injector can add providers _until it's first used_.
Once an injector starts creating and delivering services, its provider list is frozen; no new providers are allowed.
-->
그 이유는 Angular 의존성 주입 방식 때문입니다.
인젝터는 _처음 사용되기 전에_ 프로바이더 목록을 준비합니다.
그리고 인젝터가 생성되고 프로바이더가 모두 준비되면 프로바이더 목록을 더이상 수정할 수 없으며, 새로운 프로바이더도 등록할 수 없습니다.

<!--
When an applications starts, Angular first configures the root injector with the providers of all eagerly loaded NgModules
_before_ creating its first component and injecting any of the provided services.
Once the application begins, the app root injector is closed to new providers.
-->
애플리케이션이 시작되면 Angular는 먼저 최상위 인젝터를 생성하면서 즉시 로딩되는 모듈에 있는 모든 프로바이더를 준비합니다. 그리고 이 준비가 모두 끝난 후에야 첫 컴포넌트를 생성하고 의존성을 주입합니다.
애플리케이션이 한 번 시작된 후에는 최상위 인젝터가 관리하는 프로바이더 목록이 변경되지 않으며, 새로운 프로바이더도 추가할 수 없습니다.

<!--
Time passes and application logic triggers lazy loading of an NgModule.
Angular must add the lazy-loaded module's providers to an injector somewhere.
It can't add them to the app root injector because that injector is closed to new providers.
So Angular creates a new child injector for the lazy-loaded module context.
-->
애플리케이션이 동작하다가 모듈을 지연로딩하는 경우를 생각해 봅시다.
그러면 지연로딩되는 모듈에 있는 프로바이더는 어딘가의 인젝터에 등록되어야 사용할 수 있습니다.
하지만 애플리케이션의 최상위 인젝터는 이미 닫혔고 새로운 프로바이더도 추가할 수 없기 때문에, 지연로딩된 모듈 컨텍스트에 새로운 자식 인젝터를 생성합니다.

<hr/>

{@a q-is-it-loaded}

<!--
## How can I tell if an NgModule or service was previously loaded?
-->
## 모듈이나 서비스가 로드되었는지 어떻게 확인하나요?

<!--
Some NgModules and their services should be loaded only once by the root `AppModule`.
Importing the module a second time by lazy loading a module could [produce errant behavior](guide/ngmodule-faq#q-why-bad)
that may be difficult to detect and diagnose.
-->
모듈과 서비스는 최상위 `AppModule`에 한 번은 로딩되어야 사용할 수 있습니다.
지연로딩되는 경우와 같이 모듈이 여러번 로딩되면 [비정상적인 동작](guide/ngmodule-faq#q-why-bad)을 할 수도 있지만, 이런 에러는 발견하기 힘들고 수정하기는 더 힘듭니다.

<!--
To prevent this issue, write a constructor that attempts to inject the module or service
from the root app injector. If the injection succeeds, the class has been loaded a second time.
You can throw an error or take other remedial action.
-->
이 문제를 피하기 위해 Angular에서는 생성자에서 의존성을 주입받으며, 이렇게 지정된 의존성 객체는 애플리케이션 최상위 인젝터가 인식합니다. 그리고 의존성 주입이 성공한 이후에 클래스가 로딩됩니다.
에러가 발생하면 생성자에서 에러를 확인하고 처리할 수 있습니다.

<!--
Certain NgModules, such as `BrowserModule`, implement such a guard.
<<<<<<< HEAD
Here is a custom constructor for an NgModule called `CoreModule`.
-->
그리고 `BrowserModule`과 같은 모듈은 이 문제를 방지하는 로직을 따로 마련하기도 했습니다.
`BrowserModule`이 로드되기 전에 `CoreModule`이 이미 로드되었다면, 이 모듈은 다음과 같은 로직으로 에러를 발생시킵니다.
=======
Here is a custom constructor for an NgModule called `GreetingModule`.
>>>>>>> 3f98ac19

<code-example path="ngmodules/src/app/greeting/greeting.module.ts" region="ctor" header="src/app/greeting/greeting.module.ts (Constructor)" linenums="false">
</code-example>

<hr/>

{@a q-entry-component-defined}

<!--
## What is an `entry component`?
-->
## 진입 컴포넌트(entry component)가 뭔가요?

<!--
An entry component is any component that Angular loads _imperatively_ by type.
-->
진입 컴포넌트는 Angular가 _직접_ 로드하는 컴포넌트입니다.

<!--
A component loaded _declaratively_ via its selector is _not_ an entry component.
-->
반대로 일반 컴포넌트는 템플릿에 셀렉터를 사용되었을 때 로드됩니다.

<!--
Angular loads a component declaratively when
using the component's selector to locate the element in the template.
Angular then creates the HTML representation of the component and inserts it into the DOM at the selected element. These aren't entry components.
-->
템플릿에 컴포넌트의 셀렉터가 사용되면 Angular가 컴포넌트를 로드합니다.
그리고 컴포넌트의 템플릿을 생성하고 DOM에 추가합니다.
이런 컴포넌트는 진입 컴포넌트가 아닙니다.

<!--
The bootstrapped root `AppComponent` is an _entry component_.
True, its selector matches an element tag in `index.html`.
But `index.html` isn't a component template and the `AppComponent`
selector doesn't match an element in any component template.
-->
애플리케이션이 부트스트랩될 때 로드되는 `AppComponent`는 _진입 컴포넌트_ 입니다.
사실 `index.html`에는 `AppComponent` 셀렉터가 지정되어 있긴 하지만, `index.html` 파일은 컴포넌트의 템플릿이 아니며, `AppComponent`의 셀렉터는 컴포넌트 템플릿 어디에도 사용되지 않습니다.

<!--
Components in route definitions are also _entry components_.
A route definition refers to a component by its _type_.
The router ignores a routed component's selector, if it even has one, and
loads the component dynamically into a `RouterOutlet`.
-->
라우팅 대상이 되는 컴포넌트도 _진입 컴포넌트_ 입니다.
라우팅 룰을 정의할 때 주소에 해당하는 컴포넌트를 지정하는데, 이렇게 사용되는 컴포넌트는 셀렉터가 지정되어 있다고 해도 무시되며, 지정된 주소로 이동할 때 `RouterOutlet`에 동적으로 로드됩니다.

<!--
For more information, see [Entry Components](guide/entry-components).
-->
좀 더 자세한 내용을 확인하려면 [진입 컴포넌트](guide/entry-components) 문서를 참고하세요.

<hr/>

<!--
## What's the difference between a _bootstrap_ component and an _entry component_?
-->
## _부트스트랩_ 컴포넌트와 _진입 컴포넌트_ 의 차이는 뭔가요?

<!--
A bootstrapped component _is_ an [entry component](guide/ngmodule-faq#q-entry-component-defined)
that Angular loads into the DOM during the bootstrap process (application launch).
Other entry components are loaded dynamically by other means, such as with the router.
-->
부트스트랩 컴포넌트는 Angular가 애플리케이션을 시작하면서 부트스트랩 단계에서 DOM에 추가하기 때문에 [진입 컴포넌트](guide/ngmodule-faq#q-entry-component-defined)의 하나라고 볼 수 있습니다.
일반적으로 진입 컴포넌트는 라우터에 의해 동적으로 로드되는 컴포넌트를 의미합니다.

<!--
The `@NgModule.bootstrap` property tells the compiler that this is an entry component _and_
it should generate code to bootstrap the application with this component.
-->
`@NgModule.bootstrap` 프로퍼티를 지정하면 어떤 컴포넌트가 부트스트랩 컴포넌트인지 컴파일러가 알도록 지정할 수 있으며, 이 컴포넌트는 애플리케이션이 부트스트랩될 때 같이 로드됩니다.

<!--
There's no need to list a component in both the `bootstrap` and `entryComponents` lists,
although doing so is harmless.
-->
하지만 컴포넌트를 `bootstrap` 배열과 `entryComponents` 배열에 동시에 추가할 필요는 없습니다. 이렇게 지정해도 문제가 발생하지는 않지만, 지정하는 의미도 없습니다.

<!--
For more information, see [Entry Components](guide/entry-components).
-->
좀 더 자세한 내용을 확인하려면 [진입 컴포넌트](guide/entry-components) 문서를 참고하세요.

<hr/>

<!--
## When do I add components to _entryComponents_?
-->
## 어떤 컴포넌트를 _entryComponents_ 에 등록해야 하나요?

<!--
Most application developers won't need to add components to the `entryComponents`.
-->
대부분의 경우에 `entryComponents` 배열을 직접 지정할 필요는 없습니다.

<!--
Angular adds certain components to _entry components_ automatically.
Components listed in `@NgModule.bootstrap` are added automatically.
Components referenced in router configuration are added automatically.
These two mechanisms account for almost all entry components.
-->
_진입 컴포넌트_ 로 지정할 필요가 있는 컴포넌트는 Angular가 자동으로 판단하고 진입 컴포넌트 목록에 추가합니다.
`@NgModule.bootstrap` 배열에 있는 컴포넌트도 마찬가지입니다.
라우팅 규칙에 정의된 컴포넌트들도 자동으로 진입 컴포넌트로 추가됩니다.
이 두 가지 경우라면 진입 컴포넌트로 지정되어야 할 컴포넌트를 모두 처리할 수 있습니다.

<!--
If your app happens to bootstrap or dynamically load a component _by type_ in some other manner,
you must add it to `entryComponents` explicitly.
-->
하지만 컴포넌트를 동적으로 로드하는 경우라면 `entryCompoennts`를 명시적으로 지정해야 합니다.

<!--
Although it's harmless to add components to this list,
it's best to add only the components that are truly _entry components_.
Don't include components that [are referenced](guide/ngmodule-faq#q-template-reference)
in the templates of other components.
-->
`entryComponents` 배열에 컴포넌트를 아무것이나 추가해도 별 문제는 없지만, 이 배열에는 진짜 _진입 컴포넌트_ 만 추가하는 것이 가장 좋습니다.
[템플릿에 셀렉터로 사용되는 컴포넌트](guide/ngmodule-faq#q-template-reference)라면 진입 컴포넌트로 지정하면 안됩니다.

<!--
For more information, see [Entry Components](guide/entry-components).
-->
좀 더 자세한 내용을 확인하려면 [진입 컴포넌트](guide/entry-components) 문서를 참고하세요.

<hr/>

<!--
## Why does Angular need _entryComponents_?
-->
## 진입 컴포넌트는 왜 필요하죠?

<!--
The reason is _tree shaking_. For production apps you want to load the smallest, fastest code possible. The code should contain only the classes that you actually need.
It should exclude a component that's never used, whether or not that component is declared.
-->
진입 컴포넌트는 _트리 셰이킹_ 때문에 필요합니다. 배포되는 앱 코드는 최대한 작고 빠르게 동작하는 것이 중요합니다. 그래서 배포되는 코드에도 실제로 사용되는 클래스만 포함되는 것이 좋으며, 사용되지 않는 컴포넌트는 최종 코드에서 빠지는 것이 좋습니다.

<!--
In fact, many libraries declare and export components you'll never use.
If you don't reference them, the tree shaker drops these components from the final code package.
-->
사실 라이브러리에서 제공하는 많은 코드 중에 실제로 사용되는 것은 많지 않습니다.
그래서 사용되지 않는 코드들은 트리 셰이킹 과정을 거치면 최종 코드에서 모두 제거됩니다.

<!--
If the [Angular compiler](guide/ngmodule-faq#q-angular-compiler) generated code for every declared component, it would defeat the purpose of the tree shaker.
-->
컴포넌트가 정의되었다고 해서 [Angular 컴파일러](guide/ngmodule-faq#q-angular-compiler)가 이 코드를 모두 생성하면, 이것은 트리 셰이킹의 목적과 어울리지 않습닌다.

<!--
Instead, the compiler adopts a recursive strategy that generates code only for the components you use.
-->
그래서 컴파일러는 실제로 사용하는 컴포넌트를 찾기 위해 재귀적으로 탐색하는 방식을 사용합니다.

<!--
The compiler starts with the entry components,
then it generates code for the declared components it [finds](guide/ngmodule-faq#q-template-reference) in an entry component's template,
then for the declared components it discovers in the templates of previously compiled components,
and so on. At the end of the process, the compiler has generated code for every entry component
and every component reachable from an entry component.
-->
실제로 사용하는 컴포넌트는 진입 컴포넌트를 기준으로 찾기 시작하며, 템플릿에 사용된 컴포넌트를 [찾으면](guide/ngmodule-faq#q-template-reference) 이 컴포넌트도 사용되는 것으로 판단합니다.
이 과정을 모두 마치고 나면, 최종 코드에는 진입 컴포넌트부터 시작해서 접근할 수 있는 모든 컴포넌트에 대한 코드만 생성됩니다.

<!--
If a component isn't an _entry component_ or wasn't found in a template,
the compiler omits it.
-->
컴포넌트가 _진입 컴포넌트_ 가 아니고, 템플릿에도 사용되지 않으면 이 컴포넌트는 컴파일러가 처리하지 않습니다.

<hr/>

<!--
## What kinds of modules should I have and how should I use them?
-->
## 모듈의 종류는 어떤 것이 있으며, 어떻게 사용해야 하나요?

<!--
Every app is different. Developers have various levels of experience and comfort with the available choices.
Some suggestions and guidelines appear to have wide appeal.
-->
앱은 모두 다릅니다. 앱을 개발하는 개발자의 경험도 모두 다르고, 정책을 정하는 기준도 다릅니다.
이 문단에서는 모듈에 대한 대략적인 가이드를 안내합니다.

### 공유 모듈 (`SharedModule`)
<!--
`SharedModule` is a conventional name for an `NgModule` with the components, directives, and pipes that you use
everywhere in your app. This module should consist entirely of `declarations`,
most of them exported.
-->
공유 모듈은 앱 전역에서 자유롭게 사용하는 컴포넌트와 디렉티브, 파이프를 정의하는 모듈을 의미합니다. 이 모듈은 `declarations` 구성이 가장 중요하며, 모듈에 정의된 Angular 구성요소 대부분을 모듈 외부로 공개합니다.

<!--
The `SharedModule` may re-export other widget modules, such as `CommonModule`,
`FormsModule`, and NgModules with the UI controls that you use most widely.
-->
이 모듈은 `CommonModule`이나 `FormsModule` 등 모듈의 UI 컨트롤에 필요한 다른 모듈을 가져와서 다시 모듈 외부로 공개하기도 합니다.

<!--
The `SharedModule` should not have `providers` for reasons [explained previously](guide/ngmodule-faq#q-why-bad).
Nor should any of its imported or re-exported modules have `providers`.
-->
그리고 이 모듈은 [위에서 설명한 이유](guide/ngmodule-faq#q-why-bad) 때문에 `providers`를 지정하지 않는 것이 좋습니다.
그리고 같은 이유로 다른 모듈에 있는 `providers`를 모듈 외부로 다시 공개하지 않는 것이 좋습니다.

<!--
Import the `SharedModule` in your _feature_ modules,
both those loaded when the app starts and those you lazy load later.
-->
공유 모듈은 기능 모듈이 로드해서 사용합니다. 이 때 기능 모듈은 앱이 실행되면서 즉시 로드되는 모듈이던지, 지연 로딩되는 모듈이던지 상관없습니다.

<<<<<<< HEAD
<!--
### `CoreModule`
-->
### 코어 모듈 (`CoreModule`)

<!--
`CoreModule` is a conventional name for an `NgModule` with `providers` for
the singleton services you load when the application starts.
-->
코어 모듈은 애플리케이션이 시작되면서 로드되고, 앱에서 사용하는 싱글턴 서비스에 대한 `providers` 목록을 제공하는 모듈을 의미합니다.

<!--
Import `CoreModule` in the root `AppModule` only.
Never import `CoreModule` in any other module.
-->
코어 모듈은 애플리케이션의 최상위 `AppModule`에만 사용합니다.
다른 모듈은 코어 모듈을 로드하지 않는 것이 좋습니다.

<!--
Consider making `CoreModule` a pure services module
with no `declarations`.
-->
코어 모듈은 `declarations`에 아무것도 정의하지 않고, 서비스만 제공하는 것이 좋습니다.

<!--
For more information, see [Sharing NgModules](guide/sharing-ngmodules)
and [Singleton Services](guide/singleton-services).
-->
좀 더 자세한 내용은 [공유 모듈](guide/sharing-ngmodules)과 [싱글턴 서비스](guide/singleton-services) 문서를 참고하세요.

<!--
=======
>>>>>>> 3f98ac19
### Feature Modules
-->
### 기능 모듈 (Feature Modules)

<!--
Feature modules are modules you create around specific application business domains, user workflows, and utility collections. They support your app by containing a particular feature,
such as routes, services, widgets, etc. To conceptualize what a feature module might be in your
app, consider that if you would put the files related to a certain functionality, like a search,
in one folder, that the contents of that folder would be a feature module that you might call
your `SearchModule`. It would contain all of the components, routing, and templates that
would make up the search functionality.
-->
기능 모듈은 애플리케이션의 업무 로직과 관련된 모듈을 의미하며, 사용자의 동작 흐름이나 도메인에 필요한 기능을 담당합니다. 이 모듈은 라우팅이나 서비스, 위젯 등 애플리케이션에 필요한 기능을 제공합니다. 기능 모듈에 대한 개념을 확실하게 잡으려면 특정 기능을 담당하는 파일을 모두 모은 폴더를 생각하면 되는데, 예를 들어 검색 기능을 담당하는 폴더라면 이 모듈을 `SearchModule`이라고 생각할 수 있습니다. 검색 기능에 필요한 컴포넌트와 라우팅, 템플릿은 모두 이 폴더 안에 포함됩니다.

<!--
For more information, see [Feature Modules](guide/feature-modules) and
[Module Types](guide/module-types)
-->
좀 더 자세한 내용은 [기능 모듈](guide/feature-modules)과 [모듈의 종류](guide/module-types) 문서를 참고하세요.


<!--
## What's the difference between NgModules and JavaScript Modules?
-->
## NgModule과 JavaScript 모듈은 어떻게 다른가요?

<!--
In an Angular app, NgModules and JavaScript modules work together.
-->
Angular 앱에서는 NgModule과 JavaScript 모듈을 함께 사용합니다.

<!--
In modern JavaScript, every file is a module
(see the [Modules](http://exploringjs.com/es6/ch_modules.html) page of the Exploring ES6 website).
Within each file you write an `export` statement to make parts of the module public.
-->
ES6를 사용하는 최근 JavaScript는 각각의 파일을 모듈로 볼 수 있습니다. ([모듈](http://exploringjs.com/es6/ch_modules.html) 문서를 참고하세요.)
그리고 각각의 파일에서 `export` 키워드로 지정한 객체가 모듈 외부로 공개됩니다.

<!--
An Angular NgModule is a class with the `@NgModule` decorator&mdash;JavaScript modules
don't have to have the `@NgModule` decorator. Angular's `NgModule` has `imports` and `exports` and they serve a similar purpose.
-->
Angular의 모듈은 `@NgModule` 데코레이터가 지정된 JavaScript 클래스입니다. NgModule에서 모듈을 조합할 때는 JavaScript와 비슷하게 `imports` 프로퍼티와 `exports` 프로퍼티를 사용합니다.

<!--
You _import_ other NgModules so you can use their exported classes in component templates.
You _export_ this NgModule's classes so they can be imported and used by components of _other_ NgModules.
-->
NgModule을 로드하면 이 모듈이 모듈 외부로 공개한 클래스들을 컴포넌트 템플릿에 사용할 수 있습니다. 그리고 모듈에 정의된 클래스들은 다른 모듈에 사용할 수 있도록 모듈 외부로 공개할 수도 있습니다.

<!--
For more information, see [JavaScript Modules vs. NgModules](guide/ngmodule-vs-jsmodule).
-->
좀 더 자세한 내용은 [JavaScript 모듈 vs. NgModules](guide/ngmodule-vs-jsmodule) 문서를 참고하세요.

<hr/>

{@a q-template-reference}

<!--
## How does Angular find components, directives, and pipes in a template?<br>What is a <i><b>template reference</b></i>?
-->
## Angular는 템플릿에 사용된 컴포넌트나 디렉티브, 파이프를 어떻게 찾나요?

<!--
The [Angular compiler](guide/ngmodule-faq#q-angular-compiler) looks inside component templates
for other components, directives, and pipes. When it finds one, that's a template reference.
-->
[Angular 컴파일러](guide/ngmodule-faq#q-angular-compiler)는 컴포넌트 템플릿에 다른 컴포넌트나 디렉티브, 파이프가 사용된 것을 감지할 수 있습니다.

<!--
The Angular compiler finds a component or directive in a template when it can match the *selector* of that component or directive to some HTML in that template.
-->
템플릿에 사용된 컴포넌트나 디렉티브를 Angular 컴파일러가 확인하면, 이 컴포넌트가 어떤 컴포넌트인지 컴포넌트의 *셀렉터* 로 구분합니다.

<!--
The compiler finds a pipe if the pipe's *name* appears within the pipe syntax of the template HTML.
-->
그리고 템플릿에 사용된 파이프는 파이프의 *이름* 을 기준으로 구분합니다.

<!--
Angular only matches selectors and pipe names for classes that are declared by this module
or exported by a module that this module imports.
-->
이 때 적용되는 컴포넌트 셀렉터와 파이프 이름은 현재 모듈에 정의된 클래스이거나, 다른 모듈에서 가져온 클래스만 유효합니다.

<hr/>

{@a q-angular-compiler}

<!--
## What is the Angular compiler?
-->
## Angular 컴파일러가 뭔가요?

<!--
The Angular compiler converts the application code you write into highly performant JavaScript code.
The `@NgModule` metadata plays an important role in guiding the compilation process.
-->
Angular 컴파일러는 애플리케이션 코드를 JavaScript 코드로 변환하는 툴입니다.
그리고 이 컴파일 과정에는 `@NgModule` 메타데이터의 내용이 중요합니다.

<!--
The code you write isn't immediately executable. For example, components have templates that contain custom elements, attribute directives, Angular binding declarations,
and some peculiar syntax that clearly isn't native HTML.
-->
TypeScript로 작성한 Angular 코드는 그 자체로 실행할 수 없습니다. 컴포넌트를 생각해봐도 컴포넌트에는 커스텀 엘리먼트와 어트리뷰트 디렉티브, Angular 바인딩 문법 등 네이티브 HTML에는 없는 문법이 많이 사용됩니다.

<!--
The Angular compiler reads the template markup,
combines it with the corresponding component class code, and emits _component factories_.
-->
Angular 컴파일러는 이 템플릿을 읽고 관련된 컴포넌트를 연결하며 _컴포넌트 팩토리(component factories)_ 를 생성합니다.

<!--
A component factory creates a pure, 100% JavaScript representation
of the component that incorporates everything described in its `@Component` metadata:
the HTML, the binding instructions, the attached styles.
-->
컴포넌트 팩토리는 컴포넌트를 표현하는 100% JavaScript 코드를 생성하는데, 이 때 컴포넌트의 `@Component` 메타데이터에 지정하는 내용으로 HTML 템플릿과 바인딩 방식, 스타일을 연결합니다.

<!--
Because directives and pipes appear in component templates,
the Angular compiler incorporates them into compiled component code too.
-->
그리고 컴포넌트 템플릿에 사용된 디렉티브와 파이프도 Angular 컴파일러가 컴포넌트 코드에 연결합니다.

<!--
`@NgModule` metadata tells the Angular compiler what components to compile for this module and
how to link this module with other modules.
-->
Angular 컴파일러가 컴파일 할 컴포넌트를 지정하고, 이 모듈이 다른 모듈과 어떻게 연결되는지를 설정하는 것은 `@NgModule` 설정에 따라 달라집니다.<|MERGE_RESOLUTION|>--- conflicted
+++ resolved
@@ -176,14 +176,10 @@
 -->
 그리고 현재 모듈에 등록된 컴포넌트나 디렉티브, 파이프가 다른 모듈과 연관되어 있다면 그 모듈을 로드하는 것이 좋습니다.
 
-<<<<<<< HEAD
-<!--
-Import only [BrowserModule](guide/ngmodule-faq#q-browser-vs-common-module) in the root `AppModule`.
+<!--
+Import [BrowserModule](guide/ngmodule-faq#q-browser-vs-common-module) only in the root `AppModule`.
 -->
 [BrowserModule](guide/ngmodule-faq#q-browser-vs-common-module)은 애플리케이션의 최상위 `AppModule`에서만 로드합니다.
-=======
-Import [BrowserModule](guide/ngmodule-faq#q-browser-vs-common-module) only in the root `AppModule`.
->>>>>>> 3f98ac19
 
 <hr/>
 
@@ -378,38 +374,24 @@
 `RouterModule.forRoot()`에 `Routes` 객체를 전달하면 앱 전역에서 사용할 수 있는 `Router` 서비스를 설정하고 [ModuleWithProviders](api/core/ModuleWithProviders) 객체를 반환합니다.
 그리고 이 모듈을 `AppModule`의 `imports` 배열에 추가하면 라우터를 사용할 수 있습니다.
 
-<<<<<<< HEAD
-<!--
-Only call and import a `.forRoot()` result in the root application module, `AppModule`.
-Importing it in any other module, particularly in a lazy-loaded module,
-is contrary to the intent and will likely produce a runtime error.
-For more information, see [Singleton Services](guide/singleton-services).
--->
-`forRoot()` 메소드는 애플리케이션의 최상위 모듈인 `AppModule`에서만 사용해야 합니다.
-앱 모듈이 아닌 기능 모듈, 특히 지연로딩 되는 다른 모듈에서 이 함수를 사용하면 런타임 에러가 발생할 수 있습니다.
-좀 더 자세한 내용을 확인하려면 [싱글턴 서비스](guide/singleton-services) 문서를 참고하세요.
-
-<!--
-For a service, instead of using `forRoot()`,  specify `providedIn: 'root'` on the service's `@Injectable()` decorator, which 
-=======
+<!--
 Only call and import a `forRoot()` result in the root application module, `AppModule`.
 Avoid importing it in any other module, particularly in a lazy-loaded module. For more
 information on `forRoot()` see [the `forRoot()` pattern](guide/singleton-services#the-forroot-pattern) section of the [Singleton Services](guide/singleton-services) guide.
 
 For a service, instead of using `forRoot()`,  specify `providedIn: 'root'` on the service's `@Injectable()` decorator, which
->>>>>>> 3f98ac19
 makes the service automatically available to the whole application and thus singleton by default.
 -->
+`forRoot()` 메소드는 애플리케이션의 최상위 모듈인 `AppModule`에서만 사용해야 합니다.
+앱 모듈이 아닌 기능 모듈, 특히 지연로딩 되는 다른 모듈에서 이 함수를 사용하면 런타임 에러가 발생할 수 있습니다.
+`forRoot()` 함수에 대해 더 알아보려면 [싱글턴 서비스](guide/singleton-services) 가이드 문서의 [`forRoot()` 패턴](guide/singleton-services#the-forroot-pattern) 섹션을 참고하세요.
+
 서비스를 싱글턴으로 만드는 것이라면 `forRoot()` 메소드 대신 `@Injectable()` 데코레이터 안에 `providedIn: 'root'`를 지정해도 됩니다. 이렇게 지정된 서비스는 앱 전역으로 사용할 수 있는 싱글턴 서비스로 생성됩니다.
 
-<<<<<<< HEAD
-<!--
-`RouterModule` also offers a `forChild` static method for configuring the routes of lazy-loaded modules.
+<!--
+`RouterModule` also offers a `forChild()` static method for configuring the routes of lazy-loaded modules.
 -->
 정적 모듈에서 `RouterModule`을 사용하려면 `forRoot()` 메소드 대신 `forChild()` 메소드를 사용해야 합니다.
-=======
-`RouterModule` also offers a `forChild()` static method for configuring the routes of lazy-loaded modules.
->>>>>>> 3f98ac19
 
 <!--
 `forRoot()` and `forChild()` are conventional names for methods that
@@ -417,14 +399,9 @@
 -->
 `forRoot()` 메소드와 `forChild()` 메소드는 모두 앱 모듈이나 기능 모듈에 서비스를 편하게 등록하기 위한 용도로 제공되는 함수입니다.
 
-<<<<<<< HEAD
-<!--
-Angular doesn't recognize these names but Angular developers do.
-=======
->>>>>>> 3f98ac19
+<!--
 Follow this convention when you write similar modules with configurable service providers.
 -->
-이런 개발 패턴은 Angular를 위한 것이 아니라 Angular 개발자를 위한 것입니다.
 서비스 프로바이더의 설정을 외부에서 지정하는 모듈이라면 이 패턴을 도입할 수 있는지 검토해 보세요.
 
 <hr/>
@@ -747,12 +724,8 @@
 -->
 프로바이더는 `@Injectable` 문법으로 등록되어야 하며, 가능하다면 애플리케이션 최상위 계층에 존재하도록 `providedIn: 'root'`을 지정해야 합니다. 지연로딩되는 모듈에 등록된 프로바이더는 모듈과 함께 필요할 때 로딩됩니다.
 
-<<<<<<< HEAD
-<!--
-If it's the consumer's decision whether a provider is available application-wide or not, 
-=======
+<!--
 If it's the consumer's decision whether a provider is available application-wide or not,
->>>>>>> 3f98ac19
 then register providers in modules (`@NgModule.providers`) instead of registering in components (`@Component.providers`).
 -->
 그리고 이 프로바이더가 애플리케이션 전역에 사용되는지 일부 범위에만 사용되는지에 따라 달라지지만, 프로바이더는 되도록 컴포넌트(`@Component.providers`)에 등록하는 것보다 모듈(`@NgModule.providers`)에 등록하는 것이 좋습니다.
@@ -923,14 +896,10 @@
 
 <!--
 Certain NgModules, such as `BrowserModule`, implement such a guard.
-<<<<<<< HEAD
-Here is a custom constructor for an NgModule called `CoreModule`.
+Here is a custom constructor for an NgModule called `GreetingModule`.
 -->
 그리고 `BrowserModule`과 같은 모듈은 이 문제를 방지하는 로직을 따로 마련하기도 했습니다.
-`BrowserModule`이 로드되기 전에 `CoreModule`이 이미 로드되었다면, 이 모듈은 다음과 같은 로직으로 에러를 발생시킵니다.
-=======
-Here is a custom constructor for an NgModule called `GreetingModule`.
->>>>>>> 3f98ac19
+`BrowserModule`이 로드되기 전에 `GreetingModule`이 이미 로드되었다면, 이 모듈은 다음과 같은 로직으로 에러를 발생시킵니다.
 
 <code-example path="ngmodules/src/app/greeting/greeting.module.ts" region="ctor" header="src/app/greeting/greeting.module.ts (Constructor)" linenums="false">
 </code-example>
@@ -1148,40 +1117,8 @@
 -->
 공유 모듈은 기능 모듈이 로드해서 사용합니다. 이 때 기능 모듈은 앱이 실행되면서 즉시 로드되는 모듈이던지, 지연 로딩되는 모듈이던지 상관없습니다.
 
-<<<<<<< HEAD
-<!--
-### `CoreModule`
--->
-### 코어 모듈 (`CoreModule`)
-
-<!--
-`CoreModule` is a conventional name for an `NgModule` with `providers` for
-the singleton services you load when the application starts.
--->
-코어 모듈은 애플리케이션이 시작되면서 로드되고, 앱에서 사용하는 싱글턴 서비스에 대한 `providers` 목록을 제공하는 모듈을 의미합니다.
-
-<!--
-Import `CoreModule` in the root `AppModule` only.
-Never import `CoreModule` in any other module.
--->
-코어 모듈은 애플리케이션의 최상위 `AppModule`에만 사용합니다.
-다른 모듈은 코어 모듈을 로드하지 않는 것이 좋습니다.
-
-<!--
-Consider making `CoreModule` a pure services module
-with no `declarations`.
--->
-코어 모듈은 `declarations`에 아무것도 정의하지 않고, 서비스만 제공하는 것이 좋습니다.
-
-<!--
-For more information, see [Sharing NgModules](guide/sharing-ngmodules)
-and [Singleton Services](guide/singleton-services).
--->
-좀 더 자세한 내용은 [공유 모듈](guide/sharing-ngmodules)과 [싱글턴 서비스](guide/singleton-services) 문서를 참고하세요.
-
-<!--
-=======
->>>>>>> 3f98ac19
+
+<!--
 ### Feature Modules
 -->
 ### 기능 모듈 (Feature Modules)
