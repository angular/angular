--- conflicted
+++ resolved
@@ -49,14 +49,10 @@
     </td>
 
     <td>
-<<<<<<< HEAD
-      <!--
-      latest
-      -->
-      최신 버전
-=======
+      <!--
       latest and extended support release (ESR)
->>>>>>> 385cadf2
+      -->
+      최신버전과 ESR(extended support release) 버전
     </td>
   </tr>
 
@@ -640,11 +636,10 @@
      */
     // __Zone_enable_cross_context_check = true;
   &lt;/script>
-<<<<<<< HEAD
-  &lt;!-- zone.js required by Angular --&gt;
-  &lt;script src="node_modules/zone.js/dist/zone.js">&lt;/script>
-
-  &lt;!-- application polyfills --&gt;
+  &lt;!-- zone.js required by Angular -->
+  &lt;script src="node_modules/zone.js/bundles/zone.umd.js">&lt;/script>
+
+  &lt;!-- application polyfills -->
 </code-example>
 -->
 <code-example header="src/index.html" language="html">
@@ -667,11 +662,7 @@
     // __Zone_enable_cross_context_check = true;
   &lt;/script>
   &lt;!-- Angular에는 zone.js이 필요합니다. --&gt;
-  &lt;script src="node_modules/zone.js/dist/zone.js">&lt;/script>
-=======
-  &lt;!-- zone.js required by Angular -->
-  &lt;script src="node_modules/zone.js/bundles/zone.umd.js">&lt;/script>
->>>>>>> 385cadf2
+  &lt;script src="node_modules/zone.js/bundles/zone.js">&lt;/script>
 
   &lt;!-- 애플리케이션 폴리필 --&gt;
 </code-example>