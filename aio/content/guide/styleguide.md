--- conflicted
+++ resolved
@@ -4,18 +4,12 @@
 Step right in!
 This style guide presents preferred conventions and, as importantly, explains why.
 
-<!-- Sample comment for test conflict.-->
 
 {@a toc}
 
 ## Style vocabulary
 
-<<<<<<< HEAD
-Each guideline describes either some practice (good or bad), and all have a consistent presentation.
-=======
 Each guideline describes different practices, and all have a consistent presentation.
->>>>>>> 3817cba5
-
 
 The wording of each guideline indicates how strong the recommendation is.
 
