<<<<<<< HEAD
<!--
# Template reference variables (`#var`)
-->
# 템플릿 참조 변수 (`#var`)

<!--
A **template reference variable** is often a reference to a DOM element within a template.
It can also refer to a directive (which contains a component), an element, [TemplateRef](api/core/TemplateRef), or a <a href="https://developer.mozilla.org/en-US/docs/Web/Web_Components" title="MDN: Web Components">web component</a>.
=======
# Template variables

Template variables help you use data from one part of a template in another part of the template.
With template variables, you can perform tasks such as respond to user input or finely tune your application's forms.

A template variable can refer to the following:

* a DOM element within a template
* a directive
* an element
* [TemplateRef](api/core/TemplateRef)
* a <a href="https://developer.mozilla.org/en-US/docs/Web/Web_Components" title="MDN: Web Components">web component</a>
>>>>>>> 9af6fbf6

<div class="alert is-helpful">

See the <live-example></live-example> for a working example containing the code snippets in this guide.

</div>

## Syntax

In the template, you use the hash symbol, `#`, to declare a template variable.
The following template variable, `#phone`, declares a `phone` variable on an `<input>` element.

<code-example path="template-reference-variables/src/app/app.component.html" region="ref-var" header="src/app/app.component.html"></code-example>

You can refer to a template variable anywhere in the component's template.
Here, a `<button>` further down the template refers to the `phone` variable.

<code-example path="template-reference-variables/src/app/app.component.html" region="ref-phone" header="src/app/app.component.html"></code-example>

## How Angular assigns values to template variables

Angular assigns a template variable a value based on where you declare the variable:

* If you declare the variable on a component, the variable refers to the component instance.
* If you declare the variable on a standard HTML tag, the variable refers to the element.
* If you declare the variable on an `<ng-template>` element, the variable refers to a `TemplateRef` instance, which represents the template.
  For more information on `<ng-template>`, see the [ng-template](guide/structural-directives#the-ng-template) section of [Structural directives](guide/structural-directives).
* If the variable specifies a name on the right-hand side, such as `#var="ngModel"`, the variable refers to the directive or component on the element with a matching `exportAs` name.
<<<<<<< HEAD
-->
**템플릿 참조 변수(template reference variable)**는 템플릿 안에서 DOM 엘리먼트를 참조할 때 사용합니다.
이 때 참조하는 대상은 디렉티브(컴포넌트 포함)일 수 있으며, 표준 엘리먼트일 수도 있고 [TemplateRef](api/core/TemplateRef)나 <a href="https://developer.mozilla.org/en-US/docs/Web/Web_Components" title="MDN: Web Components">웹 컴포넌트</a>일수도 있습니다.

<div class="alert is-helpful">

이 문서에서 다루는 예제는 <live-example></live-example>에서 직접 확인하거나 다운받아 확인할 수 있습니다.

</div>

템플릿에서 해시 기호(`#`)를 사용하면 템플릿 참조 변수를 선언할 수 있습니다.
그래서 `<input>` 엘리먼트에 `#phone`라고 선언하면 이 엘리먼트를 `phone`라는 변수로 참조할 수 있습니다.

<code-example path="template-reference-variables/src/app/app.component.html" region="ref-var" header="src/app/app.component.html"></code-example>

이렇게 선언한 템플릿 참조 변수는 컴포넌트 템플릿 범위 어디에서도 자유롭게 참조할 수 있습니다.
예제 코드에서는 템플릿 아래쪽 `<button>` 엘리먼트에서 `phone` 변수를 사용하도록 작성했습니다.

<code-example path="template-reference-variables/src/app/app.component.html" region="ref-phone" header="src/app/app.component.html"></code-example>


템플릿 참조 변수는 선언된 곳에 따라 다른 타입을 가리킵니다:

* 컴포넌트에 선언하면 컴포넌트 인스턴스를 가리킵니다.
* 표준 HTML 태그에 선언하면 엘리먼트를 가리킵니다.
* `<ng-template>` 엘리먼트에 선언하면 템플릿을 표현하는 `TemplateRef` 인스턴스를 가리킵니다.
* `#var="ngModel"`과 같이 등호 오른쪽에 이름을 붙여 선언하면 엘리먼트에 사용된 디렉티브(컴포넌트)에서 `exportAs`에 해당되는 변수를 가리킵니다.


<!--
<h3 class="no-toc">How a reference variable gets its value</h3>
=======
<!-- What does the second half of this mean?^^ Can we explain this more fully? Could I see a working example? -kw -->

### Using `NgForm` with template variables
>>>>>>> 9af6fbf6

In most cases, Angular sets the template variable's value to the element on which it occurs.
In the previous example, `phone` refers to the phone number `<input>`.
The button's click handler passes the `<input>` value to the component's `callPhone()` method.

The `NgForm` directive demonstrates getting a reference to a different value by reference a directive's `exportAs` name.
In the following example, the template variable, `itemForm`, appears three times separated by HTML.

<code-example path="template-reference-variables/src/app/app.component.html" region="ngForm" header="src/app/hero-form.component.html"></code-example>

Without the `ngForm` attribute value, the reference value of `itemForm` would be
the [HTMLFormElement](https://developer.mozilla.org/en-US/docs/Web/API/HTMLFormElement), `<form>`.
There is, however, a difference between a `Component` and a `Directive` in that Angular references a `Component` without specifying the attribute value, and a `Directive` does not change the implicit reference, or the element.
<!-- What is the train of thought from talking about a form element to the difference between a component and a directive? Why is the component directive conversation relevant here?  -kw -->

With `NgForm`, `itemForm` is a reference to the [NgForm](api/forms/NgForm "API: NgForm") directive with the ability to track the value and validity of every control in the form.

Unlike the native `<form>` element, the `NgForm` directive has a `form` property.
The `NgForm` `form` property allows you to disable the submit button if the `itemForm.form.valid` is invalid.


## Template variable scope

You can refer to a template variable anywhere within its surrounding template.
[Structural directives](guide/built-in-directives), such as `*ngIf` and `*ngFor`, or `<ng-template>` act as a template boundary.
You cannot access template variables outside of these boundaries.

<div class="alert is-helpful">

Define a variable only once in the template so the runtime value remains predictable.

</div>

### Accessing in a nested template

An inner template can access template variables that the outer template defines.

In the following example, changing the text in the `<input>` changes the value in the `<span>` because Angular immediately updates changes through the template variable, `ref1`.

<code-example path="template-reference-variables/src/app/app.component.html" region="template-ref-vars-scope1" header="src/app/app.component.html"></code-example>

In this case, there is an implied `<ng-template>` around the `<span>` and the definition of the variable is outside of it.
Accessing a template variable from the parent template works because the child template inherits the context from the parent template.

Rewriting the above code in a more verbose form explicitly shows the `<ng-template>`.

```html

<input #ref1 type="text" [(ngModel)]="firstExample" />

<!-- New template -->
<ng-template [ngIf]="true">
  <!-- Since the context is inherited, the value is available to the new template -->
  <span>Value: {{ ref1.value }}</span>
</ng-template>

```

However, accessing a template variable from outside the parent template doesn't work.

```html
  <input *ngIf="true" #ref2 type="text" [(ngModel)]="secondExample" />
  <span>Value: {{ ref2?.value }}</span> <!-- doesn't work -->
```

The verbose form shows that `ref2` is outside the parent template.

```
<ng-template [ngIf]="true">
  <!-- The reference is defined within a template -->
  <input #ref2 type="text" [(ngModel)]="secondExample" />
</ng-template>
<!-- ref2 accessed from outside that template doesn't work -->
<span>Value: {{ ref2?.value }}</span>
```

Consider the following example that uses `*ngFor`.

```
<ng-container *ngFor="let i of [1,2]">
  <input #ref type="text" [value]="i" />
</ng-container>
{{ ref.value }}
```

Here, `ref.value` doesn't work.
The structural directive, `*ngFor` instantiates the template twice because `*ngFor` iterates over the two items in the array.
It is impossible to define what the `ref.value` reference signifies.

With structural directives, such as `*ngFor` or `*ngIf`, there is no way for Angular to know if a template is ever instantiated.

As a result, Angular isn't able to access the value and returns an error.

<<<<<<< HEAD
The native `<form>` element doesn't have a `form` property, but the `NgForm` directive does, which allows disabling the submit button
if the `itemForm.form.valid` is invalid and passing the entire form control tree
to the parent component's `onSubmit()` method.
-->
<h3 class="no-toc">템플릿 참조 변수가 값을 가져오는 방식</h3>

일반적으로 엘리먼트에 템플릿 참조 변수를 선언하면 Angular는 해당 엘리먼트를 가리키도록 템플릿 참조 변수를 선언합니다.
이전 예제에서도 `phone`은 전화번호를 입력받는 `<input>` 엘리먼트를 가리키며, 버튼을 클릭하면 이벤트 핸들러가 `<input>` 엘리먼트의 값을 컴포넌트 `callPhone()` 메서드로 전달하는 방식으로 작성되었습니다.

`NgForm` 디렉티브를 활용하면 원하는 동작을 추가하거나 폼 값을 다른 곳에 전달할 수 있습니다.
아래 예제에서 선언된 템플릿 참조 변수 `itemForm`는 HTML 문서에 3번 사용되었습니다.

<code-example path="template-reference-variables/src/app/app.component.html" region="ngForm" header="src/app/hero-form.component.html"></code-example>

`ngForm` 없이 `#itemForm`라고만 선언하면 이 템플릿 참조 변수는 [HTMLFormElement](https://developer.mozilla.org/en-US/docs/Web/API/HTMLFormElement)를 가리킵니다.
이 때 템플릿 참조 변수는 컴포넌트와 디렉티브에 사용되었을 때 동작이 약간 다르다는 것에 주의해야 합니다.
템플릿 참조 변수를 컴포넌트에 선언하면 어트리뷰트 이름을 지정하지 않아도 컴포넌트를 참조할 수 있지만, 디렉티브에 선언할 때 어트리뷰트 이름을 지정하지 않으면 디렉티브가 아니라 엘리먼트 자체를 가리킵니다.

`NgForm`를 활용하는 방식으로 `itemForm`을 선언하면 이 템플릿 참조 변수는 [NgForm](api/forms/NgForm "API: NgForm") 디렉티브를 가리킵니다.
이렇게 작성해야 폼이 관리하는 데이터를 참조할 수 있으며 폼 유효성도 검사할 수 있습니다.

표준 엘리먼트 `<form>`에는 `form`라는 프로퍼티가 존재하지 않습니다.
하지만 `NgForm` 디렉티브에는 `form` 프로퍼티가 존재하며, 이 프로퍼티를 참조해서 제출 버튼을 비활성화하는 `itemForm.form.valid`라는 표현을 사용할 수 있고, 폼이 제출되었을 때 컴포넌트 `onSubmit()` 메서드로 폼 트리 전체를 전달할 수 있습니다.


<!--
<h3 class="no-toc">Template reference variable considerations</h3>
=======
### Accessing a template variable within `<ng-template>`

When you declare the variable on an `<ng-template>`, the variable refers to a `TemplateRef` instance, which represents the template.
>>>>>>> 9af6fbf6

<code-example path="template-reference-variables/src/app/app.component.html" region="template-ref" header="src/app/app.component.html"></code-example>

<<<<<<< HEAD
The scope of a reference variable is the entire template. So, don't define the same variable name more than once in the same template as the runtime value will be unpredictable.
-->
<h3 class="no-toc">템플릿 참조 변수를 선언할 때 주의해야 할 점</h3>

템플릿 _참조_ 변수(`#phone`)는 [`*ngFor`](guide/built-in-directives#template-input-variable) 안에 사용된 템플릿 _입력_ 변수(`let phone`)와는 다릅니다.
자세한 내용은 [_구조 디렉티브_](guide/structural-directives#template-input-variable) 문서를 참고하세요.

템플릿 참조 변수는 템플릿 어디에서도 접근할 수 있습니다.
그래서 한 템플릿 안에 같은 이름으로 템플릿 참조 변수를 여러개 선언하면 오류는 발생하지 않더라도 예상치 못한 동작할 수 있으니 주의해야 합니다.


<!--
### Alternative syntax
-->
### 대체 문법

<!--
You can use the `ref-` prefix alternative to `#`.
This example declares the `fax` variable as `ref-fax` instead of `#fax`.
-->
`#` 대신 `ref-` 접두사를 활용하는 방법도 있습니다.
아래 예제에서 `ref-fax`라고 작성된 코드는 템플릿 참조 변수 `fax`를 선언하기 위해 `#fax`라고 작성한 것과 같은 역할을 합니다.
=======
In this example, clicking the button calls the `log()` function, which outputs the value of `#ref3` to the console.
Because the `#ref` variable is on an `<ng-template>`, the value is `TemplateRef`.

The following is the expanded browser console output of the `TemplateRef()` function with the name of `TemplateRef`.

<code-example language="sh">
>>>>>>> 9af6fbf6

&#9660; ƒ TemplateRef()
name: "TemplateRef"
__proto__: Function

</code-example><|MERGE_RESOLUTION|>--- conflicted
+++ resolved
@@ -1,13 +1,3 @@
-<<<<<<< HEAD
-<!--
-# Template reference variables (`#var`)
--->
-# 템플릿 참조 변수 (`#var`)
-
-<!--
-A **template reference variable** is often a reference to a DOM element within a template.
-It can also refer to a directive (which contains a component), an element, [TemplateRef](api/core/TemplateRef), or a <a href="https://developer.mozilla.org/en-US/docs/Web/Web_Components" title="MDN: Web Components">web component</a>.
-=======
 # Template variables
 
 Template variables help you use data from one part of a template in another part of the template.
@@ -20,7 +10,6 @@
 * an element
 * [TemplateRef](api/core/TemplateRef)
 * a <a href="https://developer.mozilla.org/en-US/docs/Web/Web_Components" title="MDN: Web Components">web component</a>
->>>>>>> 9af6fbf6
 
 <div class="alert is-helpful">
 
@@ -49,43 +38,9 @@
 * If you declare the variable on an `<ng-template>` element, the variable refers to a `TemplateRef` instance, which represents the template.
   For more information on `<ng-template>`, see the [ng-template](guide/structural-directives#the-ng-template) section of [Structural directives](guide/structural-directives).
 * If the variable specifies a name on the right-hand side, such as `#var="ngModel"`, the variable refers to the directive or component on the element with a matching `exportAs` name.
-<<<<<<< HEAD
--->
-**템플릿 참조 변수(template reference variable)**는 템플릿 안에서 DOM 엘리먼트를 참조할 때 사용합니다.
-이 때 참조하는 대상은 디렉티브(컴포넌트 포함)일 수 있으며, 표준 엘리먼트일 수도 있고 [TemplateRef](api/core/TemplateRef)나 <a href="https://developer.mozilla.org/en-US/docs/Web/Web_Components" title="MDN: Web Components">웹 컴포넌트</a>일수도 있습니다.
-
-<div class="alert is-helpful">
-
-이 문서에서 다루는 예제는 <live-example></live-example>에서 직접 확인하거나 다운받아 확인할 수 있습니다.
-
-</div>
-
-템플릿에서 해시 기호(`#`)를 사용하면 템플릿 참조 변수를 선언할 수 있습니다.
-그래서 `<input>` 엘리먼트에 `#phone`라고 선언하면 이 엘리먼트를 `phone`라는 변수로 참조할 수 있습니다.
-
-<code-example path="template-reference-variables/src/app/app.component.html" region="ref-var" header="src/app/app.component.html"></code-example>
-
-이렇게 선언한 템플릿 참조 변수는 컴포넌트 템플릿 범위 어디에서도 자유롭게 참조할 수 있습니다.
-예제 코드에서는 템플릿 아래쪽 `<button>` 엘리먼트에서 `phone` 변수를 사용하도록 작성했습니다.
-
-<code-example path="template-reference-variables/src/app/app.component.html" region="ref-phone" header="src/app/app.component.html"></code-example>
-
-
-템플릿 참조 변수는 선언된 곳에 따라 다른 타입을 가리킵니다:
-
-* 컴포넌트에 선언하면 컴포넌트 인스턴스를 가리킵니다.
-* 표준 HTML 태그에 선언하면 엘리먼트를 가리킵니다.
-* `<ng-template>` 엘리먼트에 선언하면 템플릿을 표현하는 `TemplateRef` 인스턴스를 가리킵니다.
-* `#var="ngModel"`과 같이 등호 오른쪽에 이름을 붙여 선언하면 엘리먼트에 사용된 디렉티브(컴포넌트)에서 `exportAs`에 해당되는 변수를 가리킵니다.
-
-
-<!--
-<h3 class="no-toc">How a reference variable gets its value</h3>
-=======
 <!-- What does the second half of this mean?^^ Can we explain this more fully? Could I see a working example? -kw -->
 
 ### Using `NgForm` with template variables
->>>>>>> 9af6fbf6
 
 In most cases, Angular sets the template variable's value to the element on which it occurs.
 In the previous example, `phone` refers to the phone number `<input>`.
@@ -179,73 +134,18 @@
 
 As a result, Angular isn't able to access the value and returns an error.
 
-<<<<<<< HEAD
-The native `<form>` element doesn't have a `form` property, but the `NgForm` directive does, which allows disabling the submit button
-if the `itemForm.form.valid` is invalid and passing the entire form control tree
-to the parent component's `onSubmit()` method.
--->
-<h3 class="no-toc">템플릿 참조 변수가 값을 가져오는 방식</h3>
-
-일반적으로 엘리먼트에 템플릿 참조 변수를 선언하면 Angular는 해당 엘리먼트를 가리키도록 템플릿 참조 변수를 선언합니다.
-이전 예제에서도 `phone`은 전화번호를 입력받는 `<input>` 엘리먼트를 가리키며, 버튼을 클릭하면 이벤트 핸들러가 `<input>` 엘리먼트의 값을 컴포넌트 `callPhone()` 메서드로 전달하는 방식으로 작성되었습니다.
-
-`NgForm` 디렉티브를 활용하면 원하는 동작을 추가하거나 폼 값을 다른 곳에 전달할 수 있습니다.
-아래 예제에서 선언된 템플릿 참조 변수 `itemForm`는 HTML 문서에 3번 사용되었습니다.
-
-<code-example path="template-reference-variables/src/app/app.component.html" region="ngForm" header="src/app/hero-form.component.html"></code-example>
-
-`ngForm` 없이 `#itemForm`라고만 선언하면 이 템플릿 참조 변수는 [HTMLFormElement](https://developer.mozilla.org/en-US/docs/Web/API/HTMLFormElement)를 가리킵니다.
-이 때 템플릿 참조 변수는 컴포넌트와 디렉티브에 사용되었을 때 동작이 약간 다르다는 것에 주의해야 합니다.
-템플릿 참조 변수를 컴포넌트에 선언하면 어트리뷰트 이름을 지정하지 않아도 컴포넌트를 참조할 수 있지만, 디렉티브에 선언할 때 어트리뷰트 이름을 지정하지 않으면 디렉티브가 아니라 엘리먼트 자체를 가리킵니다.
-
-`NgForm`를 활용하는 방식으로 `itemForm`을 선언하면 이 템플릿 참조 변수는 [NgForm](api/forms/NgForm "API: NgForm") 디렉티브를 가리킵니다.
-이렇게 작성해야 폼이 관리하는 데이터를 참조할 수 있으며 폼 유효성도 검사할 수 있습니다.
-
-표준 엘리먼트 `<form>`에는 `form`라는 프로퍼티가 존재하지 않습니다.
-하지만 `NgForm` 디렉티브에는 `form` 프로퍼티가 존재하며, 이 프로퍼티를 참조해서 제출 버튼을 비활성화하는 `itemForm.form.valid`라는 표현을 사용할 수 있고, 폼이 제출되었을 때 컴포넌트 `onSubmit()` 메서드로 폼 트리 전체를 전달할 수 있습니다.
-
-
-<!--
-<h3 class="no-toc">Template reference variable considerations</h3>
-=======
 ### Accessing a template variable within `<ng-template>`
 
 When you declare the variable on an `<ng-template>`, the variable refers to a `TemplateRef` instance, which represents the template.
->>>>>>> 9af6fbf6
 
 <code-example path="template-reference-variables/src/app/app.component.html" region="template-ref" header="src/app/app.component.html"></code-example>
 
-<<<<<<< HEAD
-The scope of a reference variable is the entire template. So, don't define the same variable name more than once in the same template as the runtime value will be unpredictable.
--->
-<h3 class="no-toc">템플릿 참조 변수를 선언할 때 주의해야 할 점</h3>
-
-템플릿 _참조_ 변수(`#phone`)는 [`*ngFor`](guide/built-in-directives#template-input-variable) 안에 사용된 템플릿 _입력_ 변수(`let phone`)와는 다릅니다.
-자세한 내용은 [_구조 디렉티브_](guide/structural-directives#template-input-variable) 문서를 참고하세요.
-
-템플릿 참조 변수는 템플릿 어디에서도 접근할 수 있습니다.
-그래서 한 템플릿 안에 같은 이름으로 템플릿 참조 변수를 여러개 선언하면 오류는 발생하지 않더라도 예상치 못한 동작할 수 있으니 주의해야 합니다.
-
-
-<!--
-### Alternative syntax
--->
-### 대체 문법
-
-<!--
-You can use the `ref-` prefix alternative to `#`.
-This example declares the `fax` variable as `ref-fax` instead of `#fax`.
--->
-`#` 대신 `ref-` 접두사를 활용하는 방법도 있습니다.
-아래 예제에서 `ref-fax`라고 작성된 코드는 템플릿 참조 변수 `fax`를 선언하기 위해 `#fax`라고 작성한 것과 같은 역할을 합니다.
-=======
 In this example, clicking the button calls the `log()` function, which outputs the value of `#ref3` to the console.
 Because the `#ref` variable is on an `<ng-template>`, the value is `TemplateRef`.
 
 The following is the expanded browser console output of the `TemplateRef()` function with the name of `TemplateRef`.
 
 <code-example language="sh">
->>>>>>> 9af6fbf6
 
 &#9660; ƒ TemplateRef()
 name: "TemplateRef"
