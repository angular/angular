--- conflicted
+++ resolved
@@ -216,14 +216,12 @@
 
 <!--
 This section lists all of the currently-deprecated features, which includes template syntax, configuration options, and any other deprecations not listed in the [Deprecated APIs](#deprecated-apis) section above. It also includes deprecated API usage scenarios or API combinations, to augment the information above.
-<<<<<<< HEAD
--->
-이 섹션에서는 템플릿 문법, 환경설정 옵션 등 [지원이 중단된 API](#deprecated-apis)에 다루지 않았던 지원 중단 기능에 대해 안내합니다. 그리고 이 섹션에서는 좀 더 복잡한 시나리오에 사용하는 API나 여러 API를 조합해서 사용하는 API 중 이제는 지원이 중단된 API에 대해서도 설명합니다.
-=======
+-->
+이 섹션에서는 템플릿 문법, 환경설정 옵션 등 [지원이 중단된 API](#deprecated-apis)에 다루지 않았던 지원 중단 기능에 대해 안내합니다.
+그리고 이 섹션에서는 좀 더 복잡한 시나리오에 사용하는 API나 여러 API를 조합해서 사용하는 API 중 이제는 지원이 중단된 API에 대해서도 설명합니다.
 
 {@a bazelbuilder}
 ### Bazel builder and schematics
->>>>>>> 385cadf2
 
 Bazel builder and schematics were introduced in Angular Labs to let users try out Bazel without having to manage Bazel version and BUILD files.
 This feature has been deprecated. For more information, please refer to the [migration doc](https://github.com/angular/angular/blob/master/packages/bazel/src/schematics/README.md).
@@ -264,19 +262,12 @@
 
 
 {@a ngmodel-reactive}
+{@a ngmodel-with-reactive-forms}
 <!--
 ### ngModel with reactive forms
 -->
 ### 반응형 폼에 사용하는 ngModel
 
-<<<<<<< HEAD
-<!--
-Support for using the `ngModel` input property and `ngModelChange` event with reactive form directives was deprecated in version 6.
-
-For more information, see the usage notes for [`FormControlDirective`](api/forms/FormControlDirective#use-with-ngmodel) and [`FormControlName`](api/forms/FormControlName#use-with-ngmodel).
--->
-반응형 폼에서 입력 프로퍼티로 사용하는 `ngModel`과 `ngModelChange` 이벤트는 Angular 6버전부터 더이상 사용하지 않습니다.
-=======
 Support for using the `ngModel` input property and `ngModelChange` event with reactive
 form directives has been deprecated in Angular v6 and will be removed in a future version
 of Angular.
@@ -342,9 +333,7 @@
 Alternatively, you can choose to surface a separate warning for each instance of this
 pattern with a config value of `"always"`. This may help to track down where in the code
 the pattern is being used as the code is being updated.
->>>>>>> 385cadf2
-
-자세한 내용은 [`FormControlDirective`](api/forms/FormControlDirective#use-with-ngmodel)와 [`FormControlName`](api/forms/FormControlName#use-with-ngmodel) 문서를 참고하세요.
+
 
 {@a reflectiveinjector}
 ### ReflectiveInjector
@@ -450,11 +439,8 @@
 
 
 {@a activatedroute-props}
-<<<<<<< HEAD
-<!--
-=======
-
->>>>>>> 385cadf2
+
+<!--
 ### ActivatedRoute params and queryParams properties
 -->
 ### ActivatedRoute 객체의 params와 queryParams 프로퍼티
@@ -467,8 +453,7 @@
 | `params` | `paramMap` |
 | `queryParams` | `queryParamMap` |
 
-<<<<<<< HEAD
-For more information see the [Router guide](guide/router#activated-route).
+For more information see the [Getting route information](guide/router#activated-route) section of the [Router guide](guide/router).
 -->
 [ActivatedRoute](api/router/ActivatedRoute)에 있던 [프로퍼티](api/router/ActivatedRoute#properties) 중에서 자주 사용되지 않던 프로퍼티가 다른 타입의 프로퍼티로 대체되었습니다.
 
@@ -477,10 +462,7 @@
 | `params` | `paramMap` |
 | `queryParams` | `queryParamMap` |
 
-자세한 내용은 [라우터 가이드 문서](guide/router#activated-route)를 참고하세요.
-=======
 For more information see the [Getting route information](guide/router#activated-route) section of the [Router guide](guide/router).
->>>>>>> 385cadf2
 
 
 {@a reflect-metadata}
@@ -822,74 +804,8 @@
 | `@angular/core`  | Undecorated base classes that use Angular features | Add Angular decorator | See [migration guide](guide/migration-undecorated-classes) for more info |
 | `@angular/core`  | `ModuleWithProviders` without a generic             | `ModuleWithProviders` with a generic | See [migration guide](guide/migration-module-with-providers) for more info |
 
-<<<<<<< HEAD
-<!--
-The entire [`@angular/http`](http://v7.angular.io/api/http) package has been removed. Use [`@angular/common/http`](api/common/http) instead.
-
-The new API is a smaller, easier, and more powerful way to make HTTP requests in Angular.
-The new API simplifies the default ergonomics: There is no need to map by invoking the `.json()` method.
-It also supports typed return values and interceptors.
-
-To update your apps:
-* Replace `HttpModule` with [`HttpClientModule`](api/common/http/HttpClientModule) (from [`@angular/common/http`](api/common/http)) in each of your modules.
-* Replace the `Http` service with the [`HttpClient`](api/common/http/HttpClient) service.
-* Remove any `map(res => res.json())` calls. They are no longer needed.
-
-For more information about using `@angular/common/http`, see the [HttpClient guide](guide/http "HTTP Client guide").
--->
-[`@angular/http`](http://v7.angular.io/api/http) 패키지는 전부 제거되었습니다. 이제는 이 패키지 대신 [`@angular/common/http`](api/common/http) 패키지를 사용해야 합니다.
-
-새로 도입된 API는 좀 더 간단하고, 사용하기 쉽지만, 좀 더 효율적인 방식으로 HTTP 요청을 처리합니다.
-게다가 이제 HTTP 응답으로 받은 데이터를 파싱하기 위해 `.json()`을 직접 호출할 필요가 없습니다.
-HTTP 응답이나 인터셉터로 받은 반환값의 타입을 지정할 수도 있습니다.
-
-이 패키지를 적용하려면 다음과 같이 수정하면 됩니다:
-* 모듈에 로드하던 `HttpModule` 대신 [`@angular/common/http`](api/common/http) 패키지로 제공되는 [`HttpClientModule`](api/common/http/HttpClientModule)를 로드합니다.
-* `Http` 대신 [`HttpClient`](api/common/http/HttpClient)를 의존성으로 주입합니다.
-* `map(res => res.json())` 코드를 모두 제거합니다. 이 코드는 더이상 필요없습니다.
-
-`@angular/common/http` 패키지를 사용하는 방법은 [HttpClient](guide/http "HttpClient") 문서를 참고하세요.
-
-| `@angular/http` | Closest replacement in `@angular/common/http` |
-| ------------- | ------------------------------------------- |
-| `BaseRequestOptions` |  [`HttpRequest`](/api/common/http/HttpRequest) |
-| `BaseResponseOptions` | [`HttpResponse`](/api/common/http/HttpResponse) |
-| `BrowserXhr` |  |
-| `Connection` | [`HttpBackend`](/api/common/http/HttpBackend) |
-| `ConnectionBackend` | [`HttpBackend`](/api/common/http/HttpBackend) |
-| `CookieXSRFStrategy` | [`HttpClientXsrfModule`](/api/common/http/HttpClientXsrfModule) |
-| `Headers` | [`HttpHeaders`](/api/common/http/HttpHeaders) |
-| `Http` | [`HttpClient`](/api/common/http/HttpClient) |
-| `HttpModule` | [`HttpClientModule`](/api/common/http/HttpClientModule) |
-| `Jsonp` | [`HttpClient`](/api/common/http/HttpClient) |
-| `JSONPBackend` | [`JsonpClientBackend`](/api/common/http/JsonpClientBackend) |
-| `JSONPConnection` | [`JsonpClientBackend`](/api/common/http/JsonpClientBackend) |
-| `JsonpModule` | [`HttpClientJsonpModule`](/api/common/http/HttpClientJsonpModule) |
-| `QueryEncoder` | [`HttpUrlEncodingCodec`](/api/common/http/HttpUrlEncodingCodec) |
-| `ReadyState` | [`HttpBackend`](/api/common/http/HttpBackend) |
-| `Request` | [`HttpRequest`](/api/common/http/HttpRequest) |
-| `RequestMethod` | [`HttpClient`](/api/common/http/HttpClient) |
-| `RequestOptions` | [`HttpRequest`](/api/common/http/HttpRequest) |
-| `RequestOptionsArgs` | [`HttpRequest`](/api/common/http/HttpRequest) |
-| `Response` | [`HttpResponse`](/api/common/http/HttpResponse) |
-| `ResponseContentType` | [`HttpClient`](/api/common/http/HttpClient) |
-| `ResponseOptions` | [`HttpResponse`](/api/common/http/HttpResponse) |
-| `ResponseOptionsArgs` | [`HttpResponse`](/api/common/http/HttpResponse) |
-| `ResponseType` | [`HttpClient`](/api/common/http/HttpClient) |
-| `URLSearchParams` | [`HttpParams`](/api/common/http/HttpParams) |
-| `XHRBackend` | [`HttpXhrBackend`](/api/common/http/HttpXhrBackend) |
-| `XHRConnection` | [`HttpXhrBackend`](/api/common/http/HttpXhrBackend) |
-| `XSRFStrategy` | [`HttpClientXsrfModule`](/api/common/http/HttpClientXsrfModule) |
-
-
-| `@angular/http/testing` | Closest replacement in `@angular/common/http/testing` |
-| --------------------- | ------------------------------------------- |
-| `MockBackend` | [`HttpTestingController`](/api/common/http/testing/HttpTestingController) |
-| `MockConnection` | [`HttpTestingController`](/api/common/http/testing/HttpTestingController) |
-=======
 *To see APIs removed in version 9, check out this guide on the [version 9 docs site](https://v9.angular.io/guide/deprecations#removed).
 
 {@a style-sanitization}
 ### Style Sanitization for `[style]` and `[style.prop]` bindings
-Angular used to sanitize `[style]` and `[style.prop]` bindings to prevent malicious code from being inserted through `javascript:` expressions in CSS `url()` entries. However, most modern browsers no longer support the usage of these expressions, so sanitization was only maintained for the sake of IE 6 and 7. Given that Angular does not support either IE 6 or 7 and sanitization has a performance cost, we will no longer sanitize style bindings as of version 10 of Angular.
->>>>>>> 385cadf2
+Angular used to sanitize `[style]` and `[style.prop]` bindings to prevent malicious code from being inserted through `javascript:` expressions in CSS `url()` entries. However, most modern browsers no longer support the usage of these expressions, so sanitization was only maintained for the sake of IE 6 and 7. Given that Angular does not support either IE 6 or 7 and sanitization has a performance cost, we will no longer sanitize style bindings as of version 10 of Angular.