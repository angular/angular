<!--
# The RxJS library
-->
# RxJS 라이브러리

<!--
Reactive programming is an asynchronous programming paradigm concerned with data streams and the propagation of change ([Wikipedia](https://en.wikipedia.org/wiki/Reactive_programming)). RxJS (Reactive Extensions for JavaScript) is a library for reactive programming using observables that makes it easier to compose asynchronous or callback-based code ([RxJS Docs](http://reactivex.io/rxjs/)).
-->
반응형 프로그래밍은 비동기 프로그래밍 패러다임중 하나로, 데이터 스트림과 데이터의 변화를 감지하는 것에 집중하는  패러다임입니다 ([Wikipedia](https://en.wikipedia.org/wiki/Reactive_programming)).
RxJS(Reactive Extensions for JavaScript)는 옵저버블을 활용해서 이 패러다임을 구현할 수 있도록 돕는 JavaScript 라이브러리입니다 ([RxJS Docs](http://reactivex.io/rxjs/)).

<!--
RxJS provides an implementation of the `Observable` type, which is needed until the type becomes part of the language and until browsers support it. The library also provides utility functions for creating and working with observables. These utility functions can be used for:
-->
아직까지 JavaScript와 브라우저는 옵저버블을 정식으로 지원하지 않습니다. 그래서 RxJS는 `Observable` 타입의 구현체를 라이브러리로 제공하며, 옵저버블을 생성하거나 활용하는 함수들도 함께 제공합니다.
이 함수들은 다음과 같은 용도로 사용합니다:

<!--
* Converting existing code for async operations into observables
* Iterating through the values in a stream
* Mapping values to different types
* Filtering streams
* Composing multiple streams
-->
* 비동기 코드를 옵저버블로 변환할 때
* 이터러블 객체를 순회하면서 스트림으로 변환할 때
* 데이터를 다른 타입으로 변환할 때
* 스트림 일부만 필터링할 때
* 여러 스트림을 하나로 합쳐서 처리할 때

<!--
## Observable creation functions
-->
## 옵저버블 생성 함수

<!--
RxJS offers a number of functions that can be used to create new observables. These functions can simplify the process of creating observables from things such as events, timers, promises, and so on. For example:
-->
RxJS는 옵저버블을 생성하는 함수를 다양하게 제공합니다. 이 함수를 사용하면 이벤트나 타이머, Promise 등 다양한 타입의 옵저버블을 생성할 수 있습니다.

<!--
<code-example path="rx-library/src/simple-creation.ts" region="promise" title="Create an observable from a promise"></code-example>
-->
<code-example path="rx-library/src/simple-creation.ts" region="promise" title="Promise를 옵저버블로 변환하기"></code-example>

<!--
<code-example path="rx-library/src/simple-creation.ts" region="interval" title="Create an observable from a counter"></code-example>
-->
<code-example path="rx-library/src/simple-creation.ts" region="interval" title="카운터를 옵저버블로 변환하기"></code-example>

<!--
<code-example path="rx-library/src/simple-creation.ts" region="event" title="Create an observable from an event"></code-example>
-->
<code-example path="rx-library/src/simple-creation.ts" region="event" title="이벤트를 옵저버블로 변환하기"></code-example>

<!--
<code-example path="rx-library/src/simple-creation.ts" region="ajax" title="Create an observable that creates an AJAX request"></code-example>
-->
<code-example path="rx-library/src/simple-creation.ts" region="ajax" title="AJAX 요청을 옵저버블로 변환하기"></code-example>

<!--
## Operators
-->
## 연산자 (Operators)

<!--
Operators are functions that build on the observables foundation to enable sophisticated manipulation of collections. For example, RxJS defines operators such as `map()`, `filter()`, `concat()`, and `flatMap()`.
-->
RxJS에서 제공하는 연산자는 옵저버블의 기본 철학을 그대로 유지하면서 옵저버블을 다른 형태로 변환하는 함수입니다. RxJS는 `map()`나 `filter()`, `concat()`, `flatMap()`과 같은 연산자를 제공합니다.

<!--
Operators take configuration options, and they return a function that takes a source observable. When executing this returned function, the operator observes the source observable’s emitted values, transforms them, and returns a new observable of those transformed values. Here is a simple example:
-->
연산자를 사용할 때는 옵저버블을 어떻게 변환할지 정의하는 함수를 함께 전달합니다. 이 함수는 옵저버블에서 데이터가 전달될 때마다 실행되고, 원래 옵저버블 데이터를 변환하며, 변환된 값을 새로운 옵저버블로 전달합니다. 간단한 예제를 봅시다:

<!--
<code-example path="rx-library/src/operators.ts" title="Map operator"></code-example>
-->
<code-example path="rx-library/src/operators.ts" title="Map 연산자"></code-example>

<!--
You can use _pipes_ to link operators together. Pipes let you combine multiple functions into a single function. The `pipe()` function takes as its arguments the functions you want to combine, and returns a new function that, when executed, runs the composed functions in sequence.
-->
연산자는 _파이프_ 를 사용해서 조합할 수도 있습니다. 이 때 파이프는 함수 여러개를 함수 하나인 것처럼 변환하는 함수입니다. 그래서 `pipe()` 함수는 인자로 조합할 함수를 받아서 이 함수들을 조합한 새로운 함수를 생성하고, 옵저버블에서 데이터가 전달될 때 순서대로 실행합니다.

<!--
A set of operators applied to an observable is a recipe&mdash;that is, a set of instructions for producing the values you’re interested in. By itself, the recipe doesn’t do anything. You need to call `subscribe()` to produce a result through the recipe.
-->
옵저버블에서 제공하는 연산자는 자유롭게 조합할 수 있지만, 이 연산자 그 자체로는 아무것도 하지 않습니다. 조합된 함수를 실행하려면 `subscribe()`를 실행해서 구독해야 합니다.

<!--
Here’s an example:
-->
예제를 봅시다:

<!--
<code-example path="rx-library/src/operators.1.ts" title="Standalone pipe function"></code-example>
-->
<code-example path="rx-library/src/operators.1.ts" title="함수로 제공되는 파이프"></code-example>

<!--
The `pipe()` function is also a method on the RxJS `Observable`, so you use this shorter form to define the same operation:
-->
그리고 `pipe()` 함수는 RxJS `Observable` 클래스의 메소드로도 제공됩니다. 그래서 위 코드와 같은 동작을 다음과 같이 간단하게 구현할 수도 있습니다:

<!--
<code-example path="rx-library/src/operators.2.ts" title="Observable.pipe function"></code-example>
-->
<code-example path="rx-library/src/operators.2.ts" title="Observable.pipe 함수"></code-example>

<!--
### Common operators
-->
### 공통 연산자

<<<<<<< HEAD
<<<<<<< HEAD
<!--
RxJS provides many operators (over 150 of them), but only a handful are used frequently. Here is a list of common operators; for usage examples, see  [RxJS 5 Operators By Example](https://github.com/btroncone/learn-rxjs/blob/master/operators/complete.md) in RxJS documentation.
-->
RxJS는 간단하게 사용할 수 있는 연산자를 150개 이상 제공합니다. 이 중 자주 사용하는 연산자를 몇 가지 알아봅시다. 사용 방법은 RxJS 사이트에서 [RxJS 5 Operators By Example](https://github.com/btroncone/learn-rxjs/blob/master/operators/complete.md) 문서를 참고하세요.

<div class="l-sub-section">
  <!--
=======
RxJS provides many operators, but only a handful are used frequently. For a list of operators and usage samples, visit the [RxJS API Documentation](https://rxjs-dev.firebaseapp.com/api).

<div class="alert is-helpful">
>>>>>>> 6a797d540169ce979048e30abc619d4c6eaf7b1d
=======
RxJS provides many operators, but only a handful are used frequently. For a list of operators and usage samples, visit the [RxJS API Documentation](https://rxjs-dev.firebaseapp.com/api).

<div class="alert is-helpful">
>>>>>>> 6a797d54
  Note that, for Angular apps, we prefer combining operators with pipes, rather than chaining. Chaining is used in many RxJS examples.
  -->
  RxJS에서 제공하는 예제는 체이닝 방식을 많이 사용합니다. 하지만 Angular 앱에서 연산자를 사용할 때는 체이닝 대신 파이프를 사용하는 것을 권장합니다.
</div>

<!--
| Area | Operators |
| :------------| :----------|
| Creation |  `from`, `fromPromise`,`fromEvent`, `of` |
| Combination | `combineLatest`, `concat`, `merge`, `startWith` , `withLatestFrom`, `zip` |
| Filtering | `debounceTime`, `distinctUntilChanged`, `filter`, `take`, `takeUntil` |
| Transformation | `bufferTime`, `concatMap`, `map`, `mergeMap`, `scan`, `switchMap` |
| Utility | `tap` |
| Multicasting | `share` |
-->
| 용도 | 연산자 |
| :------------| :----------|
| 생성 |  `from`, `fromPromise`,`fromEvent`, `of` |
| 조합 | `combineLatest`, `concat`, `merge`, `startWith` , `withLatestFrom`, `zip` |
| 필터링 | `debounceTime`, `distinctUntilChanged`, `filter`, `take`, `takeUntil` |
| 변환 | `bufferTime`, `concatMap`, `map`, `mergeMap`, `scan`, `switchMap` |
| 유틸 | `tap` |
| 멀티캐스팅 | `share` |

<!--
## Error handling
-->
## 에러 처리

<!--
In addition to the `error()` handler that you provide on subscription, RxJS provides the `catchError` operator that lets you handle known errors in the observable recipe.
-->
옵저버블을 생성할 때 지정하는 `error` 핸들러와 비슷하게, RxJS에서 제공하는 `catchError` 연산자를 사용해서 에러를 처리할 수도 있습니다.

<!--
For instance, suppose you have an observable that makes an API request and maps to the response from the server. If the server returns an error or the value doesn’t exist, an error is produced. If you catch this error and supply a default value, your stream continues to process values rather than erroring out.
-->
예를 들어, 서버로 API 요청을 보내고 서버에서 온 응답을 원하는 형태로 변환하는 옵저버블이 있다고 합시다. 그리고 서버에서 에러를 반환하거나 서버가 반환한 값이 없을 때 에러가 발생한다고 합시다. 이런 경우에 에러 대신 사용할 기본값을 지정하면 옵저버블이 에러로 중단되는 상황을 방지하면서 처리 로직을 계속 실행할 수 있습니다.

<!--
Here's an example of using the `catchError` operator to do this:
-->
`catchError` 연산자는 다음과 같이 사용합니다:

<!--
<code-example path="rx-library/src/error-handling.ts" title="catchError operator"></code-example>
-->
<code-example path="rx-library/src/error-handling.ts" title="catchError 연산자"></code-example>

<!--
### Retry failed observable
-->
### 실패한 옵저버블 재시도하기

<!--
Where the `catchError` operator provides a simple path of recovery, the `retry` operator lets you retry a failed request.
-->
`catchError` 연산자는 에러가 발생한 옵저버블을 복구할 때 간단하게 사용할 수 있으며, 이번에 알아볼 `retry` 연산자는 실패한 요청을 다시 시도합니다.

<!--
Use the `retry` operator before the `catchError` operator. It resubscribes to the original source observable, which can then re-run the full sequence of actions that resulted in the error. If this includes an HTTP request, it will retry that HTTP request.
-->
`retry` 연산자는 `catchError` 를 실행하기 전에 먼저 지정합니다. 그러면 `retry` 연산자는 원래 옵저버블이 실패했을 때 옵저버블 생성을 다시 시도합니다.

<!--
The following converts the previous example to retry the request before catching the error:
-->
아래 예제는 에러를 처리하기 전에 재시도하도록 수정한 예제 코드입니다:

<!--
<code-example path="rx-library/src/retry-on-error.ts" title="retry operator"></code-example>
-->
<code-example path="rx-library/src/retry-on-error.ts" title="retry 연산자"></code-example>

<div class="alert is-helpful">

   <!--
   Do not retry **authentication** requests, since these should only be initiated by user action. We don't want to lock out user accounts with repeated login requests that the user has not initiated.
   -->
   **사용자 인증이 필요한** 요청은 재시도하지 마세요. 이 동작은 사용자에 의해서만 수행되어야 합니다. 사용자가 요청하지 않은 상태에서 계속 로그인 시도가 된다면 비정상적인 공격 시도로 처리될 수 잇습니다.

</div>

<!--
## Naming conventions for observables
-->
## 옵저버블 변수 명명 규칙

<!--
Because Angular applications are mostly written in TypeScript, you will typically know when a variable is an observable. Although the Angular framework does not enforce a naming convention for observables, you will often see observables named with a trailing “$” sign.
-->
Angular 애플리케이션은 TypeScript로 작성하기 때문에 어떤 변수가 옵저버블인지는 쉽게 구분할 수 있습니다. 이런 옵저버블 변수의 이름을 지을 때 특별한 규칙을 강요하지는 않지만, 옵저버블 변수는 이름 뒤에 "$"를 붙이는 것이 좋습니다.

<!--
This can be useful when scanning through code and looking for observable values. Also, if you want a property to store the most recent value from an observable, it can be convenient to simply use the same name with or without the “$”.
-->
변수 이름을 이렇게 지으면 코드를 보면서 어떤 것이 옵저버블인지 좀 더 확실하게 확인할 수 있습니다. 그리고 옵저버블에서 받은 데이터 중에 자주 사용하는 것이 있으면 "$"를 뺀 프로퍼티를 따로 선언하는 것이 사용하기 편합니다.

<!--
For example:
-->
예제 코드를 봅시다:

<code-example path="rx-library/src/naming-convention.ts" title="Naming observables"></code-example><|MERGE_RESOLUTION|>--- conflicted
+++ resolved
@@ -113,28 +113,10 @@
 -->
 ### 공통 연산자
 
-<<<<<<< HEAD
-<<<<<<< HEAD
-<!--
-RxJS provides many operators (over 150 of them), but only a handful are used frequently. Here is a list of common operators; for usage examples, see  [RxJS 5 Operators By Example](https://github.com/btroncone/learn-rxjs/blob/master/operators/complete.md) in RxJS documentation.
--->
-RxJS는 간단하게 사용할 수 있는 연산자를 150개 이상 제공합니다. 이 중 자주 사용하는 연산자를 몇 가지 알아봅시다. 사용 방법은 RxJS 사이트에서 [RxJS 5 Operators By Example](https://github.com/btroncone/learn-rxjs/blob/master/operators/complete.md) 문서를 참고하세요.
-
-<div class="l-sub-section">
-  <!--
-=======
 RxJS provides many operators, but only a handful are used frequently. For a list of operators and usage samples, visit the [RxJS API Documentation](https://rxjs-dev.firebaseapp.com/api).
 
 <div class="alert is-helpful">
->>>>>>> 6a797d540169ce979048e30abc619d4c6eaf7b1d
-=======
-RxJS provides many operators, but only a handful are used frequently. For a list of operators and usage samples, visit the [RxJS API Documentation](https://rxjs-dev.firebaseapp.com/api).
-
-<div class="alert is-helpful">
->>>>>>> 6a797d54
   Note that, for Angular apps, we prefer combining operators with pipes, rather than chaining. Chaining is used in many RxJS examples.
-  -->
-  RxJS에서 제공하는 예제는 체이닝 방식을 많이 사용합니다. 하지만 Angular 앱에서 연산자를 사용할 때는 체이닝 대신 파이프를 사용하는 것을 권장합니다.
 </div>
 
 <!--
