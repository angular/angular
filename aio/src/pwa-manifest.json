--- conflicted
+++ resolved
@@ -1,11 +1,6 @@
 {
-<<<<<<< HEAD
   "short_name": "Angular 가이드",
   "name": "Angular 가이드",
-=======
-  "short_name": "angular.io",
-  "name": "Angular Documentation",
->>>>>>> ae0253f3
   "icons": [
     {
       "src": "assets/images/favicons/favicon-194x194.png",
