--- conflicted
+++ resolved
@@ -1,18 +1,10 @@
 <!doctype html>
-<<<<<<< HEAD
 <html lang="ko">
 <head>
   <meta charset="utf-8">
   <title>Angular 가이드</title>
-=======
-<html lang="en">
-
-<head>
-  <meta charset="utf-8">
-  <title>Angular</title>
-  <meta name="Description" content="Angular is a platform for building mobile and desktop web applications.
-    Join the community of millions of developers who build compelling user interfaces with Angular.">
->>>>>>> 3f98ac19
+  <meta name="Description" content="Angular는 모바일과 데스크탑에서 동작하는 웹 애플리케이션을 개발하는 플랫폼입니다.
+    수백만 개발자들이 활동하는 Angular 커뮤니티에 참여해 보세요.">
   <base href="/">
 
   <meta name="viewport" content="width=device-width, initial-scale=1">
