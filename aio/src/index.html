<!doctype html>
<html>
<head>
  <meta charset="utf-8">
  <title>Angular Docs</title>
  <base href="/">

  <meta name="viewport" content="width=device-width, initial-scale=1">

  <link rel="icon" type="image/x-icon" href="favicon.ico">
  <link rel="icon" type="image/x-icon" href="assets/images/favicons/favicon.ico">
  <link rel="icon" type="image/png" href="assets/images/favicons/favicon-32x32.png"
        sizes="32x32">
  <link rel="icon" type="image/png" href="assets/images/favicons/favicon-194x194.png"
        sizes="194x194">
  <link rel="icon" type="image/png" href="assets/images/favicons/favicon-96x96.png"
        sizes="96x96">
  <link rel="icon" type="image/png" href="assets/images/favicons/favicon-16x16.png"
        sizes="16x16">
  <link rel="apple-touch-icon" sizes="144x144" href="assets/images/favicons/apple-touch-icon-144x144.png">
  <link rel="apple-touch-icon-precomposed" sizes="144x144" href="assets/images/favicons/apple-touch-icon-144x144.png">

  <!-- NOTE: These need to be kept in sync with `ngsw-manifest.json`. -->
  <link href="https://fonts.googleapis.com/icon?family=Material+Icons" rel="stylesheet">
  <link href="https://fonts.googleapis.com/css?family=Droid+Sans+Mono" rel="stylesheet">
  <link href="https://maxcdn.bootstrapcdn.com/font-awesome/4.7.0/css/font-awesome.min.css" rel="stylesheet">
  <!-- -->

  <link rel="manifest" href="pwa-manifest.json">
  <meta name="theme-color" content="#1976d2">
  <meta name="apple-mobile-web-app-capable" content="yes">
  <meta name="apple-mobile-web-app-status-bar-style" content="translucent">

  <script>
    // Dynamically, pre-emptively, add `noindex`, which will be removed when the doc is ready and valid
<<<<<<< HEAD
    var tag = document.createElement('meta'); tag.name = 'googlebot'; tag.content = 'noindex';
    document.head.appendChild(tag);
=======
>>>>>>> 77ff72f9
    tag = document.createElement('meta'); tag.name = 'robots'; tag.content = 'noindex';
    document.head.appendChild(tag);
  </script>

  <!-- Google Analytics -->
  <script>
  // Note this is a customised version of the GA tracking snippet
  // See the comments below for more info
  (function(i,s,o,g,r,a,m){i['GoogleAnalyticsObject']=r;i[r]=i[r]||function(){
  (i[r].q=i[r].q||[]).push(arguments)},i[r].l=1*new Date();a=s.createElement(o),
  m=s.getElementsByTagName(o)[0];a.async=1;a.src=g;
  ~i.name.indexOf('NG_DEFER_BOOTSTRAP')|| // only load library if not running e2e tests
  m.parentNode.insertBefore(a,m)
  })(window,document,'script','https://www.google-analytics.com/analytics.js','ga');
  </script>
  <!-- End Google Analytics -->

  <script>
    // Report fatal errors to Google Analytics
    window.onerror = function() {
      ga('send', 'exception', {exDescription: formatError.apply(null, arguments), exFatal: true});

      function formatError(msg, url, line, col, e) {
        var stack;
        msg = msg.replace(/^Error: /, '');
        if (e) {
          stack = e.stack
              // strip the leading "Error: " from the stack trace
              .replace(/^Error: /, '')
              // strip the message from the stack trace, if present
              .replace(msg + '\n', '')
              // strip leading spaces
              .replace(/^ +/gm, '')
              // strip all leading "at " for each frame
              .replace(/^at /gm, '')
              // replace long urls with just the last segment: `filename:line:column`
              .replace(/(?: \(|@)http.+\/([^/)]+)\)?(?:\n|$)/gm, '@$1\n')
              // replace "eval code" in Edge
              .replace(/ *\(eval code(:\d+:\d+)\)(?:\n|$)/gm, '@???$1\n')
        } else {
          line = line || '?';
          col = col || '?';
          stack = url + ':' + line + ':' + col;
        }
        return (msg + '\n' + stack).substr(0, 150);
      }
    };
  </script>

  <script>
    if (window.document.documentMode) {
      // polyfill IE11 in a blocking way
      var s = document.createElement('script');
      s.src = 'generated/ie-polyfills.min.js';
      document.head.appendChild(s);
    } else if (!Object.assign) {
      // polyfill other non-evergreen browsers in a blocking way
      var polyfillUrl = "https://cdn.polyfill.io/v2/polyfill.min.js?features=default,Array.prototype.find&flags=gated&unknown=polyfill";

      // send a blocking XHR to fetch the polyfill
      // then append it to the document so that its eval-ed synchronously
      // this is required because the method used for IE is not reliable with other non-evergreen browsers
      var xhr = new XMLHttpRequest();
      xhr.addEventListener("load", function() {
        var s = document.createElement('script');
        s.type = 'text/javascript';
        var code = this.responseText;
        s.appendChild(document.createTextNode(code));
        document.head.appendChild(s);
      });
      xhr.open("GET", polyfillUrl, false);
      xhr.send();
    }
  </script>

  <script>
    //load CE polyfill
    //HACK: webpack's html plugin mangles the document.write calls if we don't trick it.

    //load the ES5 shim for browsers with native CE support
    function loadCustomElementsShim(){
      document.write('<scri' + 'pt src="assets/js/native-shim.js"><' + '/script>');
    }

    //load the full custom elements polyfill for browsers without support
    function loadCustomElementsPolyfill(){
      document.write('<scri' + 'pt src="assets/js/custom-elements.min.js"><' + '/script>');
    }
    //detect if we have native CE support
    if(!window.customElements){
      loadCustomElementsPolyfill();
    }
    else {
      loadCustomElementsShim();
    }
  </script>

</head>
<body>

  <aio-shell></aio-shell>

  <noscript>
    <div class="background-sky hero"></div>
    <section id="intro">
      <div class="hero-logo">
        <img src="assets/images/logos/angular/angular.svg" width="250" height="250">
      </div>
      <div class="homepage-container">
        <div class="hero-headline">하나의 프레임워크로<br>웹과 모바일을 동시에</div>
      </div>
    </section>
    <h2 style="color: red; text-align: center; margin-top: -50px;">
      <b><i>JavaScript가 활성화되어야 합니다.</i></b>
    </h2>
  </noscript>
</body>
</html><|MERGE_RESOLUTION|>--- conflicted
+++ resolved
@@ -33,11 +33,6 @@
 
   <script>
     // Dynamically, pre-emptively, add `noindex`, which will be removed when the doc is ready and valid
-<<<<<<< HEAD
-    var tag = document.createElement('meta'); tag.name = 'googlebot'; tag.content = 'noindex';
-    document.head.appendChild(tag);
-=======
->>>>>>> 77ff72f9
     tag = document.createElement('meta'); tag.name = 'robots'; tag.content = 'noindex';
     document.head.appendChild(tag);
   </script>
@@ -147,11 +142,11 @@
         <img src="assets/images/logos/angular/angular.svg" width="250" height="250">
       </div>
       <div class="homepage-container">
-        <div class="hero-headline">하나의 프레임워크로<br>웹과 모바일을 동시에</div>
+        <div class="hero-headline">One framework.<br>Mobile &amp; desktop.</div>
       </div>
     </section>
     <h2 style="color: red; text-align: center; margin-top: -50px;">
-      <b><i>JavaScript가 활성화되어야 합니다.</i></b>
+      <b><i>This website requires JavaScript.</i></b>
     </h2>
   </noscript>
 </body>
