.card-container {
    display: flex;
    flex-direction: row;
    flex-wrap: wrap;
    margin: 16px 0;

    .docs-card {
      @include card(194px, 30%);
      max-width: 340px;
      min-width: 262px;
      margin: 24px 8px;
      padding-bottom: 48px;
      position: relative;

      @media screen and (max-width: 600px) {
        width: 100%;
        margin: 8px auto;
        max-width: none;
      }

      &:hover {
        text-decoration: none;

        section {
          color: $blue;
        }

<<<<<<< HEAD
    .card-footer {
      @include line-height(32);
      padding: 8px 16px;
      background-color: rgba($blue, 0.1);
      color: $blue;
    }
  }
=======
        p {
          color: $darkgray;
          padding: 0 16px;
        }
>>>>>>> ae0253f3

        .card-footer {
          @include line-height(32);
          padding: 8px 16px;
          background-color: rgba($blue, 0.1);
          color: $blue;
        }
      }

<<<<<<< HEAD
  section {
    color: $deepgray;
    @include font-size(20);
    @include line-height(24);
    margin: 0;
    padding: 32px 0 24px;
    text-transform: none;
    text-align: center;
  }

  p {
    color: $darkgray;
    @include font-size(13);
    @include line-height(24);
    padding: 0 16px;
    margin: 0;
    text-align: center;
  }

  .card-footer {
    bottom: 0;
    border-top: 0.5px solid $lightgray;
    box-sizing: border-box;
    @include line-height(48);
    left: 0;
    position: absolute;
    right: 0;
    text-align: right;
    color: $mediumgray;

    a {
      color: $mediumgray;
      @include font-size(13);
=======
      section {
        color: $deepgray;
        @include font-size(20);
        @include line-height(24);
        margin: 0;
        padding: 32px 0 24px;
        text-transform: none;
        text-align: center;
      }

      p {
        color: $darkgray;
        @include font-size(13);
        @include line-height(24);
        padding: 0 16px;
        margin: 0;
        text-align: center;
      }

      .card-footer {
        bottom: 0;
        border-top: 0.5px solid $lightgray;
        box-sizing: border-box;
        @include line-height(48);
        left: 0;
        position: absolute;
        right: 0;
        text-align: right;
        color: $mediumgray;

        a {
          color: $mediumgray;
          @include font-size(13);
        }
      }

      .card-footer.center {
        text-align: center;
      }
>>>>>>> ae0253f3
    }
}

.card-section {
  @include card(auto, 90%);
  padding: 16px 32px;
  margin: 16px 0;
  display: flex;
  flex-direction: row;
  align-items: center;

  // Removes on-hover effect from card mixin
  &:hover {
    box-shadow: 0 2px 2px rgba($black, 0.24), 0 0 2px rgba($black, 0.12);
  }

  h1,
  h2,
  h3,
  h4,
  h5,
  h6 {
    margin: 8px 0;
  }

  a,
  .button,
  button {
    text-align: center;
  }

}<|MERGE_RESOLUTION|>--- conflicted
+++ resolved
@@ -25,20 +25,10 @@
           color: $blue;
         }
 
-<<<<<<< HEAD
-    .card-footer {
-      @include line-height(32);
-      padding: 8px 16px;
-      background-color: rgba($blue, 0.1);
-      color: $blue;
-    }
-  }
-=======
         p {
           color: $darkgray;
           padding: 0 16px;
         }
->>>>>>> ae0253f3
 
         .card-footer {
           @include line-height(32);
@@ -48,41 +38,6 @@
         }
       }
 
-<<<<<<< HEAD
-  section {
-    color: $deepgray;
-    @include font-size(20);
-    @include line-height(24);
-    margin: 0;
-    padding: 32px 0 24px;
-    text-transform: none;
-    text-align: center;
-  }
-
-  p {
-    color: $darkgray;
-    @include font-size(13);
-    @include line-height(24);
-    padding: 0 16px;
-    margin: 0;
-    text-align: center;
-  }
-
-  .card-footer {
-    bottom: 0;
-    border-top: 0.5px solid $lightgray;
-    box-sizing: border-box;
-    @include line-height(48);
-    left: 0;
-    position: absolute;
-    right: 0;
-    text-align: right;
-    color: $mediumgray;
-
-    a {
-      color: $mediumgray;
-      @include font-size(13);
-=======
       section {
         color: $deepgray;
         @include font-size(20);
@@ -122,7 +77,6 @@
       .card-footer.center {
         text-align: center;
       }
->>>>>>> ae0253f3
     }
 }
 
