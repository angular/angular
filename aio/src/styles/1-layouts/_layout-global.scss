--- conflicted
+++ resolved
@@ -5,13 +5,10 @@
 body,
 .content {
     background-color: $white;
-<<<<<<< HEAD
-=======
 }
 
 .github-links + .content h1 {
   max-width: 90%;
->>>>>>> ae0253f3
 }
 
 .clearfix {
