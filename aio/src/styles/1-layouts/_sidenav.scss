--- conflicted
+++ resolved
@@ -6,13 +6,9 @@
 aio-nav-menu {
   display: block;
   margin: 0 auto;
-<<<<<<< HEAD
-  @include font-size(13);
-=======
   max-width: 260px;
   @include font-size(13);
 
->>>>>>> ae0253f3
   ul, a {
     margin: 0;
   }
@@ -187,20 +183,8 @@
   color: $mediumgray;
   font-family: $main-font;
   @include font-size(14);
-<<<<<<< HEAD
-  margin-left: 10px;
-}
-
-.level-1.expanded .mat-icon, .level-2.expanded .mat-icon {
-  @include rotate(90deg);
-}
-
-.level-1:not(.expanded) .mat-icon, .level-2:not(.expanded) .mat-icon {
-  @include rotate(0deg);
-=======
   margin: 0;
   padding-left: 40px;
->>>>>>> ae0253f3
 }
 
 aio-nav-menu.top-menu {
