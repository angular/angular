import { Inject, Injectable } from '@angular/core';
<<<<<<< HEAD
import { DOCUMENT } from '@angular/platform-browser';
=======
import { DOCUMENT } from '@angular/common';
>>>>>>> 77ff72f9
import { fromEvent, Observable, ReplaySubject, Subject } from 'rxjs';
import { auditTime, distinctUntilChanged, takeUntil } from 'rxjs/operators';

import { ScrollService } from 'app/shared/scroll.service';


export interface ScrollItem {
  element: Element;
  index: number;
}

export interface ScrollSpyInfo {
  active: Observable<ScrollItem | null>;
  unspy: () => void;
}

/*
 * Represents a "scroll-spied" element. Contains info and methods for determining whether this
 * element is the active one (i.e. whether it has been scrolled passed), based on the window's
 * scroll position.
 *
 * @prop {Element} element - The element whose position relative to the viewport is tracked.
 * @prop {number}  index   - The index of the element in the original list of element (group).
 * @prop {number}  top     - The `scrollTop` value at which this element becomes active.
 */
export class ScrollSpiedElement implements ScrollItem {
  top = 0;

  /*
   * @constructor
   * @param {Element} element - The element whose position relative to the viewport is tracked.
   * @param {number}  index   - The index of the element in the original list of element (group).
   */
  constructor(public readonly element: Element, public readonly index: number) {}

  /*
   * @method
   * Caclulate the `top` value, i.e. the value of the `scrollTop` property at which this element
   * becomes active. The current implementation assumes that window is the scroll-container.
   *
   * @param {number} scrollTop - How much is window currently scrolled (vertically).
   * @param {number} topOffset - The distance from the top at which the element becomes active.
   */
  calculateTop(scrollTop: number, topOffset: number) {
    this.top = scrollTop + this.element.getBoundingClientRect().top - topOffset;
  }
}

/*
 * Represents a group of "scroll-spied" elements. Contains info and methods for efficiently
 * determining which element should be considered "active", i.e. which element has been scrolled
 * passed the top of the viewport.
 *
 * @prop {Observable<ScrollItem | null>} activeScrollItem - An observable that emits ScrollItem
 *     elements (containing the HTML element and its original index) identifying the latest "active"
 *     element from a list of elements.
 */
export class ScrollSpiedElementGroup {
  activeScrollItem: ReplaySubject<ScrollItem | null> = new ReplaySubject(1);
  private spiedElements: ScrollSpiedElement[];

  /*
   * @constructor
   * @param {Element[]} elements - A list of elements whose position relative to the viewport will
   *     be tracked, in order to determine which one is "active" at any given moment.
   */
  constructor(elements: Element[]) {
    this.spiedElements = elements.map((elem, i) => new ScrollSpiedElement(elem, i));
  }

  /*
   * @method
   * Caclulate the `top` value of each ScrollSpiedElement of this group (based on te current
   * `scrollTop` and `topOffset` values), so that the active element can be later determined just by
   * comparing its `top` property with the then current `scrollTop`.
   *
   * @param {number} scrollTop - How much is window currently scrolled (vertically).
   * @param {number} topOffset - The distance from the top at which the element becomes active.
   */
  calibrate(scrollTop: number, topOffset: number) {
    this.spiedElements.forEach(spiedElem => spiedElem.calculateTop(scrollTop, topOffset));
    this.spiedElements.sort((a, b) => b.top - a.top);   // Sort in descending `top` order.
  }

  /*
   * @method
   * Determine which element is the currently active one, i.e. the lower-most element that is
   * scrolled passed the top of the viewport (taking offsets into account) and emit it on
   * `activeScrollItem`.
   * If no element can be considered active, `null` is emitted instead.
   * If window is scrolled all the way to the bottom, then the lower-most element is considered
   * active even if it not scrolled passed the top of the viewport.
   *
   * @param {number} scrollTop    - How much is window currently scrolled (vertically).
   * @param {number} maxScrollTop - The maximum possible `scrollTop` (based on the viewport size).
   */
  onScroll(scrollTop: number, maxScrollTop: number) {
    let activeItem: ScrollItem|undefined;

    if (scrollTop + 1 >= maxScrollTop) {
      activeItem = this.spiedElements[0];
    } else {
      this.spiedElements.some(spiedElem => {
        if (spiedElem.top <= scrollTop) {
          activeItem = spiedElem;
          return true;
        }
        return false;
      });
    }

    this.activeScrollItem.next(activeItem || null);
  }
}

@Injectable()
export class ScrollSpyService {
  private spiedElementGroups: ScrollSpiedElementGroup[] = [];
  private onStopListening = new Subject();
  private resizeEvents = fromEvent(window, 'resize').pipe(auditTime(300), takeUntil(this.onStopListening));
  private scrollEvents = fromEvent(window, 'scroll').pipe(auditTime(10), takeUntil(this.onStopListening));
  private lastContentHeight: number;
  private lastMaxScrollTop: number;

  constructor(@Inject(DOCUMENT) private doc: any, private scrollService: ScrollService) {}

  /*
   * @method
   * Start tracking a group of elements and emitting active elements; i.e. elements that are
   * currently visible in the viewport. If there was no other group being spied, start listening for
   * `resize` and `scroll` events.
   *
   * @param {Element[]} elements - A list of elements to track.
   *
   * @return {ScrollSpyInfo} - An object containing the following properties:
   *     - `active`: An observable of distinct ScrollItems.
   *     - `unspy`: A method to stop tracking this group of elements.
   */
  spyOn(elements: Element[]): ScrollSpyInfo {
    if (!this.spiedElementGroups.length) {
      this.resizeEvents.subscribe(() => this.onResize());
      this.scrollEvents.subscribe(() => this.onScroll());
      this.onResize();
    }

    const scrollTop = this.getScrollTop();
    const topOffset = this.getTopOffset();
    const maxScrollTop = this.lastMaxScrollTop;

    const spiedGroup = new ScrollSpiedElementGroup(elements);
    spiedGroup.calibrate(scrollTop, topOffset);
    spiedGroup.onScroll(scrollTop, maxScrollTop);

    this.spiedElementGroups.push(spiedGroup);

    return {
      active: spiedGroup.activeScrollItem.asObservable().pipe(distinctUntilChanged()),
      unspy: () => this.unspy(spiedGroup)
    };
  }

  private getContentHeight() {
    return this.doc.body.scrollHeight || Number.MAX_SAFE_INTEGER;
  }

  private getScrollTop() {
    return window && window.pageYOffset || 0;
  }

  private getTopOffset() {
    return this.scrollService.topOffset + 50;
  }

  private getViewportHeight() {
    return this.doc.body.clientHeight || 0;
  }

  /*
   * @method
   * The size of the window has changed. Re-calculate all affected values,
   * so that active elements can be determined efficiently on scroll.
   */
  private onResize() {
    const contentHeight = this.getContentHeight();
    const viewportHeight = this.getViewportHeight();
    const scrollTop = this.getScrollTop();
    const topOffset = this.getTopOffset();

    this.lastContentHeight = contentHeight;
    this.lastMaxScrollTop = contentHeight - viewportHeight;

    this.spiedElementGroups.forEach(group => group.calibrate(scrollTop, topOffset));
  }

  /*
   * @method
   * Determine which element for each ScrollSpiedElementGroup is active. If the content height has
   * changed since last check, re-calculate all affected values first.
   */
  private onScroll() {
    if (this.lastContentHeight !== this.getContentHeight()) {
      // Something has caused the scroll height to change.
      // (E.g. image downloaded, accordion expanded/collapsed etc.)
      this.onResize();
    }

    const scrollTop = this.getScrollTop();
    const maxScrollTop = this.lastMaxScrollTop;
    this.spiedElementGroups.forEach(group => group.onScroll(scrollTop, maxScrollTop));
  }

  /*
   * @method
   * Stop tracking this group of elements and emitting active elements. If there is no other group
   * being spied, stop listening for `resize` or `scroll` events.
   *
   * @param {ScrollSpiedElementGroup} spiedGroup - The group to stop tracking.
   */
  private unspy(spiedGroup: ScrollSpiedElementGroup) {
    spiedGroup.activeScrollItem.complete();
    this.spiedElementGroups = this.spiedElementGroups.filter(group => group !== spiedGroup);

    if (!this.spiedElementGroups.length) {
      this.onStopListening.next();
    }
  }
}<|MERGE_RESOLUTION|>--- conflicted
+++ resolved
@@ -1,9 +1,5 @@
 import { Inject, Injectable } from '@angular/core';
-<<<<<<< HEAD
-import { DOCUMENT } from '@angular/platform-browser';
-=======
 import { DOCUMENT } from '@angular/common';
->>>>>>> 77ff72f9
 import { fromEvent, Observable, ReplaySubject, Subject } from 'rxjs';
 import { auditTime, distinctUntilChanged, takeUntil } from 'rxjs/operators';
 
