--- conflicted
+++ resolved
@@ -90,9 +90,5 @@
 }
 
 function count<T>(array: T[], fn: (item: T) => boolean) {
-<<<<<<< HEAD
-  return array.reduce((count, item) => fn(item) ? count + 1 : count, 0);
-=======
   return array.reduce((result, item) => fn(item) ? result + 1 : result, 0);
->>>>>>> 77ff72f9
 }