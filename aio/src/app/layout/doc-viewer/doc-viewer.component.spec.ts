--- conflicted
+++ resolved
@@ -1,9 +1,5 @@
 import { ComponentFixture, TestBed } from '@angular/core/testing';
-<<<<<<< HEAD
-import { Title, Meta } from '@angular/platform-browser';
-=======
 import { Meta, Title } from '@angular/platform-browser';
->>>>>>> 77ff72f9
 
 import { Observable, of } from 'rxjs';
 
@@ -371,23 +367,6 @@
         expect(addTitleAndTocSpy).toHaveBeenCalledTimes(4);
       });
 
-<<<<<<< HEAD
-      it('should remove "noindex" meta tags if the document is valid', async () => {
-        await doRender('foo', 'bar');
-        expect(TestBed.get(Meta).removeTag).toHaveBeenCalledWith('name="googlebot"');
-        expect(TestBed.get(Meta).removeTag).toHaveBeenCalledWith('name="robots"');
-      });
-
-      it('should add "noindex" meta tags if the document is 404', async () => {
-        await doRender('missing', FILE_NOT_FOUND_ID);
-        expect(TestBed.get(Meta).addTag).toHaveBeenCalledWith({ name: 'googlebot', content: 'noindex' });
-        expect(TestBed.get(Meta).addTag).toHaveBeenCalledWith({ name: 'robots', content: 'noindex' });
-      });
-
-      it('should add "noindex" meta tags if the document fetching fails', async () => {
-        await doRender('error', FETCHING_ERROR_ID);
-        expect(TestBed.get(Meta).addTag).toHaveBeenCalledWith({ name: 'googlebot', content: 'noindex' });
-=======
       it('should remove the "noindex" meta tag if the document is valid', async () => {
         await doRender('foo', 'bar');
         expect(TestBed.get(Meta).removeTag).toHaveBeenCalledWith('name="robots"');
@@ -400,7 +379,6 @@
 
       it('should add a "noindex" meta tag if the document fetching fails', async () => {
         await doRender('error', FETCHING_ERROR_ID);
->>>>>>> 77ff72f9
         expect(TestBed.get(Meta).addTag).toHaveBeenCalledWith({ name: 'robots', content: 'noindex' });
       });
     });
@@ -494,10 +472,6 @@
           [jasmine.any(Error)]
         ]);
         expect(logger.output.error[0][0].message).toEqual(`[DocViewer] Error preparing document 'foo': ${error.stack}`);
-<<<<<<< HEAD
-        expect(TestBed.get(Meta).addTag).toHaveBeenCalledWith({ name: 'googlebot', content: 'noindex' });
-=======
->>>>>>> 77ff72f9
         expect(TestBed.get(Meta).addTag).toHaveBeenCalledWith({ name: 'robots', content: 'noindex' });
       });
 
@@ -517,10 +491,6 @@
         expect(logger.output.error).toEqual([
           [jasmine.any(Error)]
         ]);
-<<<<<<< HEAD
-        expect(TestBed.get(Meta).addTag).toHaveBeenCalledWith({ name: 'googlebot', content: 'noindex' });
-=======
->>>>>>> 77ff72f9
         expect(TestBed.get(Meta).addTag).toHaveBeenCalledWith({ name: 'robots', content: 'noindex' });
       });
 
@@ -540,10 +510,6 @@
           [jasmine.any(Error)]
         ]);
         expect(logger.output.error[0][0].message).toEqual(`[DocViewer] Error preparing document 'qux': ${error.stack}`);
-<<<<<<< HEAD
-        expect(TestBed.get(Meta).addTag).toHaveBeenCalledWith({ name: 'googlebot', content: 'noindex' });
-=======
->>>>>>> 77ff72f9
         expect(TestBed.get(Meta).addTag).toHaveBeenCalledWith({ name: 'robots', content: 'noindex' });
       });
 
@@ -562,10 +528,6 @@
           [jasmine.any(Error)]
         ]);
         expect(logger.output.error[0][0].message).toEqual(`[DocViewer] Error preparing document 'qux': ${error}`);
-<<<<<<< HEAD
-        expect(TestBed.get(Meta).addTag).toHaveBeenCalledWith({ name: 'googlebot', content: 'noindex' });
-=======
->>>>>>> 77ff72f9
         expect(TestBed.get(Meta).addTag).toHaveBeenCalledWith({ name: 'robots', content: 'noindex' });
       });
     });
