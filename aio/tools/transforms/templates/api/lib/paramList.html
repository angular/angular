--- conflicted
+++ resolved
@@ -21,20 +21,12 @@
       {% if showType %}<td class="param-type"><code>{$ parameter.type $}</code></td>{% endif %}
       <td class="param-description">
       {% marked %}
-<<<<<<< HEAD
-        {% if parameter.isOptional or parameter.defaultValue !== undefined %}Optional. Default is `{$ parameter.defaultValue === undefined and 'undefined' or parameter.defaultValue $}`.{% endif %}
-
-        {% if parameter.description | trim %}{$ parameter.description $}
-        {% elseif not showType and parameter.type %}<p>Type: <code>{$ parameter.type $}</code>.</p>
-        {% endif %}
-=======
       {% if parameter.description | trim %}{$ parameter.description $}
 
       {% elseif not showType and parameter.type %}<p>Type: <code>{$ parameter.type $}</code>.</p>
       {% endif %}
 
       {% if parameter.isOptional or parameter.defaultValue !== undefined %}Optional. Default is `{$ parameter.defaultValue === undefined and 'undefined' or parameter.defaultValue $}`.{% endif %}
->>>>>>> 77ff72f9
       {% endmarked %}
       </td>
     </tr>{% endfor %}
