--- conflicted
+++ resolved
@@ -116,11 +116,7 @@
     "tsickle": "0.37.0",
     "tslib": "^1.10.0",
     "tslint": "5.7.0",
-<<<<<<< HEAD
     "typescript": "^3.6.4",
-=======
-    "typescript": "~3.6.4",
->>>>>>> ec482dad
     "xhr2": "0.1.4",
     "yargs": "13.1.0",
     "zone.js": "^0.10.2"
