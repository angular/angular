--- conflicted
+++ resolved
@@ -80,12 +80,8 @@
     "@rollup/plugin-babel": "^6.0.0",
     "@rollup/plugin-commonjs": "^28.0.0",
     "@rollup/plugin-node-resolve": "^16.0.0",
-<<<<<<< HEAD
-    "@schematics/angular": "20.2.0-next.1",
+    "@schematics/angular": "20.2.0-next.2",
     "@standard-schema/spec": "^1.0.0",
-=======
-    "@schematics/angular": "20.2.0-next.2",
->>>>>>> 52b8e07d
     "@types/angular": "^1.6.47",
     "@types/babel__core": "7.20.5",
     "@types/babel__generator": "7.27.0",
