{
  "name": "angular-srcs",
  "version": "20.2.0-next.2",
  "private": true,
  "description": "Angular - a web framework for modern web apps",
  "homepage": "https://github.com/angular/angular",
  "bugs": "https://github.com/angular/angular/issues",
  "license": "MIT",
  "engines": {
    "node": "^20.19.0 || ^22.12.0 || >=24.0.0",
    "yarn": ">=1.22.4 <2",
    "npm": "Please use yarn instead of NPM to install dependencies"
  },
  "repository": {
    "type": "git",
    "url": "https://github.com/angular/angular.git"
  },
  "scripts": {
    "/": "",
    "// 1": "Many of our checks/scripts/tools have moved to our ng-dev tool",
    "// 2": "Find the usage you are looking for with:",
    "// 3": "yarn ng-dev --help",
    "/ ": "",
    "postinstall": "node --preserve-symlinks --preserve-symlinks-main ./tools/postinstall-patches.js && patch-package --patch-dir tools/npm-patches",
    "prepare": "husky",
    "ng-dev": "tsx --tsconfig .ng-dev/tsconfig.json node_modules/@angular/ng-dev/bundles/cli.mjs",
    "build": "tsx --tsconfig scripts/tsconfig.json scripts/build/build-packages-dist.mts",
    "test": "bazelisk test",
    "test:ci": "bazelisk test -- //... -//integration/... -//adev/... -//devtools/... -//modules/ssr-benchmarks/...",
    "integration-tests:ci": "bazelisk test -- //integration/...",
    "test-tsec": "bazelisk test //... --build_tag_filters=tsec --test_tag_filters=tsec",
    "lint": "yarn -s tslint && yarn -s ng-dev format changed --check",
    "tslint": "tslint -c tslint.json --project tsconfig-tslint.json",
    "public-api:check": "node goldens/public-api/manage.js test",
    "public-api:update": "node goldens/public-api/manage.js accept",
    "symbol-extractor:check": "node tools/symbol-extractor/run_all_symbols_extractor_tests.js test",
    "symbol-extractor:update": "node tools/symbol-extractor/run_all_symbols_extractor_tests.js accept",
    "ts-circular-deps:check": "yarn -s ng-dev ts-circular-deps check --config ./packages/circular-deps-test.conf.js",
    "check-tooling-setup": "yarn tsc --project .ng-dev/tsconfig.json && yarn tsc --project scripts/tsconfig.json",
    "devtools:devserver": "ibazel run //devtools/src:devserver",
    "devtools:test:e2e": "yarn cypress run --project ./devtools/cypress",
    "devtools:e2e:open": "yarn cypress open --project ./devtools/cypress",
    "devtools:build:chrome": "bazelisk build --//devtools/projects/shell-browser/src:flag_browser=chrome //devtools/projects/shell-browser/src:prodapp",
    "devtools:build:firefox": "bazelisk build --config snapshot-build-firefox --//devtools/projects/shell-browser/src:flag_browser=firefox //devtools/projects/shell-browser/src:prodapp",
    "devtools:build:chrome:release": "yarn run -s devtools:build:chrome",
    "devtools:build:firefox:release": "yarn run -s devtools:build:firefox --jobs 4",
    "devtools:test": "bazelisk test --//devtools/projects/shell-browser/src:flag_browser=chrome -- //devtools/...",
    "devtools:test:unit": "bazelisk test -- //devtools/...",
    "docs": "[[ -n $CI ]] && echo 'Cannot run this yarn script on CI' && exit 1 || yarn ibazel run //adev:build.serve",
    "docs:build": "[[ -n $CI ]] && echo 'Cannot run this yarn script on CI' && exit 1 || yarn bazel build //adev:build",
    "benchmarks": "tsx --tsconfig=scripts/tsconfig.json scripts/benchmarks/index.mts",
    "diff-release-package": "tsx --tsconfig=scripts/tsconfig.json scripts/diff-release-package.mts"
  },
  "// 1": "dependencies are used locally and by bazel",
  "dependencies": {
    "@angular-devkit/build-angular": "20.2.0-next.1",
    "@angular-devkit/core": "20.2.0-next.1",
    "@angular-devkit/schematics": "20.2.0-next.1",
    "@angular/build": "20.2.0-next.1",
    "@angular/cdk": "20.2.0-next.1",
    "@angular/cli": "20.2.0-next.1",
    "@angular/material": "20.2.0-next.1",
    "@angular/ssr": "20.2.0-next.1",
    "@babel/cli": "7.28.0",
    "@babel/core": "7.28.0",
    "@babel/generator": "7.28.0",
    "@bazel/esbuild": "5.8.1",
    "@jridgewell/sourcemap-codec": "^1.4.14",
    "@microsoft/api-extractor": "^7.24.2",
    "@rollup/plugin-babel": "^6.0.0",
    "@rollup/plugin-commonjs": "^28.0.0",
    "@rollup/plugin-node-resolve": "^16.0.0",
<<<<<<< HEAD
    "@schematics/angular": "20.0.0-rc.2",
    "@stackblitz/sdk": "^1.11.0",
    "@standard-schema/spec": "^1.0.0",
=======
    "@schematics/angular": "20.2.0-next.1",
>>>>>>> 5b25d93f
    "@types/angular": "^1.6.47",
    "@types/babel__core": "7.20.5",
    "@types/babel__generator": "7.27.0",
    "@types/bluebird": "^3.5.27",
    "@types/chrome": "^0.1.0",
    "@types/convert-source-map": "^2.0.0",
    "@types/dom-navigation": "^1.0.5",
    "@types/hammerjs": "2.0.46",
    "@types/jasmine": "^5.0.0",
    "@types/jasminewd2": "^2.0.8",
    "@types/node": "^18.11.18",
    "@types/selenium-webdriver": "3.0.7",
    "@types/selenium-webdriver4": "npm:@types/selenium-webdriver@4.1.28",
    "@types/semver": "^7.3.4",
    "@types/shelljs": "^0.8.6",
    "@types/systemjs": "6.15.3",
    "@types/yargs": "^17.0.3",
    "angular-1.5": "npm:angular@1.5",
    "angular-1.6": "npm:angular@1.6",
    "angular-1.7": "npm:angular@1.7",
    "angular-1.8": "npm:angular@1.8",
    "angular-mocks-1.5": "npm:angular-mocks@1.5",
    "angular-mocks-1.6": "npm:angular-mocks@1.6",
    "angular-mocks-1.7": "npm:angular-mocks@1.7",
    "angular-mocks-1.8": "npm:angular-mocks@1.8",
    "bluebird": "^3.7.2",
    "canonical-path": "1.0.0",
    "chalk": "^5.4.1",
    "chokidar": "^4.0.0",
    "convert-source-map": "^1.5.1",
    "d3": "^7.0.0",
    "dagre-d3-es": "^7.0.11",
    "diff": "^8.0.0",
    "domino": "https://github.com/angular/domino.git#93e720f143d0296dd2726ffbcf4fc12283363a7b",
    "esbuild": "0.25.8",
    "esbuild-plugin-umd-wrapper": "^3.0.0",
    "hammerjs": "~2.0.8",
    "http-server": "^14.0.0",
    "jasmine": "~5.9.0",
    "jasmine-core": "^5.0.0",
    "jasmine-reporters": "^2.5.2",
    "karma": "~6.4.0",
    "karma-chrome-launcher": "^3.1.0",
    "karma-firefox-launcher": "^2.1.0",
    "karma-jasmine": "^5.0.0",
    "karma-requirejs": "^1.1.0",
    "karma-sourcemap-loader": "^0.4.0",
    "magic-string": "^0.30.8",
    "ngx-flamegraph": "0.1.1",
    "ngx-progressbar": "^14.0.0",
    "open-in-idx": "^0.1.1",
    "protractor": "^7.0.0",
    "reflect-metadata": "^0.2.0",
    "requirejs": "^2.3.6",
    "rollup": "4.46.1",
    "rollup-plugin-dts": "^6.1.1",
    "rollup-plugin-preserve-shebang": "^1.0.1",
    "rollup-plugin-sourcemaps": "^0.6.3",
    "rxjs": "^7.0.0",
    "selenium-webdriver": "3.5.0",
    "selenium-webdriver4": "npm:selenium-webdriver@4.34.0",
    "semver-dsl": "^1.0.1",
    "shelljs": "^0.10.0",
    "source-map": "0.7.6",
    "source-map-support": "0.5.21",
    "systemjs": "0.18.10",
    "terser": "^5.8.0",
    "tinyglobby": "^0.2.12",
    "todomvc-app-css": "^2.3.0",
    "todomvc-common": "^1.0.5",
    "tslib": "^2.3.0",
    "tslint": "6.1.3",
    "tsx": "^4.7.2",
    "typescript": "5.9.1-rc",
    "webtreemap": "^2.0.1",
    "ws": "^8.15.0",
    "xhr2": "0.2.1",
    "yargs": "^18.0.0",
    "zone.js": "0.15.1"
  },
  "// 2": "devDependencies are not used under Bazel. Many can be removed after test.sh is deleted.",
  "devDependencies": {
    "@actions/core": "^1.10.0",
    "@actions/github": "^6.0.0",
    "@angular-devkit/architect-cli": "0.2002.0-next.1",
    "@angular/ng-dev": "https://github.com/angular/dev-infra-private-ng-dev-builds.git#d699d012ed61741701a9bc428252abc968185d07",
    "@babel/plugin-proposal-async-generator-functions": "7.20.7",
    "@babel/plugin-transform-async-generator-functions": "^7.27.1",
    "@bazel/bazelisk": "^1.7.5",
    "@bazel/buildifier": "^8.0.0",
    "@bazel/ibazel": "0.25.0",
    "@inquirer/prompts": "^7.0.0",
    "@nginfra/angular-linking": "^1.0.10",
    "@octokit/graphql": "^9.0.0",
    "@types/adm-zip": "^0.5.0",
    "@types/cldrjs": "^0.4.22",
    "@types/d3": "^7.4.3",
    "@types/jsdom": "^21.1.5",
    "@types/live-server": "^1.2.3",
    "@types/tmp": "^0.2.6",
    "@typescript/vfs": "^1.5.0",
    "@yarnpkg/lockfile": "^1.1.0",
    "adm-zip": "^0.5.10",
    "angular-split": "^20.0.0",
    "check-side-effects": "0.0.23",
    "cldr": "7.9.0",
    "cldrjs": "0.5.5",
    "conventional-changelog": "^7.0.0",
    "cypress": "14.5.3",
    "emoji-regex": "^10.3.0",
    "firebase-tools": "^14.0.0",
    "get-tsconfig": "^4.10.1",
    "gulp": "^5.0.0",
    "gulp-conventional-changelog": "^5.0.0",
    "html-entities": "^2.5.2",
    "husky": "9.1.7",
    "jsdom": "^26.0.0",
    "karma-coverage": "^2.2.1",
    "karma-jasmine-html-reporter": "^2.1.0",
    "karma-sauce-launcher": "^4.3.6",
    "live-server": "^1.2.2",
    "patch-package": "^7.0.0",
    "playwright-core": "^1.41.2",
    "prettier": "^3.0.0",
    "rollup-plugin-sourcemaps2": "^0.5.1",
    "semver": "^7.3.5",
    "tmp": "^0.2.3",
    "ts-node": "^10.9.1",
    "tsec": "0.2.8",
    "tslint-eslint-rules": "5.4.0",
    "tslint-no-toplevel-property-access": "0.0.2",
    "typed-graphqlify": "^3.1.1",
<<<<<<< HEAD
    "undici": "^6.15.0",
    "vrsource-tslint-rules": "6.0.0",
    "zod": "^4.0.10"
=======
    "undici": "^7.0.0",
    "vrsource-tslint-rules": "6.0.0"
>>>>>>> 5b25d93f
  },
  "resolutions": {
    "https-proxy-agent": "7.0.6",
    "saucelabs": "9.0.2"
  },
  "pnpm": {
    "onlyBuiltDependencies": []
  }
}<|MERGE_RESOLUTION|>--- conflicted
+++ resolved
@@ -70,13 +70,8 @@
     "@rollup/plugin-babel": "^6.0.0",
     "@rollup/plugin-commonjs": "^28.0.0",
     "@rollup/plugin-node-resolve": "^16.0.0",
-<<<<<<< HEAD
-    "@schematics/angular": "20.0.0-rc.2",
-    "@stackblitz/sdk": "^1.11.0",
+    "@schematics/angular": "20.2.0-next.1",
     "@standard-schema/spec": "^1.0.0",
-=======
-    "@schematics/angular": "20.2.0-next.1",
->>>>>>> 5b25d93f
     "@types/angular": "^1.6.47",
     "@types/babel__core": "7.20.5",
     "@types/babel__generator": "7.27.0",
@@ -209,14 +204,9 @@
     "tslint-eslint-rules": "5.4.0",
     "tslint-no-toplevel-property-access": "0.0.2",
     "typed-graphqlify": "^3.1.1",
-<<<<<<< HEAD
-    "undici": "^6.15.0",
+    "undici": "^7.0.0",
     "vrsource-tslint-rules": "6.0.0",
     "zod": "^4.0.10"
-=======
-    "undici": "^7.0.0",
-    "vrsource-tslint-rules": "6.0.0"
->>>>>>> 5b25d93f
   },
   "resolutions": {
     "https-proxy-agent": "7.0.6",
