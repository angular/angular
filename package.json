--- conflicted
+++ resolved
@@ -1,10 +1,6 @@
 {
   "name": "angular-srcs",
-<<<<<<< HEAD
-  "version": "6.0.0-rc.0",
-=======
   "version": "6.0.0",
->>>>>>> 77ff72f9
   "private": true,
   "branchPattern": "2.0.*",
   "description": "Angular - a web framework for modern web apps",
@@ -21,15 +17,9 @@
   },
   "scripts": {
     "preskylint": "bazel build --noshow_progress @io_bazel//src/tools/skylark/java/com/google/devtools/skylark/skylint:Skylint",
-<<<<<<< HEAD
-    "skylint": "find . -type f -name \"*.bzl\" ! -path \"*/node_modules/*\" ! -path \"./dist/*\" | xargs $(bazel info bazel-bin)/external/io_bazel/src/tools/skylark/java/com/google/devtools/skylark/skylint/Skylint",
-    "prebuildifier": "bazel build --noshow_progress @com_github_bazelbuild_buildtools//buildifier",
-    "buildifier": "find . -type f \\( -name BUILD -or -name BUILD.bazel \\) ! -path \"*/node_modules/*\" | xargs $(bazel info bazel-bin)/external/com_github_bazelbuild_buildtools/buildifier/buildifier",
-=======
     "skylint": "find . -type f -name \"*.bzl\" ! -path \"*/node_modules/*\" ! -path \"./dist/*\" | xargs $(bazel info bazel-bin)/external/io_bazel/src/tools/skylark/java/com/google/devtools/skylark/skylint/Skylint --disable-checks=deprecated-api",
     "prebuildifier": "bazel build --noshow_progress @com_github_bazelbuild_buildtools//buildifier",
     "buildifier": "find . -type f \\( -name BUILD -or -name BUILD.bazel \\) ! -path \"*/node_modules/*\" | xargs $(bazel info bazel-bin)/external/com_github_bazelbuild_buildtools/buildifier/*/buildifier",
->>>>>>> 77ff72f9
     "preinstall": "node tools/yarn/check-yarn.js",
     "postinstall": "yarn update-webdriver && node ./tools/postinstall-patches.js",
     "update-webdriver": "webdriver-manager update --gecko false $CHROMEDRIVER_VERSION_ARG",
@@ -41,11 +31,7 @@
     "@schematics/angular": "^0.5.4",
     "core-js": "^2.4.1",
     "reflect-metadata": "^0.1.3",
-<<<<<<< HEAD
-    "rxjs": "6.0.0-beta.0",
-=======
     "rxjs": "^6.0.0",
->>>>>>> 77ff72f9
     "tslib": "^1.7.1",
     "zone.js": "^0.8.26"
   },
