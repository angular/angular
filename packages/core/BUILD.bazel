load("@build_bazel_rules_nodejs//:index.bzl", "generated_file_test")
load("//adev/shared-docs/pipeline/api-gen:generate_api_docs.bzl", "generate_api_docs")
load("//packages/common/locales:index.bzl", "generate_base_locale_file")
load("//tools:defaults.bzl", "api_golden_test", "api_golden_test_npm_package", "ng_module", "ng_package", "tsec_test")

package(default_visibility = ["//visibility:public"])

# This generates the `src/i18n/locale_en.ts` file through the `generate-locales` tool. Since
# the base locale file is checked-in for Google3, we add a `generated_file_test` to ensure
# the checked-in file is up-to-date. To disambiguate from the test, we use a more precise target
# name here.
generate_base_locale_file(
    name = "base_locale_file_generated",
    output_file = "base_locale_file_generated.ts",
)

generated_file_test(
    name = "base_locale_file",
    src = "src/i18n/locale_en.ts",
    generated = ":base_locale_file_generated",
)

ng_module(
    name = "core",
    srcs = glob(
        [
            "*.ts",
            "src/**/*.ts",
        ],
    ),
    deps = [
        "//packages:types",
<<<<<<< HEAD
        "//packages/core/primitives/di",
=======
        "//packages/core/primitives/dom-navigation",
>>>>>>> 74cceba5
        "//packages/core/primitives/event-dispatch",
        "//packages/core/primitives/signals",
        "//packages/core/src/compiler",
        "//packages/core/src/di/interface",
        "//packages/core/src/interface",
        "//packages/core/src/reflection",
        "//packages/core/src/util",
        "//packages/zone.js/lib:zone_d_ts",
        "@npm//rxjs",
    ],
)

tsec_test(
    name = "tsec_test",
    target = "core",
    tsconfig = "//packages:tsec_config",
)

ng_package(
    name = "npm_package",
    package_name = "@angular/core",
    srcs = [
        "package.json",
        ":event_dispatch_contract_binary",
    ],
    nested_packages = [
        "//packages/core/schematics:npm_package",
    ],
    tags = [
        "release-with-framework",
    ],
    # Do not add more to this list.
    # Dependencies on the full npm_package cause long re-builds.
    visibility = [
        "//adev:__pkg__",
        "//adev/shared-docs:__subpackages__",
        "//integration:__subpackages__",
        "//modules/ssr-benchmarks:__subpackages__",
        "//packages/bazel/test/ng_package:__pkg__",
        "//packages/compiler-cli/src/ngtsc/metadata/test:__subpackages__",
        "//packages/compiler-cli/src/ngtsc/typecheck/extended/test:__subpackages__",
        "//packages/compiler-cli/src/ngtsc/typecheck/test:__subpackages__",
        "//packages/compiler-cli/test:__subpackages__",
        "//packages/compiler/test:__pkg__",
        "//packages/language-service/test:__pkg__",
    ],
    deps = [
        ":core",
        "//packages/core/primitives/event-dispatch",
        "//packages/core/primitives/signals",
        "//packages/core/rxjs-interop",
        "//packages/core/testing",
    ],
)

api_golden_test_npm_package(
    name = "core_api",
    data = [
        ":npm_package",
        "//goldens:public-api",
    ],
    golden_dir = "angular/goldens/public-api/core",
    npm_package = "angular/packages/core/npm_package",
    strip_export_pattern = "^ɵ(?!.*ApiGuard)",
)

api_golden_test(
    name = "ng_global_utils_api",
    data = [
        "//goldens:public-api",
        "//packages/core",
        # Additional targets the entry-point indirectly resolves `.d.ts` source files from.
        # These are transitive to `:core`, but need to be listed explicitly here as only
        # transitive `JSModule` information is collected (missing the type definitions).
        "//packages/core/src/compiler",
        "//packages/core/src/di/interface",
        "//packages/core/src/interface",
        "//packages/core/src/reflection",
        "//packages/core/src/util",
    ],
    entry_point = "angular/packages/core/src/render3/global_utils_api.d.ts",
    golden = "angular/goldens/public-api/core/global_utils.api.md",
)

api_golden_test(
    name = "core_errors",
    data = [
        "//goldens:public-api",
        "//packages/core",
    ],
    entry_point = "angular/packages/core/src/errors.d.ts",
    golden = "angular/goldens/public-api/core/errors.api.md",
)

filegroup(
    name = "files_for_docgen",
    srcs = glob([
        "*.ts",
        "src/**/*.ts",
    ]) + [
        "PACKAGE.md",
    ],
)

generate_api_docs(
    name = "core_docs",
    srcs = [
        "//packages:common_files_and_deps_for_docs",
    ],
    entry_point = ":index.ts",
    module_name = "@angular/core",
    private_modules = [
        "core/primitives/signals",
        "core/primitives/event-dispatch",
    ],
)

genrule(
    name = "event_dispatch_contract_binary",
    srcs = ["//packages/core/primitives/event-dispatch:contract_bundle_min"],
    outs = ["event-dispatch-contract.min.js"],
    cmd = "cp $< $@",
)<|MERGE_RESOLUTION|>--- conflicted
+++ resolved
@@ -30,11 +30,8 @@
     ),
     deps = [
         "//packages:types",
-<<<<<<< HEAD
         "//packages/core/primitives/di",
-=======
         "//packages/core/primitives/dom-navigation",
->>>>>>> 74cceba5
         "//packages/core/primitives/event-dispatch",
         "//packages/core/primitives/signals",
         "//packages/core/src/compiler",
