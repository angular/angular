--- conflicted
+++ resolved
@@ -15,38 +15,21 @@
 import {assertDataInRange, assertDefined, assertEqual} from '../util/assert';
 import {bindingUpdated} from './bindings';
 import {attachPatchData} from './context_discovery';
-<<<<<<< HEAD
-import {bind, setDelayProjection, ɵɵload} from './instructions/all';
-import {attachI18nOpCodesDebug} from './instructions/lview_debug';
-import {allocExpando, elementAttributeInternal, elementPropertyInternal, getOrCreateTNode, setInputsForProperty, textBindingInternal} from './instructions/shared';
-=======
 import {setDelayProjection} from './instructions/all';
 import {attachI18nOpCodesDebug} from './instructions/lview_debug';
 import {allocExpando, elementAttributeInternal, elementPropertyInternal, getOrCreateTNode, setInputsForProperty, setNgReflectProperties, textBindingInternal} from './instructions/shared';
->>>>>>> ae0253f3
 import {LContainer, NATIVE} from './interfaces/container';
 import {getDocument} from './interfaces/document';
 import {COMMENT_MARKER, ELEMENT_MARKER, I18nMutateOpCode, I18nMutateOpCodes, I18nUpdateOpCode, I18nUpdateOpCodes, IcuType, TI18n, TIcu} from './interfaces/i18n';
 import {TElementNode, TIcuContainerNode, TNode, TNodeFlags, TNodeType, TProjectionNode} from './interfaces/node';
 import {RComment, RElement, RText} from './interfaces/renderer';
 import {SanitizerFn} from './interfaces/sanitization';
-<<<<<<< HEAD
-import {StylingContext} from './interfaces/styling';
-import {BINDING_INDEX, HEADER_OFFSET, LView, RENDERER, TVIEW, TView, T_HOST} from './interfaces/view';
-import {appendChild, appendProjectedNodes, createTextNode, nativeRemoveNode} from './node_manipulation';
-import {getIsParent, getLView, getPreviousOrParentTNode, setIsNotParent, setPreviousOrParentTNode} from './state';
-import {NO_CHANGE} from './tokens';
-import {renderStringify} from './util/misc_utils';
-import {findComponentView} from './util/view_traversal_utils';
-import {getNativeByIndex, getNativeByTNode, getTNode, isLContainer} from './util/view_utils';
-=======
 import {isLContainer} from './interfaces/type_checks';
 import {HEADER_OFFSET, LView, RENDERER, TVIEW, TView, T_HOST} from './interfaces/view';
 import {appendChild, applyProjection, createTextNode, nativeRemoveNode} from './node_manipulation';
 import {getBindingIndex, getIsParent, getLView, getPreviousOrParentTNode, getTView, nextBindingIndex, setIsNotParent, setPreviousOrParentTNode} from './state';
 import {renderStringify} from './util/misc_utils';
 import {getNativeByIndex, getNativeByTNode, getTNode, load} from './util/view_utils';
->>>>>>> ae0253f3
 
 
 const MARKER = `�`;
@@ -381,13 +364,8 @@
   i18nIndexStack[++i18nIndexStackPointer] = index;
   // We need to delay projections until `i18nEnd`
   setDelayProjection(true);
-<<<<<<< HEAD
-  if (tView.firstTemplatePass && tView.data[index + HEADER_OFFSET] === null) {
-    i18nStartFirstPass(tView, index, message, subTemplateIndex);
-=======
   if (tView.firstCreatePass && tView.data[index + HEADER_OFFSET] === null) {
     i18nStartFirstPass(getLView(), tView, index, message, subTemplateIndex);
->>>>>>> ae0253f3
   }
 }
 
@@ -510,12 +488,8 @@
 }
 
 function appendI18nNode(
-<<<<<<< HEAD
-    tNode: TNode, parentTNode: TNode, previousTNode: TNode | null, viewData: LView): TNode {
-=======
     tView: TView, tNode: TNode, parentTNode: TNode, previousTNode: TNode | null,
     lView: LView): TNode {
->>>>>>> ae0253f3
   ngDevMode && ngDevMode.rendererMoveNode++;
   const nextNode = tNode.next;
   if (!previousTNode) {
@@ -548,19 +522,9 @@
 
   // If the placeholder to append is a projection, we need to move the projected nodes instead
   if (tNode.type === TNodeType.Projection) {
-<<<<<<< HEAD
-    const tProjectionNode = tNode as TProjectionNode;
-    appendProjectedNodes(
-        viewData, tProjectionNode, tProjectionNode.projection, findComponentView(viewData));
-    return tNode;
-  }
-
-  appendChild(getNativeByTNode(tNode, viewData), tNode, viewData);
-=======
     applyProjection(tView, lView, tNode as TProjectionNode);
     return tNode;
   }
->>>>>>> ae0253f3
 
   appendChild(tView, lView, getNativeByTNode(tNode, lView), tNode);
 
@@ -694,11 +658,7 @@
   const lView = getLView();
   const tView = getTView();
   ngDevMode && assertDefined(tView, `tView should be defined`);
-<<<<<<< HEAD
-  i18nEndFirstPass(tView);
-=======
   i18nEndFirstPass(tView, lView);
->>>>>>> ae0253f3
   // Stop delaying projections
   setDelayProjection(false);
 }
@@ -793,12 +753,8 @@
               assertDefined(
                   currentTNode !,
                   `You need to create or select a node before you can insert it into the DOM`);
-<<<<<<< HEAD
-          previousTNode = appendI18nNode(currentTNode !, destinationTNode, previousTNode, viewData);
-=======
           previousTNode =
               appendI18nNode(tView, currentTNode !, destinationTNode, previousTNode, lView);
->>>>>>> ae0253f3
           break;
         case I18nMutateOpCode.Select:
           const nodeIndex = opCode >>> I18nMutateOpCode.SHIFT_REF;
@@ -820,11 +776,7 @@
           const attrValue = createOpCodes[++i] as string;
           // This code is used for ICU expressions only, since we don't support
           // directives/components in ICUs, we don't need to worry about inputs here
-<<<<<<< HEAD
-          elementAttributeInternal(elementNodeIndex, attrName, attrValue, viewData);
-=======
           elementAttributeInternal(elementNodeIndex, attrName, attrValue, tView, lView);
->>>>>>> ae0253f3
           break;
         default:
           throw new Error(`Unable to determine the type of mutate operation for "${opCode}"`);
@@ -904,11 +856,7 @@
                 elementPropertyInternal(tView, lView, nodeIndex, propName, value, sanitizeFn);
                 break;
               case I18nUpdateOpCode.Text:
-<<<<<<< HEAD
-                textBindingInternal(viewData, nodeIndex, value);
-=======
                 textBindingInternal(lView, nodeIndex, value);
->>>>>>> ae0253f3
                 break;
               case I18nUpdateOpCode.IcuSwitch:
                 tIcuIndex = updateOpCodes[++j] as number;
@@ -986,15 +934,10 @@
     }
   }
 
-<<<<<<< HEAD
-  // Define this node as detached so that we don't risk projecting it
-  removedPhTNode.flags |= TNodeFlags.isDetached;
-=======
   if (markAsDetached) {
     // Define this node as detached to avoid projecting it later
     removedPhTNode.flags |= TNodeFlags.isDetached;
   }
->>>>>>> ae0253f3
   ngDevMode && ngDevMode.rendererRemoveNode++;
 }
 
@@ -1041,11 +984,7 @@
   const lView = getLView();
   const tView = getTView();
   ngDevMode && assertDefined(tView, `tView should be defined`);
-<<<<<<< HEAD
-  i18nAttributesFirstPass(tView, index, values);
-=======
   i18nAttributesFirstPass(lView, tView, index, values);
->>>>>>> ae0253f3
 }
 
 /**
@@ -1070,26 +1009,17 @@
         // Even indexes are text (including bindings)
         const hasBinding = !!value.match(BINDING_REGEXP);
         if (hasBinding) {
-<<<<<<< HEAD
-          if (tView.firstTemplatePass && tView.data[index + HEADER_OFFSET] === null) {
-=======
           if (tView.firstCreatePass && tView.data[index + HEADER_OFFSET] === null) {
->>>>>>> ae0253f3
             addAllToArray(
                 generateBindingUpdateOpCodes(value, previousElementIndex, attrName), updateOpCodes);
           }
         } else {
-<<<<<<< HEAD
-          const lView = getLView();
-          elementAttributeInternal(previousElementIndex, attrName, value, lView);
-=======
           const tNode = getTNode(tView, previousElementIndex);
           // Set attributes for Elements only, for other types (like ElementContainer),
           // only set inputs below
           if (tNode.type === TNodeType.Element) {
             elementAttributeInternal(previousElementIndex, attrName, value, tView, lView);
           }
->>>>>>> ae0253f3
           // Check if that attribute is a directive input
           const dataValue = tNode.inputs !== null && tNode.inputs[attrName];
           if (dataValue) {
@@ -1104,11 +1034,7 @@
     }
   }
 
-<<<<<<< HEAD
-  if (tView.firstTemplatePass && tView.data[index + HEADER_OFFSET] === null) {
-=======
   if (tView.firstCreatePass && tView.data[index + HEADER_OFFSET] === null) {
->>>>>>> ae0253f3
     tView.data[index + HEADER_OFFSET] = updateOpCodes;
   }
 }
@@ -1121,15 +1047,6 @@
  * update the translated nodes.
  *
  * @param value The binding's value
-<<<<<<< HEAD
- *
- * @codeGenApi
- */
-export function ɵɵi18nExp<T>(value: T): void {
-  const lView = getLView();
-  const expression = bind(lView, value);
-  if (expression !== NO_CHANGE) {
-=======
  * @returns This function returns itself so that it may be chained
  * (e.g. `i18nExp(ctx.name)(ctx.title)`)
  *
@@ -1138,7 +1055,6 @@
 export function ɵɵi18nExp<T>(value: T): typeof ɵɵi18nExp {
   const lView = getLView();
   if (bindingUpdated(lView, nextBindingIndex(), value)) {
->>>>>>> ae0253f3
     changeMask = changeMask | (1 << shiftsCounter);
   }
   shiftsCounter++;
@@ -1417,38 +1333,9 @@
  * and later on replaced by a space. We are re-implementing the same idea here, since translations
  * might contain this special character.
  */
-<<<<<<< HEAD
-export function i18nConfigureLocalize(options: I18nLocalizeOptions = {
-  translations: {}
-}) {
-  TRANSLATIONS = options.translations;
-}
-
-const LOCALIZE_PH_REGEXP = /\{\$(.*?)\}/g;
-
-/**
- * A goog.getMsg-like function for users that do not use Closure.
- *
- * This method is required as a *temporary* measure to prevent i18n tests from being blocked while
- * running outside of Closure Compiler. This method will not be needed once runtime translation
- * service support is introduced.
- *
- * @codeGenApi
- * @deprecated this method is temporary & should not be used as it will be removed soon
- */
-export function ɵɵi18nLocalize(input: string, placeholders?: {[key: string]: string}) {
-  if (typeof TRANSLATIONS[input] !== 'undefined') {  // to account for empty string
-    input = TRANSLATIONS[input];
-  }
-  if (placeholders !== undefined && Object.keys(placeholders).length) {
-    return input.replace(LOCALIZE_PH_REGEXP, (_, key) => placeholders[key] || '');
-  }
-  return input;
-=======
 const NGSP_UNICODE_REGEXP = /\uE500/g;
 function replaceNgsp(value: string): string {
   return value.replace(NGSP_UNICODE_REGEXP, ' ');
->>>>>>> ae0253f3
 }
 
 /**
