--- conflicted
+++ resolved
@@ -123,25 +123,12 @@
   const componentDef = (componentType as ComponentType<T>).ngComponentDef as ComponentDef<T>;
   if (componentDef.type != componentType) componentDef.type = componentType;
   let component: T;
-<<<<<<< HEAD
-  // TODO: Replace when flattening CssSelector type
-  const componentTag = componentDef.selector ![0] ![0] ![0];
-=======
   // The first index of the first selector is the tag name.
   const componentTag = componentDef.selectors ![0] ![0] as string;
->>>>>>> 77ff72f9
   const hostNode = locateHostElement(rendererFactory, opts.host || componentTag);
   const rootContext: RootContext = {
     // Incomplete initialization due to circular reference.
     component: null !,
-<<<<<<< HEAD
-    scheduler: opts.scheduler || requestAnimationFrame,
-    clean: CLEAN_PROMISE,
-  };
-  const rootView = createLView(
-      -1, rendererFactory.createRenderer(hostNode, componentDef.rendererType), createTView(null),
-      null, rootContext, componentDef.onPush ? LViewFlags.Dirty : LViewFlags.CheckAlways);
-=======
     scheduler: opts.scheduler || requestAnimationFrame.bind(window),
     clean: CLEAN_PROMISE,
   };
@@ -150,7 +137,6 @@
       createTView(null, null), null, rootContext,
       componentDef.onPush ? LViewFlags.Dirty : LViewFlags.CheckAlways);
   rootView.injector = opts.injector || null;
->>>>>>> 77ff72f9
 
   const oldView = enterView(rootView, null !);
   let elementNode: LElementNode;
