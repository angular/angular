/**
 * @license
 * Copyright Google Inc. All Rights Reserved.
 *
 * Use of this source code is governed by an MIT-style license that can be
 * found in the LICENSE file at https://angular.io/license
 */
import {bindingUpdated} from '../bindings';
import {TNode} from '../interfaces/node';
import {SanitizerFn} from '../interfaces/sanitization';
<<<<<<< HEAD
import {BINDING_INDEX, LView} from '../interfaces/view';
import {getLView, getSelectedIndex} from '../state';
import {NO_CHANGE} from '../tokens';

import {TsickleIssue1009, elementPropertyInternal, loadComponentRenderer, storeBindingMetadata} from './shared';
=======
import {LView, TView} from '../interfaces/view';
import {getLView, getSelectedIndex, getTView, nextBindingIndex} from '../state';
import {elementPropertyInternal, setInputsForProperty, storePropertyBindingMetadata} from './shared';
>>>>>>> ae0253f3


/**
 * Update a property on a selected element.
 *
 * Operates on the element selected by index via the {@link select} instruction.
 *
 * If the property name also exists as an input property on one of the element's directives,
 * the component property will be set instead of the element property. This check must
 * be conducted at runtime so child components that add new `@Inputs` don't have to be re-compiled
 *
 * @param propName Name of property. Because it is going to DOM, this is not subject to
 *        renaming as part of minification.
 * @param value New value to write.
 * @param sanitizer An optional function used to sanitize the value.
 * @returns This function returns itself so that it may be chained
 * (e.g. `property('name', ctx.name)('title', ctx.title)`)
 *
 * @codeGenApi
 */
export function ɵɵproperty<T>(
<<<<<<< HEAD
    propName: string, value: T, sanitizer?: SanitizerFn | null,
    nativeOnly?: boolean): TsickleIssue1009 {
  const index = getSelectedIndex();
  ngDevMode && assertNotEqual(index, -1, 'selected index cannot be -1');
  const lView = getLView();
  const bindReconciledValue = bind(lView, value);
  if (bindReconciledValue !== NO_CHANGE) {
    elementPropertyInternal(index, propName, bindReconciledValue, sanitizer, nativeOnly);
=======
    propName: string, value: T, sanitizer?: SanitizerFn | null): typeof ɵɵproperty {
  const lView = getLView();
  const bindingIndex = nextBindingIndex();
  if (bindingUpdated(lView, bindingIndex, value)) {
    const nodeIndex = getSelectedIndex();
    const tView = getTView();
    elementPropertyInternal(tView, lView, nodeIndex, propName, value, sanitizer);
    ngDevMode && storePropertyBindingMetadata(tView.data, nodeIndex, propName, bindingIndex);
>>>>>>> ae0253f3
  }
  return ɵɵproperty;
}

/**
<<<<<<< HEAD
 * Creates a single value binding.
 *
 * @param lView Current view
 * @param value Value to diff
 */
export function bind<T>(lView: LView, value: T): T|NO_CHANGE {
  const bindingIndex = lView[BINDING_INDEX]++;
  storeBindingMetadata(lView);
  return bindingUpdated(lView, bindingIndex, value) ? value : NO_CHANGE;
}

/**
 * Updates a synthetic host binding (e.g. `[@foo]`) on a component.
 *
 * This instruction is for compatibility purposes and is designed to ensure that a
 * synthetic host binding (e.g. `@HostBinding('@foo')`) properly gets rendered in
 * the component's renderer. Normally all host bindings are evaluated with the parent
 * component's renderer, but, in the case of animation @triggers, they need to be
 * evaluated with the sub component's renderer (because that's where the animation
 * triggers are defined).
 *
 * Do not use this instruction as a replacement for `elementProperty`. This instruction
 * only exists to ensure compatibility with the ViewEngine's host binding behavior.
 *
 * @param index The index of the element to update in the data array
 * @param propName Name of property. Because it is going to DOM, this is not subject to
 *        renaming as part of minification.
 * @param value New value to write.
 * @param sanitizer An optional function used to sanitize the value.
 * @param nativeOnly Whether or not we should only set native properties and skip input check
 * (this is necessary for host property bindings)
 *
 * @codeGenApi
 */
export function ɵɵupdateSyntheticHostBinding<T>(
    propName: string, value: T | NO_CHANGE, sanitizer?: SanitizerFn | null, nativeOnly?: boolean) {
  const index = getSelectedIndex();
  const lView = getLView();
  // TODO(benlesh): remove bind call here.
  const bound = bind(lView, value);
  if (bound !== NO_CHANGE) {
    elementPropertyInternal(index, propName, bound, sanitizer, nativeOnly, loadComponentRenderer);
  }
=======
 * Given `<div style="..." my-dir>` and `MyDir` with `@Input('style')` we need to write to
 * directive input.
 */
export function setDirectiveInputsWhichShadowsStyling(
    tView: TView, tNode: TNode, lView: LView, value: any, isClassBased: boolean) {
  const inputs = tNode.inputs !;
  const property = isClassBased ? 'class' : 'style';
  // We support both 'class' and `className` hence the fallback.
  const stylingInputs = inputs[property] || (isClassBased && inputs['className']);
  setInputsForProperty(tView, lView, stylingInputs, property, value);
>>>>>>> ae0253f3
}<|MERGE_RESOLUTION|>--- conflicted
+++ resolved
@@ -8,17 +8,9 @@
 import {bindingUpdated} from '../bindings';
 import {TNode} from '../interfaces/node';
 import {SanitizerFn} from '../interfaces/sanitization';
-<<<<<<< HEAD
-import {BINDING_INDEX, LView} from '../interfaces/view';
-import {getLView, getSelectedIndex} from '../state';
-import {NO_CHANGE} from '../tokens';
-
-import {TsickleIssue1009, elementPropertyInternal, loadComponentRenderer, storeBindingMetadata} from './shared';
-=======
 import {LView, TView} from '../interfaces/view';
 import {getLView, getSelectedIndex, getTView, nextBindingIndex} from '../state';
 import {elementPropertyInternal, setInputsForProperty, storePropertyBindingMetadata} from './shared';
->>>>>>> ae0253f3
 
 
 /**
@@ -40,16 +32,6 @@
  * @codeGenApi
  */
 export function ɵɵproperty<T>(
-<<<<<<< HEAD
-    propName: string, value: T, sanitizer?: SanitizerFn | null,
-    nativeOnly?: boolean): TsickleIssue1009 {
-  const index = getSelectedIndex();
-  ngDevMode && assertNotEqual(index, -1, 'selected index cannot be -1');
-  const lView = getLView();
-  const bindReconciledValue = bind(lView, value);
-  if (bindReconciledValue !== NO_CHANGE) {
-    elementPropertyInternal(index, propName, bindReconciledValue, sanitizer, nativeOnly);
-=======
     propName: string, value: T, sanitizer?: SanitizerFn | null): typeof ɵɵproperty {
   const lView = getLView();
   const bindingIndex = nextBindingIndex();
@@ -58,57 +40,11 @@
     const tView = getTView();
     elementPropertyInternal(tView, lView, nodeIndex, propName, value, sanitizer);
     ngDevMode && storePropertyBindingMetadata(tView.data, nodeIndex, propName, bindingIndex);
->>>>>>> ae0253f3
   }
   return ɵɵproperty;
 }
 
 /**
-<<<<<<< HEAD
- * Creates a single value binding.
- *
- * @param lView Current view
- * @param value Value to diff
- */
-export function bind<T>(lView: LView, value: T): T|NO_CHANGE {
-  const bindingIndex = lView[BINDING_INDEX]++;
-  storeBindingMetadata(lView);
-  return bindingUpdated(lView, bindingIndex, value) ? value : NO_CHANGE;
-}
-
-/**
- * Updates a synthetic host binding (e.g. `[@foo]`) on a component.
- *
- * This instruction is for compatibility purposes and is designed to ensure that a
- * synthetic host binding (e.g. `@HostBinding('@foo')`) properly gets rendered in
- * the component's renderer. Normally all host bindings are evaluated with the parent
- * component's renderer, but, in the case of animation @triggers, they need to be
- * evaluated with the sub component's renderer (because that's where the animation
- * triggers are defined).
- *
- * Do not use this instruction as a replacement for `elementProperty`. This instruction
- * only exists to ensure compatibility with the ViewEngine's host binding behavior.
- *
- * @param index The index of the element to update in the data array
- * @param propName Name of property. Because it is going to DOM, this is not subject to
- *        renaming as part of minification.
- * @param value New value to write.
- * @param sanitizer An optional function used to sanitize the value.
- * @param nativeOnly Whether or not we should only set native properties and skip input check
- * (this is necessary for host property bindings)
- *
- * @codeGenApi
- */
-export function ɵɵupdateSyntheticHostBinding<T>(
-    propName: string, value: T | NO_CHANGE, sanitizer?: SanitizerFn | null, nativeOnly?: boolean) {
-  const index = getSelectedIndex();
-  const lView = getLView();
-  // TODO(benlesh): remove bind call here.
-  const bound = bind(lView, value);
-  if (bound !== NO_CHANGE) {
-    elementPropertyInternal(index, propName, bound, sanitizer, nativeOnly, loadComponentRenderer);
-  }
-=======
  * Given `<div style="..." my-dir>` and `MyDir` with `@Input('style')` we need to write to
  * directive input.
  */
@@ -119,5 +55,4 @@
   // We support both 'class' and `className` hence the fallback.
   const stylingInputs = inputs[property] || (isClassBased && inputs['className']);
   setInputsForProperty(tView, lView, stylingInputs, property, value);
->>>>>>> ae0253f3
 }