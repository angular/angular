--- conflicted
+++ resolved
@@ -60,40 +60,11 @@
   matches: number[]|null;
 
   /**
-<<<<<<< HEAD
-   * The index of the node on which this LQueries instance was created / cloned in a given LView.
-   *
-   * This index is stored to minimize LQueries cloning: we can observe that LQueries can be mutated
-   * only under 2 conditions:
-   * - we are crossing an element that has directives with content queries (new queries are added);
-   * - we are descending into element hierarchy (creating a child element of an existing element)
-   * and the current LQueries object is tracking shallow queries (shallow queries are removed).
-   *
-   * Since LQueries are not cloned systematically we need to know exactly where (on each element)
-   * cloning occurred, so we can properly restore the set of tracked queries when going up the
-   * elements hierarchy.
-   *
-   * Always set to -1 for view queries as view queries are created before we process any node in a
-   * given view.
-   */
-  nodeIndex: number;
-
-  /**
-   * Ask queries to prepare a copy of itself. This ensures that:
-   * - tracking new queries on content nodes doesn't mutate list of queries tracked on a parent
-   * node;
-   * - we don't track shallow queries when descending into elements hierarchy.
-   *
-   * We will clone LQueries before constructing content queries
-   */
-  clone(tNode: TNode): LQueries;
-=======
    * A flag indicating if a given query crosses an <ng-template> element. This flag exists for
    * performance reasons: we can notice that queries not crossing any <ng-template> elements will
    * have matches from a given view only (and adapt processing accordingly).
    */
   crossesNgTemplate: boolean;
->>>>>>> ae0253f3
 
   /**
    * A method call when a given query is crossing an element (or element container). This is where a
