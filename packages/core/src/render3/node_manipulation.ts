/**
 * @license
 * Copyright Google Inc. All Rights Reserved.
 *
 * Use of this source code is governed by an MIT-style license that can be
 * found in the LICENSE file at https://angular.io/license
 */

import {Renderer2} from '../core';
import {ViewEncapsulation} from '../metadata/view';
<<<<<<< HEAD
import {assertLContainer, assertLView} from './assert';
=======
import {addToArray, removeFromArray} from '../util/array_utils';
import {assertDefined, assertDomNode, assertEqual, assertString} from '../util/assert';
import {assertLContainer, assertLView, assertTNodeForLView} from './assert';
>>>>>>> ae0253f3
import {attachPatchData} from './context_discovery';
import {ACTIVE_INDEX, ActiveIndexFlag, CONTAINER_HEADER_OFFSET, LContainer, MOVED_VIEWS, NATIVE, unusedValueExportToPlacateAjd as unused1} from './interfaces/container';
import {ComponentDef} from './interfaces/definition';
import {NodeInjectorFactory} from './interfaces/injector';
import {TElementNode, TNode, TNodeFlags, TNodeType, TProjectionNode, TViewNode, unusedValueExportToPlacateAjd as unused2} from './interfaces/node';
import {unusedValueExportToPlacateAjd as unused3} from './interfaces/projection';
import {ProceduralRenderer3, RElement, RNode, RText, Renderer3, isProceduralRenderer, unusedValueExportToPlacateAjd as unused4} from './interfaces/renderer';
<<<<<<< HEAD
import {CHILD_HEAD, CLEANUP, FLAGS, HookData, LView, LViewFlags, NEXT, PARENT, QUERIES, RENDERER, TVIEW, T_HOST, unusedValueExportToPlacateAjd as unused5} from './interfaces/view';
import {assertNodeType} from './node_assert';
import {renderStringify} from './util/misc_utils';
import {findComponentView, getLViewParent} from './util/view_traversal_utils';
import {getNativeByTNode, isComponent, isLContainer, isLView, isRootView, unwrapRNode, viewAttachedToContainer} from './util/view_utils';
=======
import {isLContainer, isLView} from './interfaces/type_checks';
import {CHILD_HEAD, CLEANUP, DECLARATION_COMPONENT_VIEW, DECLARATION_LCONTAINER, FLAGS, HOST, HookData, LView, LViewFlags, NEXT, PARENT, QUERIES, RENDERER, TVIEW, TView, T_HOST, unusedValueExportToPlacateAjd as unused5} from './interfaces/view';
import {assertNodeOfPossibleTypes, assertNodeType} from './node_assert';
import {getLViewParent} from './util/view_traversal_utils';
import {getNativeByTNode, unwrapRNode} from './util/view_utils';
>>>>>>> ae0253f3

const unusedValueToPlacateAjd = unused1 + unused2 + unused3 + unused4 + unused5;

export function getLContainer(tNode: TViewNode, embeddedView: LView): LContainer|null {
  ngDevMode && assertLView(embeddedView);
  const container = embeddedView[PARENT] as LContainer;
  if (tNode.index === -1) {
    // This is a dynamically created view inside a dynamic container.
    // The parent isn't an LContainer if the embedded view hasn't been attached yet.
    return isLContainer(container) ? container : null;
  } else {
    ngDevMode && assertLContainer(container);
    // This is a inline view node (e.g. embeddedViewStart)
    return container;
  }
}


/**
 * Retrieves render parent for a given view.
 * Might be null if a view is not yet attached to any container.
 */
export function getContainerRenderParent(tViewNode: TViewNode, view: LView): RElement|null {
  const container = getLContainer(tViewNode, view);
  return container ? nativeParentNode(view[RENDERER], container[NATIVE]) : null;
}

const enum WalkTNodeTreeAction {
  /** node create in the native environment. Run on initial creation. */
  Create = 0,

  /**
   * node insert in the native environment.
   * Run when existing node has been detached and needs to be re-attached.
   */
  Insert = 1,

  /** node detach from the native environment */
  Detach = 2,

  /** node destruction using the renderer's API */
  Destroy = 3,
}



/**
 * NOTE: for performance reasons, the possible actions are inlined within the function instead of
 * being passed as an argument.
 */
function applyToElementOrContainer(
    action: WalkTNodeTreeAction, renderer: Renderer3, parent: RElement | null,
    lNodeToHandle: RNode | LContainer | LView, beforeNode?: RNode | null) {
  // If this slot was allocated for a text node dynamically created by i18n, the text node itself
  // won't be created until i18nApply() in the update block, so this node should be skipped.
  // For more info, see "ICU expressions should work inside an ngTemplateOutlet inside an ngFor"
  // in `i18n_spec.ts`.
  if (lNodeToHandle != null) {
    let lContainer: LContainer|undefined;
    let isComponent = false;
    // We are expecting an RNode, but in the case of a component or LContainer the `RNode` is
    // wrapped in an array which needs to be unwrapped. We need to know if it is a component and if
    // it has LContainer so that we can process all of those cases appropriately.
    if (isLContainer(lNodeToHandle)) {
      lContainer = lNodeToHandle;
    } else if (isLView(lNodeToHandle)) {
      isComponent = true;
      ngDevMode && assertDefined(lNodeToHandle[HOST], 'HOST must be defined for a component LView');
      lNodeToHandle = lNodeToHandle[HOST] !;
    }
    const rNode: RNode = unwrapRNode(lNodeToHandle);
    ngDevMode && !isProceduralRenderer(renderer) && assertDomNode(rNode);

    if (action === WalkTNodeTreeAction.Create && parent !== null) {
      if (beforeNode == null) {
        nativeAppendChild(renderer, parent, rNode);
      } else {
        nativeInsertBefore(renderer, parent, rNode, beforeNode || null);
      }
    } else if (action === WalkTNodeTreeAction.Insert && parent !== null) {
      nativeInsertBefore(renderer, parent, rNode, beforeNode || null);
    } else if (action === WalkTNodeTreeAction.Detach) {
      nativeRemoveNode(renderer, rNode, isComponent);
    } else if (action === WalkTNodeTreeAction.Destroy) {
      ngDevMode && ngDevMode.rendererDestroyNode++;
      (renderer as ProceduralRenderer3).destroyNode !(rNode);
    }
    if (lContainer != null) {
      applyContainer(renderer, action, lContainer, parent, beforeNode);
    }
  }
}

export function createTextNode(value: string, renderer: Renderer3): RText {
  ngDevMode && ngDevMode.rendererCreateTextNode++;
  ngDevMode && ngDevMode.rendererSetText++;
  return isProceduralRenderer(renderer) ? renderer.createText(value) :
                                          renderer.createTextNode(value);
}

/**
 * Adds or removes all DOM elements associated with a view.
 *
 * Because some root nodes of the view may be containers, we sometimes need
 * to propagate deeply into the nested containers to remove all elements in the
 * views beneath it.
 *
 * @param tView The `TView' of the `LView` from which elements should be added or removed
 * @param lView The view from which elements should be added or removed
 * @param insertMode Whether or not elements should be added (if false, removing)
 * @param beforeNode The node before which elements should be added, if insert mode
 */
export function addRemoveViewFromContainer(
    tView: TView, lView: LView, insertMode: true, beforeNode: RNode | null): void;
export function addRemoveViewFromContainer(
    tView: TView, lView: LView, insertMode: false, beforeNode: null): void;
export function addRemoveViewFromContainer(
    tView: TView, lView: LView, insertMode: boolean, beforeNode: RNode | null): void {
  const renderParent = getContainerRenderParent(tView.node as TViewNode, lView);
  ngDevMode && assertNodeType(tView.node as TNode, TNodeType.View);
  if (renderParent) {
    const renderer = lView[RENDERER];
    const action = insertMode ? WalkTNodeTreeAction.Insert : WalkTNodeTreeAction.Detach;
    applyView(tView, lView, renderer, action, renderParent, beforeNode);
  }
}

/**
 * Detach a `LView` from the DOM by detaching its nodes.
 *
 * @param tView The `TView' of the `LView` to be detached
 * @param lView the `LView` to be detached.
 */
export function renderDetachView(tView: TView, lView: LView) {
  applyView(tView, lView, lView[RENDERER], WalkTNodeTreeAction.Detach, null, null);
}

/**
 * Traverses down and up the tree of views and containers to remove listeners and
 * call onDestroy callbacks.
 *
 * Notes:
 *  - Because it's used for onDestroy calls, it needs to be bottom-up.
 *  - Must process containers instead of their views to avoid splicing
 *  when views are destroyed and re-added.
 *  - Using a while loop because it's faster than recursion
 *  - Destroy only called on movement to sibling or movement to parent (laterally or up)
 *
 *  @param rootView The view to destroy
 */
export function destroyViewTree(rootView: LView): void {
  // If the view has no children, we can clean it up and return early.
  let lViewOrLContainer = rootView[CHILD_HEAD];
  if (!lViewOrLContainer) {
    return cleanUpView(rootView[TVIEW], rootView);
  }

  while (lViewOrLContainer) {
    let next: LView|LContainer|null = null;

    if (isLView(lViewOrLContainer)) {
      // If LView, traverse down to child.
      next = lViewOrLContainer[CHILD_HEAD];
    } else {
      ngDevMode && assertLContainer(lViewOrLContainer);
      // If container, traverse down to its first LView.
      const firstView: LView|undefined = lViewOrLContainer[CONTAINER_HEADER_OFFSET];
      if (firstView) next = firstView;
    }

    if (!next) {
      // Only clean up view when moving to the side or up, as destroy hooks
      // should be called in order from the bottom up.
      while (lViewOrLContainer && !lViewOrLContainer ![NEXT] && lViewOrLContainer !== rootView) {
        isLView(lViewOrLContainer) && cleanUpView(lViewOrLContainer[TVIEW], lViewOrLContainer);
        lViewOrLContainer = getParentState(lViewOrLContainer, rootView);
      }
      if (lViewOrLContainer === null) lViewOrLContainer = rootView;
      isLView(lViewOrLContainer) && cleanUpView(lViewOrLContainer[TVIEW], lViewOrLContainer);
      next = lViewOrLContainer && lViewOrLContainer ![NEXT];
    }
    lViewOrLContainer = next;
  }
}

/**
 * Inserts a view into a container.
 *
 * This adds the view to the container's array of active views in the correct
 * position. It also adds the view's elements to the DOM if the container isn't a
 * root node of another view (in that case, the view's elements will be added when
 * the container's parent view is added later).
 *
 * @param tView The `TView' of the `LView` to insert
 * @param lView The view to insert
 * @param lContainer The container into which the view should be inserted
 * @param index Which index in the container to insert the child view into
 */
export function insertView(tView: TView, lView: LView, lContainer: LContainer, index: number) {
  ngDevMode && assertLView(lView);
  ngDevMode && assertLContainer(lContainer);
  const indexInContainer = CONTAINER_HEADER_OFFSET + index;
  const containerLength = lContainer.length;

  if (index > 0) {
    // This is a new view, we need to add it to the children.
    lContainer[indexInContainer - 1][NEXT] = lView;
  }
  if (index < containerLength - CONTAINER_HEADER_OFFSET) {
    lView[NEXT] = lContainer[indexInContainer];
    addToArray(lContainer, CONTAINER_HEADER_OFFSET + index, lView);
  } else {
    lContainer.push(lView);
    lView[NEXT] = null;
  }

  lView[PARENT] = lContainer;

  // track views where declaration and insertion points are different
  const declarationLContainer = lView[DECLARATION_LCONTAINER];
  if (declarationLContainer !== null && lContainer !== declarationLContainer) {
    trackMovedView(declarationLContainer, lView);
  }

  // notify query that a new view has been added
  const lQueries = lView[QUERIES];
  if (lQueries !== null) {
    lQueries.insertView(tView);
  }

  // Sets the attached flag
  lView[FLAGS] |= LViewFlags.Attached;
}

/**
 * Track views created from the declaration container (TemplateRef) and inserted into a
 * different LContainer.
 */
function trackMovedView(declarationContainer: LContainer, lView: LView) {
  ngDevMode && assertDefined(lView, 'LView required');
  ngDevMode && assertLContainer(declarationContainer);
  const movedViews = declarationContainer[MOVED_VIEWS];
  const insertedLContainer = lView[PARENT] as LContainer;
  ngDevMode && assertLContainer(insertedLContainer);
  const insertedComponentLView = insertedLContainer[PARENT] ![DECLARATION_COMPONENT_VIEW];
  ngDevMode && assertDefined(insertedComponentLView, 'Missing insertedComponentLView');
  const insertedComponentIsOnPush =
      (insertedComponentLView[FLAGS] & LViewFlags.CheckAlways) !== LViewFlags.CheckAlways;
  if (insertedComponentIsOnPush) {
    const declaredComponentLView = lView[DECLARATION_COMPONENT_VIEW];
    ngDevMode && assertDefined(declaredComponentLView, 'Missing declaredComponentLView');
    if (declaredComponentLView !== insertedComponentLView) {
      // At this point the declaration-component is not same as insertion-component and we are in
      // on-push mode, this means that this is a transplanted view. Mark the declared lView as
      // having
      // transplanted views so that those views can participate in CD.
      declarationContainer[ACTIVE_INDEX] |= ActiveIndexFlag.HAS_TRANSPLANTED_VIEWS;
    }
  }
  if (movedViews === null) {
    declarationContainer[MOVED_VIEWS] = [lView];
  } else {
    movedViews.push(lView);
  }
}

function detachMovedView(declarationContainer: LContainer, lView: LView) {
  ngDevMode && assertLContainer(declarationContainer);
  ngDevMode && assertDefined(
                   declarationContainer[MOVED_VIEWS],
                   'A projected view should belong to a non-empty projected views collection');
  const movedViews = declarationContainer[MOVED_VIEWS] !;
  const declaredViewIndex = movedViews.indexOf(lView);
  movedViews.splice(declaredViewIndex, 1);
}

/**
 * Detaches a view from a container.
 *
 * This method removes the view from the container's array of active views. It also
 * removes the view's elements from the DOM.
 *
 * @param lContainer The container from which to detach a view
 * @param removeIndex The index of the view to detach
 * @returns Detached LView instance.
 */
export function detachView(lContainer: LContainer, removeIndex: number): LView|undefined {
  if (lContainer.length <= CONTAINER_HEADER_OFFSET) return;

  const indexInContainer = CONTAINER_HEADER_OFFSET + removeIndex;
  const viewToDetach = lContainer[indexInContainer];

  if (viewToDetach) {
    const declarationLContainer = viewToDetach[DECLARATION_LCONTAINER];
    if (declarationLContainer !== null && declarationLContainer !== lContainer) {
      detachMovedView(declarationLContainer, viewToDetach);
    }


    if (removeIndex > 0) {
      lContainer[indexInContainer - 1][NEXT] = viewToDetach[NEXT] as LView;
    }
    const removedLView = removeFromArray(lContainer, CONTAINER_HEADER_OFFSET + removeIndex);
    addRemoveViewFromContainer(viewToDetach[TVIEW], viewToDetach, false, null);

    // notify query that a view has been removed
    const lQueries = removedLView[QUERIES];
    if (lQueries !== null) {
      lQueries.detachView(removedLView[TVIEW]);
    }

    viewToDetach[PARENT] = null;
    viewToDetach[NEXT] = null;
    // Unsets the attached flag
    viewToDetach[FLAGS] &= ~LViewFlags.Attached;
  }
  return viewToDetach;
}

/**
 * Removes a view from a container, i.e. detaches it and then destroys the underlying LView.
 *
 * @param lContainer The container from which to remove a view
 * @param removeIndex The index of the view to remove
 */
export function removeView(lContainer: LContainer, removeIndex: number) {
  const detachedView = detachView(lContainer, removeIndex);
  detachedView && destroyLView(detachedView[TVIEW], detachedView);
}

/**
 * A standalone function which destroys an LView,
 * conducting clean up (e.g. removing listeners, calling onDestroys).
 *
 * @param tView The `TView' of the `LView` to be destroyed
 * @param lView The view to be destroyed.
 */
export function destroyLView(tView: TView, lView: LView) {
  if (!(lView[FLAGS] & LViewFlags.Destroyed)) {
    const renderer = lView[RENDERER];
    if (isProceduralRenderer(renderer) && renderer.destroyNode) {
      applyView(tView, lView, renderer, WalkTNodeTreeAction.Destroy, null, null);
    }

    destroyViewTree(lView);
  }
}

/**
 * Determines which LViewOrLContainer to jump to when traversing back up the
 * tree in destroyViewTree.
 *
 * Normally, the view's parent LView should be checked, but in the case of
 * embedded views, the container (which is the view node's parent, but not the
 * LView's parent) needs to be checked for a possible next property.
 *
 * @param lViewOrLContainer The LViewOrLContainer for which we need a parent state
 * @param rootView The rootView, so we don't propagate too far up the view tree
 * @returns The correct parent LViewOrLContainer
 */
export function getParentState(lViewOrLContainer: LView | LContainer, rootView: LView): LView|
    LContainer|null {
  let tNode;
  if (isLView(lViewOrLContainer) && (tNode = lViewOrLContainer[T_HOST]) &&
      tNode.type === TNodeType.View) {
    // if it's an embedded view, the state needs to go up to the container, in case the
    // container has a next
    return getLContainer(tNode as TViewNode, lViewOrLContainer);
  } else {
    // otherwise, use parent view for containers or component views
    return lViewOrLContainer[PARENT] === rootView ? null : lViewOrLContainer[PARENT];
  }
}

/**
 * Calls onDestroys hooks for all directives and pipes in a given view and then removes all
 * listeners. Listeners are removed as the last step so events delivered in the onDestroys hooks
 * can be propagated to @Output listeners.
 *
 * @param tView `TView` for the `LView` to clean up.
 * @param lView The LView to clean up
 */
function cleanUpView(tView: TView, lView: LView): void {
  if (!(lView[FLAGS] & LViewFlags.Destroyed)) {
    // Usually the Attached flag is removed when the view is detached from its parent, however
    // if it's a root view, the flag won't be unset hence why we're also removing on destroy.
    lView[FLAGS] &= ~LViewFlags.Attached;

    // Mark the LView as destroyed *before* executing the onDestroy hooks. An onDestroy hook
    // runs arbitrary user code, which could include its own `viewRef.destroy()` (or similar). If
    // We don't flag the view as destroyed before the hooks, this could lead to an infinite loop.
    // This also aligns with the ViewEngine behavior. It also means that the onDestroy hook is
    // really more of an "afterDestroy" hook if you think about it.
    lView[FLAGS] |= LViewFlags.Destroyed;

    executeOnDestroys(tView, lView);
    removeListeners(tView, lView);
    const hostTNode = lView[T_HOST];
    // For component views only, the local renderer is destroyed as clean up time.
    if (hostTNode && hostTNode.type === TNodeType.Element &&
        isProceduralRenderer(lView[RENDERER])) {
      ngDevMode && ngDevMode.rendererDestroy++;
      (lView[RENDERER] as ProceduralRenderer3).destroy();
    }

    const declarationContainer = lView[DECLARATION_LCONTAINER];
    // we are dealing with an embedded view that is still inserted into a container
    if (declarationContainer !== null && isLContainer(lView[PARENT])) {
      // and this is a projected view
      if (declarationContainer !== lView[PARENT]) {
        detachMovedView(declarationContainer, lView);
      }

      // For embedded views still attached to a container: remove query result from this view.
      const lQueries = lView[QUERIES];
      if (lQueries !== null) {
        lQueries.detachView(tView);
      }
    }
  }
}

/** Removes listeners and unsubscribes from output subscriptions */
function removeListeners(tView: TView, lView: LView): void {
  const tCleanup = tView.cleanup;
  if (tCleanup !== null) {
    const lCleanup = lView[CLEANUP] !;
    for (let i = 0; i < tCleanup.length - 1; i += 2) {
      if (typeof tCleanup[i] === 'string') {
        // This is a native DOM listener
        const idxOrTargetGetter = tCleanup[i + 1];
        const target = typeof idxOrTargetGetter === 'function' ?
            idxOrTargetGetter(lView) :
            unwrapRNode(lView[idxOrTargetGetter]);
        const listener = lCleanup[tCleanup[i + 2]];
        const useCaptureOrSubIdx = tCleanup[i + 3];
        if (typeof useCaptureOrSubIdx === 'boolean') {
          // native DOM listener registered with Renderer3
          target.removeEventListener(tCleanup[i], listener, useCaptureOrSubIdx);
        } else {
          if (useCaptureOrSubIdx >= 0) {
            // unregister
            lCleanup[useCaptureOrSubIdx]();
          } else {
            // Subscription
            lCleanup[-useCaptureOrSubIdx].unsubscribe();
          }
        }
        i += 2;
      } else {
        // This is a cleanup function that is grouped with the index of its context
        const context = lCleanup[tCleanup[i + 1]];
        tCleanup[i].call(context);
      }
    }
    lView[CLEANUP] = null;
  }
}

/** Calls onDestroy hooks for this view */
function executeOnDestroys(tView: TView, lView: LView): void {
  let destroyHooks: HookData|null;

  if (tView != null && (destroyHooks = tView.destroyHooks) != null) {
    for (let i = 0; i < destroyHooks.length; i += 2) {
      const context = lView[destroyHooks[i] as number];

      // Only call the destroy hook if the context has been requested.
      if (!(context instanceof NodeInjectorFactory)) {
        (destroyHooks[i + 1] as() => void).call(context);
      }
    }
  }
}

/**
 * Returns a native element if a node can be inserted into the given parent.
 *
 * There are two reasons why we may not be able to insert a element immediately.
 * - Projection: When creating a child content element of a component, we have to skip the
 *   insertion because the content of a component will be projected.
 *   `<component><content>delayed due to projection</content></component>`
 * - Parent container is disconnected: This can happen when we are inserting a view into
 *   parent container, which itself is disconnected. For example the parent container is part
 *   of a View which has not be inserted or is made for projection but has not been inserted
 *   into destination.
 */
function getRenderParent(tView: TView, tNode: TNode, currentView: LView): RElement|null {
  // Skip over element and ICU containers as those are represented by a comment node and
  // can't be used as a render parent.
<<<<<<< HEAD
  const parent = getHighestElementOrICUContainer(tNode);
  const renderParent = parent.parent;

  // If the parent is null, then we are inserting across views: either into an embedded view or a
  // component view.
  if (renderParent == null) {
=======
  let parentTNode = tNode.parent;
  while (parentTNode != null && (parentTNode.type === TNodeType.ElementContainer ||
                                 parentTNode.type === TNodeType.IcuContainer)) {
    tNode = parentTNode;
    parentTNode = tNode.parent;
  }

  // If the parent tNode is null, then we are inserting across views: either into an embedded view
  // or a component view.
  if (parentTNode == null) {
>>>>>>> ae0253f3
    const hostTNode = currentView[T_HOST] !;
    if (hostTNode.type === TNodeType.View) {
      // We are inserting a root element of an embedded view We might delay insertion of children
      // for a given view if it is disconnected. This might happen for 2 main reasons:
      // - view is not inserted into any container(view was created but not inserted yet)
      // - view is inserted into a container but the container itself is not inserted into the DOM
      // (container might be part of projection or child of a view that is not inserted yet).
      // In other words we can insert children of a given view if this view was inserted into a
      // container and the container itself has its render parent determined.
      return getContainerRenderParent(hostTNode as TViewNode, currentView);
    } else {
      // We are inserting a root element of the component view into the component host element and
      // it should always be eager.
      ngDevMode && assertNodeOfPossibleTypes(hostTNode, TNodeType.Element);
      return currentView[HOST];
    }
  } else {
<<<<<<< HEAD
    const isIcuCase = parent && parent.type === TNodeType.IcuContainer;
    // If the parent of this node is an ICU container, then it is represented by comment node and we
    // need to use it as an anchor. If it is projected then its direct parent node is the renderer.
    if (isIcuCase && parent.flags & TNodeFlags.isProjected) {
      return getNativeByTNode(parent, currentView).parentNode as RElement;
    }

    ngDevMode && assertNodeType(renderParent, TNodeType.Element);
    if (renderParent.flags & TNodeFlags.isComponent && !isIcuCase) {
      const tData = currentView[TVIEW].data;
      const tNode = tData[renderParent.index] as TNode;
=======
    const isIcuCase = tNode && tNode.type === TNodeType.IcuContainer;
    // If the parent of this node is an ICU container, then it is represented by comment node and we
    // need to use it as an anchor. If it is projected then it's direct parent node is the renderer.
    if (isIcuCase && tNode.flags & TNodeFlags.isProjected) {
      return getNativeByTNode(tNode, currentView).parentNode as RElement;
    }

    ngDevMode && assertNodeType(parentTNode, TNodeType.Element);
    if (parentTNode.flags & TNodeFlags.isComponentHost) {
      const tData = tView.data;
      const tNode = tData[parentTNode.index] as TNode;
>>>>>>> ae0253f3
      const encapsulation = (tData[tNode.directiveStart] as ComponentDef<any>).encapsulation;

      // We've got a parent which is an element in the current view. We just need to verify if the
      // parent element is not a component. Component's content nodes are not inserted immediately
      // because they will be projected, and so doing insert at this point would be wasteful.
      // Since the projection would then move it to its final destination. Note that we can't
      // make this assumption when using the Shadow DOM, because the native projection placeholders
      // (<content> or <slot>) have to be in place as elements are being inserted.
      if (encapsulation !== ViewEncapsulation.ShadowDom &&
          encapsulation !== ViewEncapsulation.Native) {
        return null;
      }
    }

<<<<<<< HEAD
    return getNativeByTNode(renderParent, currentView) as RElement;
=======
    return getNativeByTNode(parentTNode, currentView) as RElement;
>>>>>>> ae0253f3
  }
}

/**
 * Inserts a native node before another native node for a given parent using {@link Renderer3}.
 * This is a utility function that can be used when native nodes were determined - it abstracts an
 * actual renderer being used.
 */
export function nativeInsertBefore(
    renderer: Renderer3, parent: RElement, child: RNode, beforeNode: RNode | null): void {
  ngDevMode && ngDevMode.rendererInsertBefore++;
  if (isProceduralRenderer(renderer)) {
    renderer.insertBefore(parent, child, beforeNode);
  } else {
    parent.insertBefore(child, beforeNode, true);
  }
}

function nativeAppendChild(renderer: Renderer3, parent: RElement, child: RNode): void {
  ngDevMode && ngDevMode.rendererAppendChild++;
  ngDevMode && assertDefined(parent, 'parent node must be defined');
  if (isProceduralRenderer(renderer)) {
    renderer.appendChild(parent, child);
  } else {
    parent.appendChild(child);
  }
}

function nativeAppendOrInsertBefore(
    renderer: Renderer3, parent: RElement, child: RNode, beforeNode: RNode | null) {
  if (beforeNode !== null) {
    nativeInsertBefore(renderer, parent, child, beforeNode);
  } else {
    nativeAppendChild(renderer, parent, child);
  }
}

/** Removes a node from the DOM given its native parent. */
function nativeRemoveChild(
    renderer: Renderer3, parent: RElement, child: RNode, isHostElement?: boolean): void {
  if (isProceduralRenderer(renderer)) {
    renderer.removeChild(parent, child, isHostElement);
  } else {
    parent.removeChild(child);
  }
}

/**
 * Returns a native parent of a given native node.
 */
export function nativeParentNode(renderer: Renderer3, node: RNode): RElement|null {
  return (isProceduralRenderer(renderer) ? renderer.parentNode(node) : node.parentNode) as RElement;
}

/**
 * Returns a native sibling of a given native node.
 */
export function nativeNextSibling(renderer: Renderer3, node: RNode): RNode|null {
  return isProceduralRenderer(renderer) ? renderer.nextSibling(node) : node.nextSibling;
}

/**
 * Finds a native "anchor" node for cases where we can't append a native child directly
 * (`appendChild`) and need to use a reference (anchor) node for the `insertBefore` operation.
 * @param parentTNode
 * @param lView
 */
function getNativeAnchorNode(parentTNode: TNode, lView: LView): RNode|null {
  if (parentTNode.type === TNodeType.View) {
    const lContainer = getLContainer(parentTNode as TViewNode, lView);
    if (lContainer === null) return null;
    const index = lContainer.indexOf(lView, CONTAINER_HEADER_OFFSET) - CONTAINER_HEADER_OFFSET;
    return getBeforeNodeForView(index, lContainer);
  } else if (
      parentTNode.type === TNodeType.ElementContainer ||
      parentTNode.type === TNodeType.IcuContainer) {
    return getNativeByTNode(parentTNode, lView);
  }
  return null;
}

/**
 * Appends the `child` native node (or a collection of nodes) to the `parent`.
 *
 * The element insertion might be delayed {@link canInsertNativeNode}.
 *
 * @param tView The `TView' to be appended
 * @param lView The current LView
 * @param childEl The native child (or children) that should be appended
 * @param childTNode The TNode of the child element
 * @returns Whether or not the child was appended
 */
export function appendChild(
    tView: TView, lView: LView, childEl: RNode | RNode[], childTNode: TNode): void {
  const renderParent = getRenderParent(tView, childTNode, lView);
  if (renderParent != null) {
    const renderer = lView[RENDERER];
    const parentTNode: TNode = childTNode.parent || lView[T_HOST] !;
    const anchorNode = getNativeAnchorNode(parentTNode, lView);
    if (Array.isArray(childEl)) {
      for (let i = 0; i < childEl.length; i++) {
        nativeAppendOrInsertBefore(renderer, renderParent, childEl[i], anchorNode);
      }
    } else {
      nativeAppendOrInsertBefore(renderer, renderParent, childEl, anchorNode);
    }
  }
}

/**
 * Returns the first native node for a given LView, starting from the provided TNode.
 *
 * Native nodes are returned in the order in which those appear in the native tree (DOM).
 */
function getFirstNativeNode(lView: LView, tNode: TNode | null): RNode|null {
  if (tNode !== null) {
    ngDevMode && assertNodeOfPossibleTypes(
                     tNode, TNodeType.Element, TNodeType.Container, TNodeType.ElementContainer,
                     TNodeType.IcuContainer, TNodeType.Projection);

    const tNodeType = tNode.type;
    if (tNodeType === TNodeType.Element) {
      return getNativeByTNode(tNode, lView);
    } else if (tNodeType === TNodeType.Container) {
      return getBeforeNodeForView(-1, lView[tNode.index]);
    } else if (tNodeType === TNodeType.ElementContainer || tNodeType === TNodeType.IcuContainer) {
      const elIcuContainerChild = tNode.child;
      if (elIcuContainerChild !== null) {
        return getFirstNativeNode(lView, elIcuContainerChild);
      } else {
        const rNodeOrLContainer = lView[tNode.index];
        if (isLContainer(rNodeOrLContainer)) {
          return getBeforeNodeForView(-1, rNodeOrLContainer);
        } else {
          return unwrapRNode(rNodeOrLContainer);
        }
      }
    } else {
      const componentView = lView[DECLARATION_COMPONENT_VIEW];
      const componentHost = componentView[T_HOST] as TElementNode;
      const parentView = getLViewParent(componentView);
      const firstProjectedTNode: TNode|null =
          (componentHost.projection as(TNode | null)[])[tNode.projection as number];

      if (firstProjectedTNode != null) {
        return getFirstNativeNode(parentView !, firstProjectedTNode);
      } else {
        return getFirstNativeNode(lView, tNode.next);
      }
    }
  }

  return null;
}

export function getBeforeNodeForView(viewIndexInContainer: number, lContainer: LContainer): RNode|
    null {
  const nextViewIndex = CONTAINER_HEADER_OFFSET + viewIndexInContainer + 1;
  if (nextViewIndex < lContainer.length) {
    const lView = lContainer[nextViewIndex] as LView;
    const firstTNodeOfView = lView[TVIEW].firstChild;
    if (firstTNodeOfView !== null) {
      return getFirstNativeNode(lView, firstTNodeOfView);
    }
  }

  return lContainer[NATIVE];
}

/**
 * Removes a native node itself using a given renderer. To remove the node we are looking up its
 * parent from the native tree as not all platforms / browsers support the equivalent of
 * node.remove().
 *
 * @param renderer A renderer to be used
 * @param rNode The native node that should be removed
 * @param isHostElement A flag indicating if a node to be removed is a host of a component.
 */
export function nativeRemoveNode(renderer: Renderer3, rNode: RNode, isHostElement?: boolean): void {
  const nativeParent = nativeParentNode(renderer, rNode);
  if (nativeParent) {
    nativeRemoveChild(renderer, nativeParent, rNode, isHostElement);
  }
}


/**
 * Performs the operation of `action` on the node. Typically this involves inserting or removing
 * nodes on the LView or projection boundary.
 */
<<<<<<< HEAD
export function appendProjectedNodes(
    lView: LView, tProjectionNode: TProjectionNode, selectorIndex: number,
    componentView: LView): void {
  const projectedView = componentView[PARENT] !as LView;
  const componentNode = componentView[T_HOST] as TElementNode;
  let nodeToProject = (componentNode.projection as(TNode | null)[])[selectorIndex];

  if (Array.isArray(nodeToProject)) {
    appendChild(nodeToProject, tProjectionNode, lView);
  } else {
    while (nodeToProject) {
      if (!(nodeToProject.flags & TNodeFlags.isDetached)) {
        if (nodeToProject.type === TNodeType.Projection) {
          appendProjectedNodes(
              lView, tProjectionNode, (nodeToProject as TProjectionNode).projection,
              findComponentView(projectedView));
        } else {
          // This flag must be set now or we won't know that this node is projected
          // if the nodes are inserted into a container later.
          nodeToProject.flags |= TNodeFlags.isProjected;
          appendProjectedNode(nodeToProject, tProjectionNode, lView, projectedView);
        }
=======
function applyNodes(
    renderer: Renderer3, action: WalkTNodeTreeAction, tNode: TNode | null, lView: LView,
    renderParent: RElement | null, beforeNode: RNode | null, isProjection: boolean) {
  while (tNode != null) {
    ngDevMode && assertTNodeForLView(tNode, lView);
    ngDevMode && assertNodeOfPossibleTypes(
                     tNode, TNodeType.Container, TNodeType.Element, TNodeType.ElementContainer,
                     TNodeType.Projection, TNodeType.Projection, TNodeType.IcuContainer);
    const rawSlotValue = lView[tNode.index];
    const tNodeType = tNode.type;
    if (isProjection) {
      if (action === WalkTNodeTreeAction.Create) {
        rawSlotValue && attachPatchData(unwrapRNode(rawSlotValue), lView);
        tNode.flags |= TNodeFlags.isProjected;
      }
    }
    if ((tNode.flags & TNodeFlags.isDetached) !== TNodeFlags.isDetached) {
      if (tNodeType === TNodeType.ElementContainer || tNodeType === TNodeType.IcuContainer) {
        applyNodes(renderer, action, tNode.child, lView, renderParent, beforeNode, false);
        applyToElementOrContainer(action, renderer, renderParent, rawSlotValue, beforeNode);
      } else if (tNodeType === TNodeType.Projection) {
        applyProjectionRecursive(
            renderer, action, lView, tNode as TProjectionNode, renderParent, beforeNode);
      } else {
        ngDevMode && assertNodeOfPossibleTypes(tNode, TNodeType.Element, TNodeType.Container);
        applyToElementOrContainer(action, renderer, renderParent, rawSlotValue, beforeNode);
>>>>>>> ae0253f3
      }
    }
    tNode = isProjection ? tNode.projectionNext : tNode.next;
  }
}


/**
 * `applyView` performs operation on the view as specified in `action` (insert, detach, destroy)
 *
 * Inserting a view without projection or containers at top level is simple. Just iterate over the
 * root nodes of the View, and for each node perform the `action`.
 *
 * Things get more complicated with containers and projections. That is because coming across:
 * - Container: implies that we have to insert/remove/destroy the views of that container as well
 *              which in turn can have their own Containers at the View roots.
 * - Projection: implies that we have to insert/remove/destroy the nodes of the projection. The
 *               complication is that the nodes we are projecting can themselves have Containers
 *               or other Projections.
 *
 * As you can see this is a very recursive problem. Yes recursion is not most efficient but the
 * code is complicated enough that trying to implemented with recursion becomes unmaintainable.
 *
 * @param tView The `TView' which needs to be inserted, detached, destroyed
 * @param lView The LView which needs to be inserted, detached, destroyed.
 * @param renderer Renderer to use
 * @param action action to perform (insert, detach, destroy)
 * @param renderParent parent DOM element for insertion/removal.
 * @param beforeNode Before which node the insertions should happen.
 */
function applyView(
    tView: TView, lView: LView, renderer: Renderer3, action: WalkTNodeTreeAction,
    renderParent: RElement | null, beforeNode: RNode | null) {
  ngDevMode && assertNodeType(tView.node !, TNodeType.View);
  const viewRootTNode: TNode|null = tView.node !.child;
  applyNodes(renderer, action, viewRootTNode, lView, renderParent, beforeNode, false);
}

/**
 * `applyProjection` performs operation on the projection.
 *
 * Inserting a projection requires us to locate the projected nodes from the parent component. The
 * complication is that those nodes themselves could be re-projected from their parent component.
 *
 * @param tView The `TView` of `LView` which needs to be inserted, detached, destroyed
 * @param lView The `LView` which needs to be inserted, detached, destroyed.
 * @param tProjectionNode node to project
 */
export function applyProjection(tView: TView, lView: LView, tProjectionNode: TProjectionNode) {
  const renderer = lView[RENDERER];
  const renderParent = getRenderParent(tView, tProjectionNode, lView);
  const parentTNode = tProjectionNode.parent || lView[T_HOST] !;
  let beforeNode = getNativeAnchorNode(parentTNode, lView);
  applyProjectionRecursive(
      renderer, WalkTNodeTreeAction.Create, lView, tProjectionNode, renderParent, beforeNode);
}

/**
<<<<<<< HEAD
 * Loops over all children of a TNode container and appends them to the DOM
 *
 * @param ngContainerChildTNode The first child of the TNode container
 * @param tProjectionNode The projection (ng-content) TNode
 * @param currentView Current LView
 * @param projectionView Projection view (view above current)
 */
function appendProjectedChildren(
    ngContainerChildTNode: TNode | null, tProjectionNode: TNode, currentView: LView,
    projectionView: LView) {
  while (ngContainerChildTNode) {
    appendProjectedNode(ngContainerChildTNode, tProjectionNode, currentView, projectionView);
    ngContainerChildTNode = ngContainerChildTNode.next;
  }
}

/**
 * Appends a projected node to the DOM, or in the case of a projected container,
 * appends the nodes from all of the container's active views to the DOM.
=======
 * `applyProjectionRecursive` performs operation on the projection specified by `action` (insert,
 * detach, destroy)
 *
 * Inserting a projection requires us to locate the projected nodes from the parent component. The
 * complication is that those nodes themselves could be re-projected from their parent component.
>>>>>>> ae0253f3
 *
 * @param renderer Render to use
 * @param action action to perform (insert, detach, destroy)
 * @param lView The LView which needs to be inserted, detached, destroyed.
 * @param tProjectionNode node to project
 * @param renderParent parent DOM element for insertion/removal.
 * @param beforeNode Before which node the insertions should happen.
 */
function applyProjectionRecursive(
    renderer: Renderer3, action: WalkTNodeTreeAction, lView: LView,
    tProjectionNode: TProjectionNode, renderParent: RElement | null, beforeNode: RNode | null) {
  const componentLView = lView[DECLARATION_COMPONENT_VIEW];
  const componentNode = componentLView[T_HOST] as TElementNode;
  ngDevMode &&
      assertEqual(typeof tProjectionNode.projection, 'number', 'expecting projection index');
  const nodeToProjectOrRNodes = componentNode.projection ![tProjectionNode.projection] !;
  if (Array.isArray(nodeToProjectOrRNodes)) {
    // This should not exist, it is a bit of a hack. When we bootstrap a top level node and we
    // need to support passing projectable nodes, so we cheat and put them in the TNode
    // of the Host TView. (Yes we put instance info at the T Level). We can get away with it
    // because we know that that TView is not shared and therefore it will not be a problem.
    // This should be refactored and cleaned up.
    for (let i = 0; i < nodeToProjectOrRNodes.length; i++) {
      const rNode = nodeToProjectOrRNodes[i];
      applyToElementOrContainer(action, renderer, renderParent, rNode, beforeNode);
    }
  } else if (projectedTNode.type === TNodeType.IcuContainer) {
    // The node we are adding is an ICU container which is why we also need to project all the
    // children nodes that might have been created previously and are linked to this anchor
    let ngContainerChildTNode: TNode|null = projectedTNode.child as TNode;
    appendProjectedChildren(
        ngContainerChildTNode, ngContainerChildTNode, projectionView, projectionView);
  } else {
<<<<<<< HEAD
    if (projectedTNode.type === TNodeType.ElementContainer) {
      appendProjectedChildren(projectedTNode.child, tProjectionNode, currentView, projectionView);
=======
    let nodeToProject: TNode|null = nodeToProjectOrRNodes;
    const projectedComponentLView = componentLView[PARENT] as LView;
    applyNodes(
        renderer, action, nodeToProject, projectedComponentLView, renderParent, beforeNode, true);
  }
}


/**
 * `applyContainer` performs an operation on the container and its views as specified by
 * `action` (insert, detach, destroy)
 *
 * Inserting a Container is complicated by the fact that the container may have Views which
 * themselves have containers or projections.
 *
 * @param renderer Renderer to use
 * @param action action to perform (insert, detach, destroy)
 * @param lContainer The LContainer which needs to be inserted, detached, destroyed.
 * @param renderParent parent DOM element for insertion/removal.
 * @param beforeNode Before which node the insertions should happen.
 */
function applyContainer(
    renderer: Renderer3, action: WalkTNodeTreeAction, lContainer: LContainer,
    renderParent: RElement | null, beforeNode: RNode | null | undefined) {
  ngDevMode && assertLContainer(lContainer);
  const anchor = lContainer[NATIVE];  // LContainer has its own before node.
  const native = unwrapRNode(lContainer);
  // An LContainer can be created dynamically on any node by injecting ViewContainerRef.
  // Asking for a ViewContainerRef on an element will result in a creation of a separate anchor node
  // (comment in the DOM) that will be different from the LContainer's host node. In this particular
  // case we need to execute action on 2 nodes:
  // - container's host node (this is done in the executeActionOnElementOrContainer)
  // - container's host node (this is done here)
  if (anchor !== native) {
    // This is very strange to me (Misko). I would expect that the native is same as anchor. I don't
    // see a reason why they should be different, but they are.
    //
    // If they are we need to process the second anchor as well.
    applyToElementOrContainer(action, renderer, renderParent, anchor, beforeNode);
  }
  for (let i = CONTAINER_HEADER_OFFSET; i < lContainer.length; i++) {
    const lView = lContainer[i] as LView;
    applyView(lView[TVIEW], lView, renderer, action, renderParent, anchor);
  }
}

/**
 * Writes class/style to element.
 *
 * @param renderer Renderer to use.
 * @param isClassBased `true` if it should be written to `class` (`false` to write to `style`)
 * @param rNode The Node to write to.
 * @param prop Property to write to. This would be the class/style name.
 * @param value Value to write. If `null`/`undefined`/`false` this is considered a remove (set/add
 *        otherwise).
 */
export function applyStyling(
    renderer: Renderer3, isClassBased: boolean, rNode: RElement, prop: string, value: any) {
  const isProcedural = isProceduralRenderer(renderer);
  if (isClassBased) {
    // We actually want JS true/false here because any truthy value should add the class
    if (!value) {
      ngDevMode && ngDevMode.rendererRemoveClass++;
      if (isProcedural) {
        (renderer as Renderer2).removeClass(rNode, prop);
      } else {
        (rNode as HTMLElement).classList.remove(prop);
      }
    } else {
      ngDevMode && ngDevMode.rendererAddClass++;
      if (isProcedural) {
        (renderer as Renderer2).addClass(rNode, prop);
      } else {
        ngDevMode && assertDefined((rNode as HTMLElement).classList, 'HTMLElement expected');
        (rNode as HTMLElement).classList.add(prop);
      }
>>>>>>> ae0253f3
    }
  } else {
    // TODO(misko): Can't import RendererStyleFlags2.DashCase as it causes imports to be resolved in
    // different order which causes failures. Using direct constant as workaround for now.
    const flags = prop.indexOf('-') == -1 ? undefined : 2 /* RendererStyleFlags2.DashCase */;
    if (value == null /** || value === undefined */) {
      ngDevMode && ngDevMode.rendererRemoveStyle++;
      if (isProcedural) {
        (renderer as Renderer2).removeStyle(rNode, prop, flags);
      } else {
        (rNode as HTMLElement).style.removeProperty(prop);
      }
    } else {
      ngDevMode && ngDevMode.rendererSetStyle++;
      if (isProcedural) {
        (renderer as Renderer2).setStyle(rNode, prop, value, flags);
      } else {
        ngDevMode && assertDefined((rNode as HTMLElement).style, 'HTMLElement expected');
        (rNode as HTMLElement).style.setProperty(prop, value);
      }
    }
  }
}


/**
 * Write `cssText` to `RElement`.
 *
 * This function does direct write without any reconciliation. Used for writing initial values, so
 * that static styling values do not pull in the style parser.
 *
 * @param renderer Renderer to use
 * @param element The element which needs to be updated.
 * @param newValue The new class list to write.
 */
export function writeDirectStyle(renderer: Renderer3, element: RElement, newValue: string) {
  ngDevMode && assertString(newValue, '\'newValue\' should be a string');
  if (isProceduralRenderer(renderer)) {
    renderer.setAttribute(element, 'style', newValue);
  } else {
    (element as HTMLElement).style.cssText = newValue;
  }
  ngDevMode && ngDevMode.rendererSetStyle++;
}

/**
 * Write `className` to `RElement`.
 *
 * This function does direct write without any reconciliation. Used for writing initial values, so
 * that static styling values do not pull in the style parser.
 *
 * @param renderer Renderer to use
 * @param element The element which needs to be updated.
 * @param newValue The new class list to write.
 */
export function writeDirectClass(renderer: Renderer3, element: RElement, newValue: string) {
  ngDevMode && assertString(newValue, '\'newValue\' should be a string');
  if (isProceduralRenderer(renderer)) {
    if (newValue === '') {
      // There are tests in `google3` which expect `element.getAttribute('class')` to be `null`.
      renderer.removeAttribute(element, 'class');
    } else {
      renderer.setAttribute(element, 'class', newValue);
    }
  } else {
    element.className = newValue;
  }
  ngDevMode && ngDevMode.rendererSetClassName++;
}<|MERGE_RESOLUTION|>--- conflicted
+++ resolved
@@ -8,13 +8,9 @@
 
 import {Renderer2} from '../core';
 import {ViewEncapsulation} from '../metadata/view';
-<<<<<<< HEAD
-import {assertLContainer, assertLView} from './assert';
-=======
 import {addToArray, removeFromArray} from '../util/array_utils';
 import {assertDefined, assertDomNode, assertEqual, assertString} from '../util/assert';
 import {assertLContainer, assertLView, assertTNodeForLView} from './assert';
->>>>>>> ae0253f3
 import {attachPatchData} from './context_discovery';
 import {ACTIVE_INDEX, ActiveIndexFlag, CONTAINER_HEADER_OFFSET, LContainer, MOVED_VIEWS, NATIVE, unusedValueExportToPlacateAjd as unused1} from './interfaces/container';
 import {ComponentDef} from './interfaces/definition';
@@ -22,19 +18,11 @@
 import {TElementNode, TNode, TNodeFlags, TNodeType, TProjectionNode, TViewNode, unusedValueExportToPlacateAjd as unused2} from './interfaces/node';
 import {unusedValueExportToPlacateAjd as unused3} from './interfaces/projection';
 import {ProceduralRenderer3, RElement, RNode, RText, Renderer3, isProceduralRenderer, unusedValueExportToPlacateAjd as unused4} from './interfaces/renderer';
-<<<<<<< HEAD
-import {CHILD_HEAD, CLEANUP, FLAGS, HookData, LView, LViewFlags, NEXT, PARENT, QUERIES, RENDERER, TVIEW, T_HOST, unusedValueExportToPlacateAjd as unused5} from './interfaces/view';
-import {assertNodeType} from './node_assert';
-import {renderStringify} from './util/misc_utils';
-import {findComponentView, getLViewParent} from './util/view_traversal_utils';
-import {getNativeByTNode, isComponent, isLContainer, isLView, isRootView, unwrapRNode, viewAttachedToContainer} from './util/view_utils';
-=======
 import {isLContainer, isLView} from './interfaces/type_checks';
 import {CHILD_HEAD, CLEANUP, DECLARATION_COMPONENT_VIEW, DECLARATION_LCONTAINER, FLAGS, HOST, HookData, LView, LViewFlags, NEXT, PARENT, QUERIES, RENDERER, TVIEW, TView, T_HOST, unusedValueExportToPlacateAjd as unused5} from './interfaces/view';
 import {assertNodeOfPossibleTypes, assertNodeType} from './node_assert';
 import {getLViewParent} from './util/view_traversal_utils';
 import {getNativeByTNode, unwrapRNode} from './util/view_utils';
->>>>>>> ae0253f3
 
 const unusedValueToPlacateAjd = unused1 + unused2 + unused3 + unused4 + unused5;
 
@@ -525,14 +513,6 @@
 function getRenderParent(tView: TView, tNode: TNode, currentView: LView): RElement|null {
   // Skip over element and ICU containers as those are represented by a comment node and
   // can't be used as a render parent.
-<<<<<<< HEAD
-  const parent = getHighestElementOrICUContainer(tNode);
-  const renderParent = parent.parent;
-
-  // If the parent is null, then we are inserting across views: either into an embedded view or a
-  // component view.
-  if (renderParent == null) {
-=======
   let parentTNode = tNode.parent;
   while (parentTNode != null && (parentTNode.type === TNodeType.ElementContainer ||
                                  parentTNode.type === TNodeType.IcuContainer)) {
@@ -543,7 +523,6 @@
   // If the parent tNode is null, then we are inserting across views: either into an embedded view
   // or a component view.
   if (parentTNode == null) {
->>>>>>> ae0253f3
     const hostTNode = currentView[T_HOST] !;
     if (hostTNode.type === TNodeType.View) {
       // We are inserting a root element of an embedded view We might delay insertion of children
@@ -561,19 +540,6 @@
       return currentView[HOST];
     }
   } else {
-<<<<<<< HEAD
-    const isIcuCase = parent && parent.type === TNodeType.IcuContainer;
-    // If the parent of this node is an ICU container, then it is represented by comment node and we
-    // need to use it as an anchor. If it is projected then its direct parent node is the renderer.
-    if (isIcuCase && parent.flags & TNodeFlags.isProjected) {
-      return getNativeByTNode(parent, currentView).parentNode as RElement;
-    }
-
-    ngDevMode && assertNodeType(renderParent, TNodeType.Element);
-    if (renderParent.flags & TNodeFlags.isComponent && !isIcuCase) {
-      const tData = currentView[TVIEW].data;
-      const tNode = tData[renderParent.index] as TNode;
-=======
     const isIcuCase = tNode && tNode.type === TNodeType.IcuContainer;
     // If the parent of this node is an ICU container, then it is represented by comment node and we
     // need to use it as an anchor. If it is projected then it's direct parent node is the renderer.
@@ -585,7 +551,6 @@
     if (parentTNode.flags & TNodeFlags.isComponentHost) {
       const tData = tView.data;
       const tNode = tData[parentTNode.index] as TNode;
->>>>>>> ae0253f3
       const encapsulation = (tData[tNode.directiveStart] as ComponentDef<any>).encapsulation;
 
       // We've got a parent which is an element in the current view. We just need to verify if the
@@ -600,11 +565,7 @@
       }
     }
 
-<<<<<<< HEAD
-    return getNativeByTNode(renderParent, currentView) as RElement;
-=======
     return getNativeByTNode(parentTNode, currentView) as RElement;
->>>>>>> ae0253f3
   }
 }
 
@@ -795,30 +756,6 @@
  * Performs the operation of `action` on the node. Typically this involves inserting or removing
  * nodes on the LView or projection boundary.
  */
-<<<<<<< HEAD
-export function appendProjectedNodes(
-    lView: LView, tProjectionNode: TProjectionNode, selectorIndex: number,
-    componentView: LView): void {
-  const projectedView = componentView[PARENT] !as LView;
-  const componentNode = componentView[T_HOST] as TElementNode;
-  let nodeToProject = (componentNode.projection as(TNode | null)[])[selectorIndex];
-
-  if (Array.isArray(nodeToProject)) {
-    appendChild(nodeToProject, tProjectionNode, lView);
-  } else {
-    while (nodeToProject) {
-      if (!(nodeToProject.flags & TNodeFlags.isDetached)) {
-        if (nodeToProject.type === TNodeType.Projection) {
-          appendProjectedNodes(
-              lView, tProjectionNode, (nodeToProject as TProjectionNode).projection,
-              findComponentView(projectedView));
-        } else {
-          // This flag must be set now or we won't know that this node is projected
-          // if the nodes are inserted into a container later.
-          nodeToProject.flags |= TNodeFlags.isProjected;
-          appendProjectedNode(nodeToProject, tProjectionNode, lView, projectedView);
-        }
-=======
 function applyNodes(
     renderer: Renderer3, action: WalkTNodeTreeAction, tNode: TNode | null, lView: LView,
     renderParent: RElement | null, beforeNode: RNode | null, isProjection: boolean) {
@@ -845,7 +782,6 @@
       } else {
         ngDevMode && assertNodeOfPossibleTypes(tNode, TNodeType.Element, TNodeType.Container);
         applyToElementOrContainer(action, renderer, renderParent, rawSlotValue, beforeNode);
->>>>>>> ae0253f3
       }
     }
     tNode = isProjection ? tNode.projectionNext : tNode.next;
@@ -904,33 +840,11 @@
 }
 
 /**
-<<<<<<< HEAD
- * Loops over all children of a TNode container and appends them to the DOM
- *
- * @param ngContainerChildTNode The first child of the TNode container
- * @param tProjectionNode The projection (ng-content) TNode
- * @param currentView Current LView
- * @param projectionView Projection view (view above current)
- */
-function appendProjectedChildren(
-    ngContainerChildTNode: TNode | null, tProjectionNode: TNode, currentView: LView,
-    projectionView: LView) {
-  while (ngContainerChildTNode) {
-    appendProjectedNode(ngContainerChildTNode, tProjectionNode, currentView, projectionView);
-    ngContainerChildTNode = ngContainerChildTNode.next;
-  }
-}
-
-/**
- * Appends a projected node to the DOM, or in the case of a projected container,
- * appends the nodes from all of the container's active views to the DOM.
-=======
  * `applyProjectionRecursive` performs operation on the projection specified by `action` (insert,
  * detach, destroy)
  *
  * Inserting a projection requires us to locate the projected nodes from the parent component. The
  * complication is that those nodes themselves could be re-projected from their parent component.
->>>>>>> ae0253f3
  *
  * @param renderer Render to use
  * @param action action to perform (insert, detach, destroy)
@@ -957,17 +871,7 @@
       const rNode = nodeToProjectOrRNodes[i];
       applyToElementOrContainer(action, renderer, renderParent, rNode, beforeNode);
     }
-  } else if (projectedTNode.type === TNodeType.IcuContainer) {
-    // The node we are adding is an ICU container which is why we also need to project all the
-    // children nodes that might have been created previously and are linked to this anchor
-    let ngContainerChildTNode: TNode|null = projectedTNode.child as TNode;
-    appendProjectedChildren(
-        ngContainerChildTNode, ngContainerChildTNode, projectionView, projectionView);
-  } else {
-<<<<<<< HEAD
-    if (projectedTNode.type === TNodeType.ElementContainer) {
-      appendProjectedChildren(projectedTNode.child, tProjectionNode, currentView, projectionView);
-=======
+  } else {
     let nodeToProject: TNode|null = nodeToProjectOrRNodes;
     const projectedComponentLView = componentLView[PARENT] as LView;
     applyNodes(
@@ -1044,7 +948,6 @@
         ngDevMode && assertDefined((rNode as HTMLElement).classList, 'HTMLElement expected');
         (rNode as HTMLElement).classList.add(prop);
       }
->>>>>>> ae0253f3
     }
   } else {
     // TODO(misko): Can't import RendererStyleFlags2.DashCase as it causes imports to be resolved in
