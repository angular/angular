--- conflicted
+++ resolved
@@ -20,15 +20,9 @@
 
 import {assertLContainer} from './assert';
 import {NodeInjector, getParentInjectorLocation} from './di';
-<<<<<<< HEAD
-import {addToViewTree, createEmbeddedViewAndNode, createLContainer, renderEmbeddedTemplate} from './instructions/shared';
-import {ACTIVE_INDEX, CONTAINER_HEADER_OFFSET, LContainer, VIEW_REFS} from './interfaces/container';
-import {TContainerNode, TElementContainerNode, TElementNode, TNode, TNodeType, TViewNode} from './interfaces/node';
-=======
 import {addToViewTree, createLContainer, createLView, renderView} from './instructions/shared';
 import {ActiveIndexFlag, CONTAINER_HEADER_OFFSET, LContainer, VIEW_REFS} from './interfaces/container';
 import {TContainerNode, TDirectiveHostNode, TElementContainerNode, TElementNode, TNode, TNodeType, TViewNode} from './interfaces/node';
->>>>>>> ae0253f3
 import {RComment, RElement, isProceduralRenderer} from './interfaces/renderer';
 import {isComponentHost, isLContainer, isLView, isRootView} from './interfaces/type_checks';
 import {DECLARATION_COMPONENT_VIEW, DECLARATION_LCONTAINER, LView, LViewFlags, PARENT, QUERIES, RENDERER, TVIEW, TView, T_HOST} from './interfaces/view';
@@ -177,12 +171,7 @@
     hostTNode: TElementNode|TContainerNode|TElementContainerNode,
     hostView: LView): ViewEngine_ViewContainerRef {
   if (!R3ViewContainerRef) {
-<<<<<<< HEAD
-    // TODO: Fix class name, should be ViewContainerRef, but there appears to be a rollup bug
-    R3ViewContainerRef = class ViewContainerRef_ extends ViewContainerRefToken {
-=======
     R3ViewContainerRef = class ViewContainerRef extends ViewContainerRefToken {
->>>>>>> ae0253f3
       constructor(
           private _lContainer: LContainer,
           private _hostTNode: TElementNode|TContainerNode|TElementContainerNode,
@@ -215,33 +204,14 @@
 
       get(index: number): viewEngine_ViewRef|null {
         return this._lContainer[VIEW_REFS] !== null && this._lContainer[VIEW_REFS] ![index] || null;
-<<<<<<< HEAD
-      }
-
-      get length(): number {
-        // Note that if there are no views, the container
-        // length will be smaller than the header offset.
-        const viewAmount = this._lContainer.length - CONTAINER_HEADER_OFFSET;
-        return viewAmount > 0 ? viewAmount : 0;
-=======
->>>>>>> ae0253f3
       }
 
       get length(): number { return this._lContainer.length - CONTAINER_HEADER_OFFSET; }
 
       createEmbeddedView<C>(templateRef: ViewEngine_TemplateRef<C>, context?: C, index?: number):
           viewEngine_EmbeddedViewRef<C> {
-<<<<<<< HEAD
-        this.allocateContainerIfNeeded();
-        const adjustedIdx = this._adjustIndex(index);
-        const viewRef = (templateRef as any)
-                            .createEmbeddedView(context || <any>{}, this._lContainer, adjustedIdx);
-        (viewRef as ViewRef<any>).attachToViewContainerRef(this);
-        this._lContainer[VIEW_REFS] !.splice(adjustedIdx, 0, viewRef);
-=======
         const viewRef = templateRef.createEmbeddedView(context || <any>{});
         this.insert(viewRef, index);
->>>>>>> ae0253f3
         return viewRef;
       }
 
@@ -273,14 +243,8 @@
         if (viewRef.destroyed) {
           throw new Error('Cannot insert a destroyed View in a ViewContainer!');
         }
-<<<<<<< HEAD
+
         this.allocateContainerIfNeeded();
-        const lView = (viewRef as ViewRef<any>)._lView !;
-        const adjustedIdx = this._adjustIndex(index);
-=======
-
-        this.allocateContainerIfNeeded();
->>>>>>> ae0253f3
 
         if (viewAttachedToContainer(lView)) {
           // If view is already attached, detach it first so we clean up references appropriately.
@@ -317,11 +281,7 @@
         addRemoveViewFromContainer(tView, lView, true, beforeNode);
 
         (viewRef as ViewRef<any>).attachToViewContainerRef(this);
-<<<<<<< HEAD
-        this._lContainer[VIEW_REFS] !.splice(adjustedIdx, 0, viewRef);
-=======
         addToArray(this._lContainer[VIEW_REFS] !, adjustedIdx, viewRef);
->>>>>>> ae0253f3
 
         return viewRef;
       }
@@ -334,40 +294,25 @@
       }
 
       indexOf(viewRef: viewEngine_ViewRef): number {
-<<<<<<< HEAD
-        return this._lContainer[VIEW_REFS] !== null ?
-            this._lContainer[VIEW_REFS] !.indexOf(viewRef) :
-            0;
-=======
         const viewRefsArr = this._lContainer[VIEW_REFS];
         return viewRefsArr !== null ? viewRefsArr.indexOf(viewRef) : -1;
->>>>>>> ae0253f3
       }
 
       remove(index?: number): void {
         this.allocateContainerIfNeeded();
         const adjustedIdx = this._adjustIndex(index, -1);
         removeView(this._lContainer, adjustedIdx);
-<<<<<<< HEAD
-        this._lContainer[VIEW_REFS] !.splice(adjustedIdx, 1);
-=======
         removeFromArray(this._lContainer[VIEW_REFS] !, adjustedIdx);
->>>>>>> ae0253f3
       }
 
       detach(index?: number): viewEngine_ViewRef|null {
         this.allocateContainerIfNeeded();
         const adjustedIdx = this._adjustIndex(index, -1);
         const view = detachView(this._lContainer, adjustedIdx);
-<<<<<<< HEAD
-        const wasDetached = view && this._lContainer[VIEW_REFS] !.splice(adjustedIdx, 1)[0] != null;
-        return wasDetached ? new ViewRef(view !, view ![CONTEXT], -1) : null;
-=======
 
         const wasDetached =
             view && removeFromArray(this._lContainer[VIEW_REFS] !, adjustedIdx) != null;
         return wasDetached ? new ViewRef(view !) : null;
->>>>>>> ae0253f3
       }
 
       private _adjustIndex(index?: number, shift: number = 0) {
