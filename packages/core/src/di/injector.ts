/**
 * @license
 * Copyright Google Inc. All Rights Reserved.
 *
 * Use of this source code is governed by an MIT-style license that can be
 * found in the LICENSE file at https://angular.io/license
 */

import {Type} from '../type';
import {stringify} from '../util';

import {InjectableDef, defineInjectable} from './defs';
import {resolveForwardRef} from './forward_ref';
import {InjectionToken} from './injection_token';
import {Inject, Optional, Self, SkipSelf} from './metadata';
import {ConstructorProvider, ExistingProvider, FactoryProvider, StaticClassProvider, StaticProvider, ValueProvider} from './provider';

export const SOURCE = '__source';
const _THROW_IF_NOT_FOUND = new Object();
export const THROW_IF_NOT_FOUND = _THROW_IF_NOT_FOUND;

/**
 * An InjectionToken that gets the current `Injector` for `createInjector()`-style injectors.
 *
 * Requesting this token instead of `Injector` allows `StaticInjector` to be tree-shaken from a
 * project.
 *
 * @experimental
 */
export const INJECTOR = new InjectionToken<Injector>('INJECTOR');

export class NullInjector implements Injector {
  get(token: any, notFoundValue: any = _THROW_IF_NOT_FOUND): any {
    if (notFoundValue === _THROW_IF_NOT_FOUND) {
      throw new Error(`NullInjectorError: No provider for ${stringify(token)}!`);
    }
    return notFoundValue;
  }
}

/**
 * @usageNotes
 * ```
 * const injector: Injector = ...;
 * injector.get(...);
 * ```
 *
 * @description
 *
 * Concrete injectors implement this interface.
 *
 * For more details, see the {@linkDocs guide/dependency-injection "Dependency Injection Guide"}.
 *
 * ### Example
 *
 * {@example core/di/ts/injector_spec.ts region='Injector'}
 *
 * `Injector` returns itself when given `Injector` as a token:
 * {@example core/di/ts/injector_spec.ts region='injectInjector'}
 *
 *
 */
export abstract class Injector {
  static THROW_IF_NOT_FOUND = _THROW_IF_NOT_FOUND;
  static NULL: Injector = new NullInjector();

  /**
   * Retrieves an instance from the injector based on the provided token.
   * If not found:
   * - Throws an error if no `notFoundValue` that is not equal to
   * Injector.THROW_IF_NOT_FOUND is given
   * - Returns the `notFoundValue` otherwise
   */
  abstract get<T>(token: Type<T>|InjectionToken<T>, notFoundValue?: T, flags?: InjectFlags): T;
  /**
   * @deprecated from v4.0.0 use Type<T> or InjectionToken<T>
   * @suppress {duplicate}
   */
  abstract get(token: any, notFoundValue?: any): any;

  /**
   * @deprecated from v5 use the new signature Injector.create(options)
   */
  static create(providers: StaticProvider[], parent?: Injector): Injector;

  static create(options: {providers: StaticProvider[], parent?: Injector, name?: string}): Injector;

  /**
   * Create a new Injector which is configure using `StaticProvider`s.
   *
   * ### Example
   *
   * {@example core/di/ts/provider_spec.ts region='ConstructorProvider'}
   */
  static create(
      options: StaticProvider[]|{providers: StaticProvider[], parent?: Injector, name?: string},
      parent?: Injector): Injector {
    if (Array.isArray(options)) {
      return new StaticInjector(options, parent);
    } else {
      return new StaticInjector(options.providers, options.parent, options.name || null);
    }
  }

  static ngInjectableDef = defineInjectable({
    providedIn: 'any' as any,
    factory: () => inject(INJECTOR),
  });
}



const IDENT = function<T>(value: T): T {
  return value;
};
const EMPTY = <any[]>[];
const CIRCULAR = IDENT;
const MULTI_PROVIDER_FN = function(): any[] {
  return Array.prototype.slice.call(arguments);
};
const GET_PROPERTY_NAME = {} as any;
export const USE_VALUE =
    getClosureSafeProperty<ValueProvider>({provide: String, useValue: GET_PROPERTY_NAME});
const NG_TOKEN_PATH = 'ngTokenPath';
const NG_TEMP_TOKEN_PATH = 'ngTempTokenPath';
const enum OptionFlags {
  Optional = 1 << 0,
  CheckSelf = 1 << 1,
  CheckParent = 1 << 2,
  Default = CheckSelf | CheckParent
}
const NULL_INJECTOR = Injector.NULL;
const NEW_LINE = /\n/gm;
const NO_NEW_LINE = 'ɵ';

export class StaticInjector implements Injector {
  readonly parent: Injector;
  readonly source: string|null;

  private _records: Map<any, Record>;

  constructor(
      providers: StaticProvider[], parent: Injector = NULL_INJECTOR, source: string|null = null) {
    this.parent = parent;
    this.source = source;
    const records = this._records = new Map<any, Record>();
    records.set(
        Injector, <Record>{token: Injector, fn: IDENT, deps: EMPTY, value: this, useNew: false});
    records.set(
<<<<<<< HEAD
        INJECTOR, <Record>{token: Injector, fn: IDENT, deps: EMPTY, value: this, useNew: false});
=======
        INJECTOR, <Record>{token: INJECTOR, fn: IDENT, deps: EMPTY, value: this, useNew: false});
>>>>>>> 77ff72f9
    recursivelyProcessProviders(records, providers);
  }

  get<T>(token: Type<T>|InjectionToken<T>, notFoundValue?: T, flags?: InjectFlags): T;
  get(token: any, notFoundValue?: any): any;
  get(token: any, notFoundValue?: any, flags: InjectFlags = InjectFlags.Default): any {
    const record = this._records.get(token);
    try {
      return tryResolveToken(token, record, this._records, this.parent, notFoundValue, flags);
    } catch (e) {
      const tokenPath: any[] = e[NG_TEMP_TOKEN_PATH];
      if (token[SOURCE]) {
        tokenPath.unshift(token[SOURCE]);
      }
      e.message = formatError('\n' + e.message, tokenPath, this.source);
      e[NG_TOKEN_PATH] = tokenPath;
      e[NG_TEMP_TOKEN_PATH] = null;
      throw e;
    }
  }

  toString() {
    const tokens = <string[]>[], records = this._records;
    records.forEach((v, token) => tokens.push(stringify(token)));
    return `StaticInjector[${tokens.join(', ')}]`;
  }
}

type SupportedProvider =
    ValueProvider | ExistingProvider | StaticClassProvider | ConstructorProvider | FactoryProvider;

interface Record {
  fn: Function;
  useNew: boolean;
  deps: DependencyRecord[];
  value: any;
}

interface DependencyRecord {
  token: any;
  options: number;
}

type TokenPath = Array<any>;

function resolveProvider(provider: SupportedProvider): Record {
  const deps = computeDeps(provider);
  let fn: Function = IDENT;
  let value: any = EMPTY;
  let useNew: boolean = false;
  let provide = resolveForwardRef(provider.provide);
  if (USE_VALUE in provider) {
    // We need to use USE_VALUE in provider since provider.useValue could be defined as undefined.
    value = (provider as ValueProvider).useValue;
  } else if ((provider as FactoryProvider).useFactory) {
    fn = (provider as FactoryProvider).useFactory;
  } else if ((provider as ExistingProvider).useExisting) {
    // Just use IDENT
  } else if ((provider as StaticClassProvider).useClass) {
    useNew = true;
    fn = resolveForwardRef((provider as StaticClassProvider).useClass);
  } else if (typeof provide == 'function') {
    useNew = true;
    fn = provide;
  } else {
    throw staticError(
        'StaticProvider does not have [useValue|useFactory|useExisting|useClass] or [provide] is not newable',
        provider);
  }
  return {deps, fn, useNew, value};
}

function multiProviderMixError(token: any) {
  return staticError('Cannot mix multi providers and regular providers', token);
}

function recursivelyProcessProviders(records: Map<any, Record>, provider: StaticProvider) {
  if (provider) {
    provider = resolveForwardRef(provider);
    if (provider instanceof Array) {
      // if we have an array recurse into the array
      for (let i = 0; i < provider.length; i++) {
        recursivelyProcessProviders(records, provider[i]);
      }
    } else if (typeof provider === 'function') {
      // Functions were supported in ReflectiveInjector, but are not here. For safety give useful
      // error messages
      throw staticError('Function/Class not supported', provider);
    } else if (provider && typeof provider === 'object' && provider.provide) {
      // At this point we have what looks like a provider: {provide: ?, ....}
      let token = resolveForwardRef(provider.provide);
      const resolvedProvider = resolveProvider(provider);
      if (provider.multi === true) {
        // This is a multi provider.
        let multiProvider: Record|undefined = records.get(token);
        if (multiProvider) {
          if (multiProvider.fn !== MULTI_PROVIDER_FN) {
            throw multiProviderMixError(token);
          }
        } else {
          // Create a placeholder factory which will look up the constituents of the multi provider.
          records.set(token, multiProvider = <Record>{
            token: provider.provide,
            deps: [],
            useNew: false,
            fn: MULTI_PROVIDER_FN,
            value: EMPTY
          });
        }
        // Treat the provider as the token.
        token = provider;
        multiProvider.deps.push({token, options: OptionFlags.Default});
      }
      const record = records.get(token);
      if (record && record.fn == MULTI_PROVIDER_FN) {
        throw multiProviderMixError(token);
      }
      records.set(token, resolvedProvider);
    } else {
      throw staticError('Unexpected provider', provider);
    }
  }
}

function tryResolveToken(
    token: any, record: Record | undefined, records: Map<any, Record>, parent: Injector,
    notFoundValue: any, flags: InjectFlags): any {
  try {
    return resolveToken(token, record, records, parent, notFoundValue, flags);
  } catch (e) {
    // ensure that 'e' is of type Error.
    if (!(e instanceof Error)) {
      e = new Error(e);
    }
    const path: any[] = e[NG_TEMP_TOKEN_PATH] = e[NG_TEMP_TOKEN_PATH] || [];
    path.unshift(token);
    if (record && record.value == CIRCULAR) {
      // Reset the Circular flag.
      record.value = EMPTY;
    }
    throw e;
  }
}

function resolveToken(
    token: any, record: Record | undefined, records: Map<any, Record>, parent: Injector,
    notFoundValue: any, flags: InjectFlags): any {
  let value;
  if (record && !(flags & InjectFlags.SkipSelf)) {
    // If we don't have a record, this implies that we don't own the provider hence don't know how
    // to resolve it.
    value = record.value;
    if (value == CIRCULAR) {
      throw Error(NO_NEW_LINE + 'Circular dependency');
    } else if (value === EMPTY) {
      record.value = CIRCULAR;
      let obj = undefined;
      let useNew = record.useNew;
      let fn = record.fn;
      let depRecords = record.deps;
      let deps = EMPTY;
      if (depRecords.length) {
        deps = [];
        for (let i = 0; i < depRecords.length; i++) {
          const depRecord: DependencyRecord = depRecords[i];
          const options = depRecord.options;
          const childRecord =
              options & OptionFlags.CheckSelf ? records.get(depRecord.token) : undefined;
          deps.push(tryResolveToken(
              // Current Token to resolve
              depRecord.token,
              // A record which describes how to resolve the token.
              // If undefined, this means we don't have such a record
              childRecord,
              // Other records we know about.
              records,
              // If we don't know how to resolve dependency and we should not check parent for it,
              // than pass in Null injector.
              !childRecord && !(options & OptionFlags.CheckParent) ? NULL_INJECTOR : parent,
              options & OptionFlags.Optional ? null : Injector.THROW_IF_NOT_FOUND,
              InjectFlags.Default));
        }
      }
      record.value = value = useNew ? new (fn as any)(...deps) : fn.apply(obj, deps);
    }
  } else if (!(flags & InjectFlags.Self)) {
    value = parent.get(token, notFoundValue, InjectFlags.Default);
  }
  return value;
}


function computeDeps(provider: StaticProvider): DependencyRecord[] {
  let deps: DependencyRecord[] = EMPTY;
  const providerDeps: any[] =
      (provider as ExistingProvider & StaticClassProvider & ConstructorProvider).deps;
  if (providerDeps && providerDeps.length) {
    deps = [];
    for (let i = 0; i < providerDeps.length; i++) {
      let options = OptionFlags.Default;
      let token = resolveForwardRef(providerDeps[i]);
      if (token instanceof Array) {
        for (let j = 0, annotations = token; j < annotations.length; j++) {
          const annotation = annotations[j];
          if (annotation instanceof Optional || annotation == Optional) {
            options = options | OptionFlags.Optional;
          } else if (annotation instanceof SkipSelf || annotation == SkipSelf) {
            options = options & ~OptionFlags.CheckSelf;
          } else if (annotation instanceof Self || annotation == Self) {
            options = options & ~OptionFlags.CheckParent;
          } else if (annotation instanceof Inject) {
            token = (annotation as Inject).token;
          } else {
            token = resolveForwardRef(annotation);
          }
        }
      }
      deps.push({token, options});
    }
  } else if ((provider as ExistingProvider).useExisting) {
    const token = resolveForwardRef((provider as ExistingProvider).useExisting);
    deps = [{token, options: OptionFlags.Default}];
  } else if (!providerDeps && !(USE_VALUE in provider)) {
    // useValue & useExisting are the only ones which are exempt from deps all others need it.
    throw staticError('\'deps\' required', provider);
  }
  return deps;
}

function formatError(text: string, obj: any, source: string | null = null): string {
  text = text && text.charAt(0) === '\n' && text.charAt(1) == NO_NEW_LINE ? text.substr(2) : text;
  let context = stringify(obj);
  if (obj instanceof Array) {
    context = obj.map(stringify).join(' -> ');
  } else if (typeof obj === 'object') {
    let parts = <string[]>[];
    for (let key in obj) {
      if (obj.hasOwnProperty(key)) {
        let value = obj[key];
        parts.push(
            key + ':' + (typeof value === 'string' ? JSON.stringify(value) : stringify(value)));
      }
    }
    context = `{${parts.join(', ')}}`;
  }
  return `StaticInjectorError${source ? '(' + source + ')' : ''}[${context}]: ${text.replace(NEW_LINE, '\n  ')}`;
}

function staticError(text: string, obj: any): Error {
  return new Error(formatError(text, obj));
}

function getClosureSafeProperty<T>(objWithPropertyToExtract: T): string {
  for (let key in objWithPropertyToExtract) {
    if (objWithPropertyToExtract[key] === GET_PROPERTY_NAME) {
      return key;
    }
  }
  throw Error('!prop');
}

/**
 * Injection flags for DI.
<<<<<<< HEAD
 *
 * @stable
 */
export const enum InjectFlags {
  Default = 0,

  /** Skip the node that is requesting injection. */
  SkipSelf = 1 << 0,
  /** Don't descend into ancestors of the node requesting injection. */
  Self = 1 << 1,
}

let _currentInjector: Injector|null = null;

export function setCurrentInjector(injector: Injector | null): Injector|null {
=======
 */
export const enum InjectFlags {
  Default = 0b0000,

  /**
   * Specifies that an injector should retrieve a dependency from any injector until reaching the
   * host element of the current component. (Only used with Element Injector)
   */
  Host = 0b0001,
  /** Don't descend into ancestors of the node requesting injection. */
  Self = 0b0010,
  /** Skip the node that is requesting injection. */
  SkipSelf = 0b0100,
  /** Inject `defaultValue` instead if token not found. */
  Optional = 0b1000,
}

/**
 * Current injector value used by `inject`.
 * - `undefined`: it is an error to call `inject`
 * - `null`: `inject` can be called but there is no injector (limp-mode).
 * - Injector instance: Use the injector for resolution.
 */
let _currentInjector: Injector|undefined|null = undefined;

export function setCurrentInjector(injector: Injector | null | undefined): Injector|undefined|null {
>>>>>>> 77ff72f9
  const former = _currentInjector;
  _currentInjector = injector;
  return former;
}

/**
 * Injects a token from the currently active injector.
 *
 * This function must be used in the context of a factory function such as one defined for an
 * `InjectionToken`, and will throw an error if not called from such a context. For example:
 *
 * {@example core/di/ts/injector_spec.ts region='ShakeableInjectionToken'}
 *
 * Within such a factory function `inject` is utilized to request injection of a dependency, instead
 * of providing an additional array of dependencies as was common to do with `useFactory` providers.
 * `inject` is faster and more type-safe.
 *
 * @experimental
 */
<<<<<<< HEAD
export function inject<T>(
    token: Type<T>| InjectionToken<T>, notFoundValue?: undefined, flags?: InjectFlags): T;
export function inject<T>(
    token: Type<T>| InjectionToken<T>, notFoundValue: T | null, flags?: InjectFlags): T|null;
export function inject<T>(
    token: Type<T>| InjectionToken<T>, notFoundValue?: T | null, flags = InjectFlags.Default): T|
    null {
  if (_currentInjector === null) {
    throw new Error(`inject() must be called from an injection context`);
  }
  return _currentInjector.get(token, notFoundValue, flags);
=======
export function inject<T>(token: Type<T>| InjectionToken<T>): T;
export function inject<T>(token: Type<T>| InjectionToken<T>, flags?: InjectFlags): T|null;
export function inject<T>(token: Type<T>| InjectionToken<T>, flags = InjectFlags.Default): T|null {
  if (_currentInjector === undefined) {
    throw new Error(`inject() must be called from an injection context`);
  } else if (_currentInjector === null) {
    const injectableDef: InjectableDef<T> = (token as any).ngInjectableDef;
    if (injectableDef && injectableDef.providedIn == 'root') {
      return injectableDef.value === undefined ? injectableDef.value = injectableDef.factory() :
                                                 injectableDef.value;
    }
    if (flags & InjectFlags.Optional) return null;
    throw new Error(`Injector: NOT_FOUND [${stringify(token)}]`);
  } else {
    return _currentInjector.get(token, flags & InjectFlags.Optional ? null : undefined, flags);
  }
>>>>>>> 77ff72f9
}

export function injectArgs(types: (Type<any>| InjectionToken<any>| any[])[]): any[] {
  const args: any[] = [];
  for (let i = 0; i < types.length; i++) {
    const arg = types[i];
    if (Array.isArray(arg)) {
      if (arg.length === 0) {
        throw new Error('Arguments array must have arguments.');
      }
      let type: Type<any>|undefined = undefined;
<<<<<<< HEAD
      let defaultValue: null|undefined = undefined;
=======
>>>>>>> 77ff72f9
      let flags: InjectFlags = InjectFlags.Default;

      for (let j = 0; j < arg.length; j++) {
        const meta = arg[j];
        if (meta instanceof Optional || meta.__proto__.ngMetadataName === 'Optional') {
<<<<<<< HEAD
          defaultValue = null;
=======
          flags |= InjectFlags.Optional;
>>>>>>> 77ff72f9
        } else if (meta instanceof SkipSelf || meta.__proto__.ngMetadataName === 'SkipSelf') {
          flags |= InjectFlags.SkipSelf;
        } else if (meta instanceof Self || meta.__proto__.ngMetadataName === 'Self') {
          flags |= InjectFlags.Self;
        } else if (meta instanceof Inject) {
          type = meta.token;
        } else {
          type = meta;
        }
      }

<<<<<<< HEAD
      args.push(inject(type !, defaultValue, InjectFlags.Default));
=======
      args.push(inject(type !, flags));
>>>>>>> 77ff72f9
    } else {
      args.push(inject(arg));
    }
  }
  return args;
}<|MERGE_RESOLUTION|>--- conflicted
+++ resolved
@@ -147,11 +147,7 @@
     records.set(
         Injector, <Record>{token: Injector, fn: IDENT, deps: EMPTY, value: this, useNew: false});
     records.set(
-<<<<<<< HEAD
-        INJECTOR, <Record>{token: Injector, fn: IDENT, deps: EMPTY, value: this, useNew: false});
-=======
         INJECTOR, <Record>{token: INJECTOR, fn: IDENT, deps: EMPTY, value: this, useNew: false});
->>>>>>> 77ff72f9
     recursivelyProcessProviders(records, providers);
   }
 
@@ -415,23 +411,6 @@
 
 /**
  * Injection flags for DI.
-<<<<<<< HEAD
- *
- * @stable
- */
-export const enum InjectFlags {
-  Default = 0,
-
-  /** Skip the node that is requesting injection. */
-  SkipSelf = 1 << 0,
-  /** Don't descend into ancestors of the node requesting injection. */
-  Self = 1 << 1,
-}
-
-let _currentInjector: Injector|null = null;
-
-export function setCurrentInjector(injector: Injector | null): Injector|null {
-=======
  */
 export const enum InjectFlags {
   Default = 0b0000,
@@ -458,7 +437,6 @@
 let _currentInjector: Injector|undefined|null = undefined;
 
 export function setCurrentInjector(injector: Injector | null | undefined): Injector|undefined|null {
->>>>>>> 77ff72f9
   const former = _currentInjector;
   _currentInjector = injector;
   return former;
@@ -478,19 +456,6 @@
  *
  * @experimental
  */
-<<<<<<< HEAD
-export function inject<T>(
-    token: Type<T>| InjectionToken<T>, notFoundValue?: undefined, flags?: InjectFlags): T;
-export function inject<T>(
-    token: Type<T>| InjectionToken<T>, notFoundValue: T | null, flags?: InjectFlags): T|null;
-export function inject<T>(
-    token: Type<T>| InjectionToken<T>, notFoundValue?: T | null, flags = InjectFlags.Default): T|
-    null {
-  if (_currentInjector === null) {
-    throw new Error(`inject() must be called from an injection context`);
-  }
-  return _currentInjector.get(token, notFoundValue, flags);
-=======
 export function inject<T>(token: Type<T>| InjectionToken<T>): T;
 export function inject<T>(token: Type<T>| InjectionToken<T>, flags?: InjectFlags): T|null;
 export function inject<T>(token: Type<T>| InjectionToken<T>, flags = InjectFlags.Default): T|null {
@@ -507,7 +472,6 @@
   } else {
     return _currentInjector.get(token, flags & InjectFlags.Optional ? null : undefined, flags);
   }
->>>>>>> 77ff72f9
 }
 
 export function injectArgs(types: (Type<any>| InjectionToken<any>| any[])[]): any[] {
@@ -519,20 +483,12 @@
         throw new Error('Arguments array must have arguments.');
       }
       let type: Type<any>|undefined = undefined;
-<<<<<<< HEAD
-      let defaultValue: null|undefined = undefined;
-=======
->>>>>>> 77ff72f9
       let flags: InjectFlags = InjectFlags.Default;
 
       for (let j = 0; j < arg.length; j++) {
         const meta = arg[j];
         if (meta instanceof Optional || meta.__proto__.ngMetadataName === 'Optional') {
-<<<<<<< HEAD
-          defaultValue = null;
-=======
           flags |= InjectFlags.Optional;
->>>>>>> 77ff72f9
         } else if (meta instanceof SkipSelf || meta.__proto__.ngMetadataName === 'SkipSelf') {
           flags |= InjectFlags.SkipSelf;
         } else if (meta instanceof Self || meta.__proto__.ngMetadataName === 'Self') {
@@ -544,11 +500,7 @@
         }
       }
 
-<<<<<<< HEAD
-      args.push(inject(type !, defaultValue, InjectFlags.Default));
-=======
       args.push(inject(type !, flags));
->>>>>>> 77ff72f9
     } else {
       args.push(inject(arg));
     }
