/**
 * @license
 * Copyright Google Inc. All Rights Reserved.
 *
 * Use of this source code is governed by an MIT-style license that can be
 * found in the LICENSE file at https://angular.io/license
 */

import {ClassSansProvider, ConstructorProvider, ConstructorSansProvider, ExistingProvider, ExistingSansProvider, FactoryProvider, FactorySansProvider, StaticClassProvider, StaticClassSansProvider, ValueProvider, ValueSansProvider} from '../di/provider';
import {ReflectionCapabilities} from '../reflection/reflection_capabilities';
import {Type} from '../type';
import {makeDecorator, makeParamDecorator} from '../util/decorators';
import {EMPTY_ARRAY} from '../view/util';


/**
 * Type of the Inject decorator / constructor function.
 *
 *
 */
export interface InjectDecorator {
  /**
   * @usageNotes
   * ```
   * @Injectable()
   * class Car {
   *   constructor(@Inject("MyEngine") public engine:Engine) {}
   * }
   * ```
   *
   * @description
   * A parameter decorator that specifies a dependency.
   *
   * For more details, see the {@linkDocs guide/dependency-injection "Dependency Injection Guide"}.
   *
   * ### Example
   *
   * {@example core/di/ts/metadata_spec.ts region='Inject'}
   *
   * When `@Inject()` is not present, {@link Injector} will use the type annotation of the
   * parameter.
   *
   * ### Example
   *
   * {@example core/di/ts/metadata_spec.ts region='InjectWithoutDecorator'}
   *
   *
   */
  (token: any): any;
  new (token: any): Inject;
}

/**
 * Type of the Inject metadata.
 *
 *
 */
export interface Inject { token: any; }

/**
 * Inject decorator and metadata.
 *
 *
 * @Annotation
 */
export const Inject: InjectDecorator = makeParamDecorator('Inject', (token: any) => ({token}));


/**
 * Type of the Optional decorator / constructor function.
 *
 *
 */
export interface OptionalDecorator {
  /**
   * @usageNotes
   * ```
   * @Injectable()
   * class Car {
   *   constructor(@Optional() public engine:Engine) {}
   * }
   * ```
   *
   * @description
   * A parameter metadata that marks a dependency as optional.
   * {@link Injector} provides `null` if the dependency is not found.
   *
   * For more details, see the {@linkDocs guide/dependency-injection "Dependency Injection Guide"}.
   *
   * ### Example
   *
   * {@example core/di/ts/metadata_spec.ts region='Optional'}
   *
   *
   */
  (): any;
  new (): Optional;
}

/**
 * Type of the Optional metadata.
 *
 *
 */
export interface Optional {}

/**
 * Optional decorator and metadata.
 *
<<<<<<< HEAD
 * @stable
=======
 *
>>>>>>> 77ff72f9
 * @Annotation
 */
export const Optional: OptionalDecorator = makeParamDecorator('Optional');

/**
 * Type of the Self decorator / constructor function.
 *
 *
 */
export interface SelfDecorator {
  /**
   * @usageNotes
   * ```
   * @Injectable()
   * class Car {
   *   constructor(@Self() public engine:Engine) {}
   * }
   * ```
   *
   * @description
   * Specifies that an {@link Injector} should retrieve a dependency only from itself.
   *
   * For more details, see the {@linkDocs guide/dependency-injection "Dependency Injection Guide"}.
   *
   * ### Example
   *
   * {@example core/di/ts/metadata_spec.ts region='Self'}
   *
   *
   */
  (): any;
  new (): Self;
}

/**
 * Type of the Self metadata.
 *
 *
 */
export interface Self {}

/**
 * Self decorator and metadata.
 *
 *
 * @Annotation
 */
export const Self: SelfDecorator = makeParamDecorator('Self');


/**
 * Type of the SkipSelf decorator / constructor function.
 *
 *
 */
export interface SkipSelfDecorator {
  /**
   * @usageNotes
   * ```
   * @Injectable()
   * class Car {
   *   constructor(@SkipSelf() public engine:Engine) {}
   * }
   * ```
   *
   * @description
   * Specifies that the dependency resolution should start from the parent injector.
   *
   * For more details, see the {@linkDocs guide/dependency-injection "Dependency Injection Guide"}.
   *
   * ### Example
   *
   * {@example core/di/ts/metadata_spec.ts region='SkipSelf'}
   *
   *
   */
  (): any;
  new (): SkipSelf;
}

/**
 * Type of the SkipSelf metadata.
 *
 *
 */
export interface SkipSelf {}

/**
 * SkipSelf decorator and metadata.
 *
 *
 * @Annotation
 */
export const SkipSelf: SkipSelfDecorator = makeParamDecorator('SkipSelf');

/**
 * Type of the Host decorator / constructor function.
 *
 *
 */
export interface HostDecorator {
  /**
   * @usageNotes
   * ```
   * @Injectable()
   * class Car {
   *   constructor(@Host() public engine:Engine) {}
   * }
   * ```
   *
   * @description
   * Specifies that an injector should retrieve a dependency from any injector until
   * reaching the host element of the current component.
   *
   * For more details, see the {@linkDocs guide/dependency-injection "Dependency Injection Guide"}.
   *
   * ### Example
   *
   * {@example core/di/ts/metadata_spec.ts region='Host'}
   *
   *
   */
  (): any;
  new (): Host;
}

/**
 * Type of the Host metadata.
 *
 *
 */
export interface Host {}

/**
 * Host decorator and metadata.
 *
 *
 * @Annotation
 */
export const Host: HostDecorator = makeParamDecorator('Host');<|MERGE_RESOLUTION|>--- conflicted
+++ resolved
@@ -107,11 +107,7 @@
 /**
  * Optional decorator and metadata.
  *
-<<<<<<< HEAD
- * @stable
-=======
- *
->>>>>>> 77ff72f9
+ *
  * @Annotation
  */
 export const Optional: OptionalDecorator = makeParamDecorator('Optional');
