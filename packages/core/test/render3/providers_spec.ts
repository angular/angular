--- conflicted
+++ resolved
@@ -9,16 +9,12 @@
 import {Component as _Component, ComponentFactoryResolver, ElementRef, InjectFlags, Injectable as _Injectable, InjectionToken, InjectorType, Provider, RendererFactory2, ViewContainerRef, ɵNgModuleDef as NgModuleDef, ɵɵdefineInjectable, ɵɵdefineInjector, ɵɵinject} from '../../src/core';
 import {forwardRef} from '../../src/di/forward_ref';
 import {createInjector} from '../../src/di/r3_injector';
-<<<<<<< HEAD
-import {injectComponentFactoryResolver, ɵɵProvidersFeature, ɵɵdefineComponent, ɵɵdefineDirective, ɵɵdirectiveInject, ɵɵselect, ɵɵtextInterpolate1} from '../../src/render3/index';
-import {ɵɵcontainer, ɵɵcontainerRefreshEnd, ɵɵcontainerRefreshStart, ɵɵelement, ɵɵelementEnd, ɵɵelementStart, ɵɵembeddedViewEnd, ɵɵembeddedViewStart, ɵɵtext, ɵɵtextBinding} from '../../src/render3/instructions/all';
-=======
 import {injectComponentFactoryResolver, ɵɵProvidersFeature, ɵɵadvance, ɵɵdefineComponent, ɵɵdefineDirective, ɵɵdirectiveInject, ɵɵtextInterpolate1} from '../../src/render3/index';
 import {ɵɵcontainer, ɵɵcontainerRefreshEnd, ɵɵcontainerRefreshStart, ɵɵelement, ɵɵelementEnd, ɵɵelementStart, ɵɵembeddedViewEnd, ɵɵembeddedViewStart, ɵɵtext, ɵɵtextInterpolate} from '../../src/render3/instructions/all';
->>>>>>> ae0253f3
 import {RenderFlags} from '../../src/render3/interfaces/definition';
 import {NgModuleFactory} from '../../src/render3/ng_module_ref';
 import {getInjector} from '../../src/render3/util/discovery_utils';
+
 import {getRendererFactory2} from './imported_renderer2';
 import {ComponentFixture} from './render_util';
 
@@ -62,11 +58,7 @@
       public greet: string;
       constructor(private provider: GreeterProvider) { this.greet = this.provider.provide(); }
 
-<<<<<<< HEAD
-      static ngInjectableDef = ɵɵdefineInjectable({
-=======
       static ɵprov = ɵɵdefineInjectable({
->>>>>>> ae0253f3
         token: GreeterInj,
         factory: () => new GreeterInj(ɵɵinject(GreeterProvider as any)),
       });
@@ -824,11 +816,7 @@
     it('should work with root', () => {
       @Injectable({providedIn: 'root'})
       class FooForRoot {
-<<<<<<< HEAD
-        static ngInjectableDef = ɵɵdefineInjectable({
-=======
         static ɵprov = ɵɵdefineInjectable({
->>>>>>> ae0253f3
           token: FooForRoot,
           factory: () => new FooForRoot(),
           providedIn: 'root',
@@ -853,11 +841,7 @@
 
       @Injectable({providedIn: MyModule})
       class FooForModule {
-<<<<<<< HEAD
-        static ngInjectableDef = ɵɵdefineInjectable({
-=======
         static ɵprov = ɵɵdefineInjectable({
->>>>>>> ae0253f3
           token: FooForModule,
           factory: () => new FooForModule(),
           providedIn: MyModule,
@@ -897,16 +881,9 @@
               ɵɵtext(1);
             }
             if (fs & RenderFlags.Update) {
-<<<<<<< HEAD
-              ɵɵselect(0);
-              ɵɵtextBinding(ctx.s);
-              ɵɵselect(1);
-              ɵɵtextBinding(ctx.n);
-=======
               ɵɵtextInterpolate(ctx.s);
               ɵɵadvance(1);
               ɵɵtextInterpolate(ctx.n);
->>>>>>> ae0253f3
             }
           }
         });
@@ -990,16 +967,9 @@
               ɵɵtext(1);
             }
             if (fs & RenderFlags.Update) {
-<<<<<<< HEAD
-              ɵɵselect(0);
-              ɵɵtextBinding(ctx.s);
-              ɵɵselect(1);
-              ɵɵtextBinding(ctx.n);
-=======
               ɵɵtextInterpolate(ctx.s);
               ɵɵadvance(1);
               ɵɵtextInterpolate(ctx.n);
->>>>>>> ae0253f3
             }
           },
           features: [
@@ -1079,10 +1049,6 @@
             ɵɵtext(0);
           }
           if (rf & RenderFlags.Update) {
-<<<<<<< HEAD
-            ɵɵselect(0);
-=======
->>>>>>> ae0253f3
             ɵɵtextInterpolate1('', cmp.s, '');
           }
         }
@@ -1202,11 +1168,7 @@
          class MyService {
            constructor(public value: String) {}
 
-<<<<<<< HEAD
-           static ngInjectableDef = ɵɵdefineInjectable({
-=======
            static ɵprov = ɵɵdefineInjectable({
->>>>>>> ae0253f3
              token: MyService,
              factory: () => new MyService(ɵɵinject(String)),
            });
@@ -1226,11 +1188,7 @@
 
     it('should make sure that parent service does not see overrides in child directives', () => {
       class Greeter {
-<<<<<<< HEAD
-        static ngInjectableDef = ɵɵdefineInjectable({
-=======
         static ɵprov = ɵɵdefineInjectable({
->>>>>>> ae0253f3
           token: Greeter,
           factory: () => new Greeter(ɵɵinject(String)),
         });
@@ -1275,11 +1233,7 @@
     class SomeInj implements Some {
       constructor(public location: String) {}
 
-<<<<<<< HEAD
-      static ngInjectableDef = ɵɵdefineInjectable({
-=======
       static ɵprov = ɵɵdefineInjectable({
->>>>>>> ae0253f3
         token: SomeInj,
         factory: () => new SomeInj(ɵɵinject(String)),
       });
