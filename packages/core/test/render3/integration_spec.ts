--- conflicted
+++ resolved
@@ -8,25 +8,16 @@
 
 import {RendererType2} from '../../src/render/api';
 import {getLContext} from '../../src/render3/context_discovery';
-<<<<<<< HEAD
-import {AttributeMarker, ɵɵattribute, ɵɵdefineComponent, ɵɵdefineDirective, ɵɵproperty} from '../../src/render3/index';
-import {ɵɵallocHostVars, ɵɵcontainer, ɵɵcontainerRefreshEnd, ɵɵcontainerRefreshStart, ɵɵelement, ɵɵelementEnd, ɵɵelementStart, ɵɵembeddedViewEnd, ɵɵembeddedViewStart, ɵɵprojection, ɵɵprojectionDef, ɵɵselect, ɵɵstyling, ɵɵstylingApply, ɵɵtemplate, ɵɵtext, ɵɵtextBinding} from '../../src/render3/instructions/all';
-=======
 import {AttributeMarker, ɵɵadvance, ɵɵattribute, ɵɵdefineComponent, ɵɵdefineDirective, ɵɵhostProperty, ɵɵproperty} from '../../src/render3/index';
 import {ɵɵcontainer, ɵɵcontainerRefreshEnd, ɵɵcontainerRefreshStart, ɵɵelement, ɵɵelementEnd, ɵɵelementStart, ɵɵembeddedViewEnd, ɵɵembeddedViewStart, ɵɵprojection, ɵɵprojectionDef, ɵɵtemplate, ɵɵtext, ɵɵtextInterpolate} from '../../src/render3/instructions/all';
->>>>>>> ae0253f3
 import {MONKEY_PATCH_KEY_NAME} from '../../src/render3/interfaces/context';
 import {RenderFlags} from '../../src/render3/interfaces/definition';
 import {RElement, Renderer3, RendererFactory3, domRendererFactory3} from '../../src/render3/interfaces/renderer';
 import {CONTEXT, HEADER_OFFSET} from '../../src/render3/interfaces/view';
 import {ɵɵsanitizeUrl} from '../../src/sanitization/sanitization';
-<<<<<<< HEAD
-import {Sanitizer, SecurityContext} from '../../src/sanitization/security';
-=======
 import {Sanitizer} from '../../src/sanitization/sanitizer';
 import {SecurityContext} from '../../src/sanitization/security';
 
->>>>>>> ae0253f3
 import {NgIf} from './common_with_def';
 import {ComponentFixture, MockRendererFactory, renderToHtml} from './render_util';
 
@@ -78,12 +69,7 @@
               ɵɵtext(0);
             }
             if (rf1 & RenderFlags.Update) {
-<<<<<<< HEAD
-              ɵɵselect(0);
-              ɵɵtextBinding(ctx.label);
-=======
               ɵɵtextInterpolate(ctx.label);
->>>>>>> ae0253f3
             }
             ɵɵembeddedViewEnd();
           }
@@ -173,10 +159,6 @@
         ɵɵelementEnd();
       }
       if (rf & RenderFlags.Update) {
-<<<<<<< HEAD
-        ɵɵselect(0);
-=======
->>>>>>> ae0253f3
         ɵɵproperty('beforeTree', ctx.beforeTree);
         ɵɵproperty('afterTree', ctx.afterTree);
         ɵɵcontainerRefreshStart(1);
@@ -304,10 +286,6 @@
             ɵɵelement(0, 'div', 0);
           }
           if (rf & RenderFlags.Update) {
-<<<<<<< HEAD
-            ɵɵselect(0);
-=======
->>>>>>> ae0253f3
             ɵɵattribute('@fooAnimation', ctx.animationValue);
           }
         }
@@ -367,15 +345,9 @@
 
   //   it('should allow host binding animations to be picked up and rendered', () => {
   //     class ChildCompWithAnim {
-<<<<<<< HEAD
-  //       static ngDirectiveDef = ɵɵdefineDirective({
-  //         type: ChildCompWithAnim,
-  //         factory: () => new ChildCompWithAnim(),
-=======
   //       static ɵfac = () => new ChildCompWithAnim();
   //       static ɵdir = ɵɵdefineDirective({
   //         type: ChildCompWithAnim,
->>>>>>> ae0253f3
   //         selectors: [['child-comp-with-anim']],
   //         hostBindings: function(rf: RenderFlags, ctx: any, elementIndex: number): void {
   //           if (rf & RenderFlags.Update) {
@@ -388,21 +360,12 @@
   //     }
 
   //     class ParentComp {
-<<<<<<< HEAD
-  //       static ngComponentDef = ɵɵdefineComponent({
-  //         type: ParentComp,
-  //         consts: 1,
-  //         vars: 1,
-  //         selectors: [['foo']],
-  //         factory: () => new ParentComp(),
-=======
   //       static ɵfac = () => new ParentComp();
   //       static ɵcmp = ɵɵdefineComponent({
   //         type: ParentComp,
   //         decls: 1,
   //         vars: 1,
   //         selectors: [['foo']],
->>>>>>> ae0253f3
   //         template: (rf: RenderFlags, ctx: ParentComp) => {
   //           if (rf & RenderFlags.Create) {
   //             ɵɵelement(0, 'child-comp-with-anim');
@@ -531,11 +494,7 @@
             ɵɵelementEnd();
           }
           if (rf & RenderFlags.Update) {
-<<<<<<< HEAD
-            ɵɵselect(1);
-=======
             ɵɵadvance(1);
->>>>>>> ae0253f3
             ɵɵproperty('ngIf', true);
           }
         }
@@ -674,16 +633,7 @@
            vars: 0,
            template: (rf: RenderFlags, ctx: StructuredComp) => {
              if (rf & RenderFlags.Create) {
-<<<<<<< HEAD
-               ɵɵelementStart(0, 'section');
-               ɵɵstyling(['class-foo']);
-               ɵɵelementEnd();
-             }
-             if (rf & RenderFlags.Update) {
-               ɵɵstylingApply();
-=======
                ɵɵelement(0, 'section');
->>>>>>> ae0253f3
              }
            }
          });
@@ -1127,10 +1077,6 @@
             ɵɵelement(0, 'a');
           }
           if (rf & RenderFlags.Update) {
-<<<<<<< HEAD
-            ɵɵselect(0);
-=======
->>>>>>> ae0253f3
             ɵɵproperty('href', ctx.href, ɵɵsanitizeUrl);
           }
         }
@@ -1169,12 +1115,7 @@
         hostVars: 1,
         hostBindings: (rf: RenderFlags, ctx: any) => {
           if (rf & RenderFlags.Update) {
-<<<<<<< HEAD
-            ɵɵselect(elementIndex);
-            ɵɵproperty('cite', ctx.cite, ɵɵsanitizeUrl, true);
-=======
             ɵɵhostProperty('cite', ctx.cite, ɵɵsanitizeUrl);
->>>>>>> ae0253f3
           }
         }
       });
