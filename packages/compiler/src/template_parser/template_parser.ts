/**
 * @license
 * Copyright Google Inc. All Rights Reserved.
 *
 * Use of this source code is governed by an MIT-style license that can be
 * found in the LICENSE file at https://angular.io/license
 */

import {CompileDirectiveMetadata, CompileDirectiveSummary, CompilePipeSummary, CompileTokenMetadata, CompileTypeMetadata, identifierName} from '../compile_metadata';
import {CompileReflector} from '../compile_reflector';
import {CompilerConfig} from '../config';
import {SchemaMetadata} from '../core';
import {AST, ASTWithSource, EmptyExpr, ParsedEvent, ParsedProperty, ParsedVariable} from '../expression_parser/ast';
import {Parser} from '../expression_parser/parser';
import {Identifiers, createTokenForExternalReference, createTokenForReference} from '../identifiers';
import * as html from '../ml_parser/ast';
import {HtmlParser, ParseTreeResult} from '../ml_parser/html_parser';
import {removeWhitespaces, replaceNgsp} from '../ml_parser/html_whitespaces';
import {expandNodes} from '../ml_parser/icu_ast_expander';
import {InterpolationConfig} from '../ml_parser/interpolation_config';
import {isNgTemplate, splitNsName} from '../ml_parser/tags';
import {ParseError, ParseErrorLevel, ParseSourceSpan} from '../parse_util';
import {ProviderElementContext, ProviderViewContext} from '../provider_analyzer';
import {ElementSchemaRegistry} from '../schema/element_schema_registry';
import {CssSelector, SelectorMatcher} from '../selector';
import {isStyleUrlResolvable} from '../style_url_resolver';
import {Console, syntaxError} from '../util';

import {BindingParser} from './binding_parser';
import * as t from './template_ast';
import {PreparsedElementType, preparseElement} from './template_preparser';

const BIND_NAME_REGEXP =
    /^(?:(?:(?:(bind-)|(let-)|(ref-|#)|(on-)|(bindon-)|(@))(.+))|\[\(([^\)]+)\)\]|\[([^\]]+)\]|\(([^\)]+)\))$/;

// Group 1 = "bind-"
const KW_BIND_IDX = 1;
// Group 2 = "let-"
const KW_LET_IDX = 2;
// Group 3 = "ref-/#"
const KW_REF_IDX = 3;
// Group 4 = "on-"
const KW_ON_IDX = 4;
// Group 5 = "bindon-"
const KW_BINDON_IDX = 5;
// Group 6 = "@"
const KW_AT_IDX = 6;
// Group 7 = the identifier after "bind-", "let-", "ref-/#", "on-", "bindon-" or "@"
const IDENT_KW_IDX = 7;
// Group 8 = identifier inside [()]
const IDENT_BANANA_BOX_IDX = 8;
// Group 9 = identifier inside []
const IDENT_PROPERTY_IDX = 9;
// Group 10 = identifier inside ()
const IDENT_EVENT_IDX = 10;

const TEMPLATE_ATTR_PREFIX = '*';
const CLASS_ATTR = 'class';

const TEXT_CSS_SELECTOR = CssSelector.parse('*')[0];

let warningCounts: {[warning: string]: number} = {};

function warnOnlyOnce(warnings: string[]): (warning: ParseError) => boolean {
  return (error: ParseError) => {
    if (warnings.indexOf(error.msg) !== -1) {
      warningCounts[error.msg] = (warningCounts[error.msg] || 0) + 1;
      return warningCounts[error.msg] <= 1;
    }
    return true;
  };
}

export class TemplateParseError extends ParseError {
  constructor(message: string, span: ParseSourceSpan, level: ParseErrorLevel) {
    super(span, message, level);
  }
}

export class TemplateParseResult {
  constructor(
      public templateAst?: t.TemplateAst[], public usedPipes?: CompilePipeSummary[],
      public errors?: ParseError[]) {}
}

export class TemplateParser {
  constructor(
      private _config: CompilerConfig, private _reflector: CompileReflector,
      private _exprParser: Parser, private _schemaRegistry: ElementSchemaRegistry,
      private _htmlParser: HtmlParser, private _console: Console,
<<<<<<< HEAD
      public transforms: TemplateAstVisitor[]) {}
=======
      public transforms: t.TemplateAstVisitor[]) {}

  public get expressionParser() { return this._exprParser; }
>>>>>>> 77ff72f9

  public get expressionParser() { return this._exprParser; }

  parse(
      component: CompileDirectiveMetadata, template: string|ParseTreeResult,
      directives: CompileDirectiveSummary[], pipes: CompilePipeSummary[], schemas: SchemaMetadata[],
      templateUrl: string,
      preserveWhitespaces: boolean): {template: t.TemplateAst[], pipes: CompilePipeSummary[]} {
    const result = this.tryParse(
        component, template, directives, pipes, schemas, templateUrl, preserveWhitespaces);
    const warnings = result.errors !.filter(error => error.level === ParseErrorLevel.WARNING);

    const errors = result.errors !.filter(error => error.level === ParseErrorLevel.ERROR);

    if (warnings.length > 0) {
      this._console.warn(`Template parse warnings:\n${warnings.join('\n')}`);
    }

    if (errors.length > 0) {
      const errorString = errors.join('\n');
      throw syntaxError(`Template parse errors:\n${errorString}`, errors);
    }

    return {template: result.templateAst !, pipes: result.usedPipes !};
  }

  tryParse(
      component: CompileDirectiveMetadata, template: string|ParseTreeResult,
      directives: CompileDirectiveSummary[], pipes: CompilePipeSummary[], schemas: SchemaMetadata[],
      templateUrl: string, preserveWhitespaces: boolean): TemplateParseResult {
    let htmlParseResult = typeof template === 'string' ?
        this._htmlParser !.parse(
            template, templateUrl, true, this.getInterpolationConfig(component)) :
        template;

    if (!preserveWhitespaces) {
      htmlParseResult = removeWhitespaces(htmlParseResult);
    }

    return this.tryParseHtml(
        this.expandHtml(htmlParseResult), component, directives, pipes, schemas);
  }

  tryParseHtml(
      htmlAstWithErrors: ParseTreeResult, component: CompileDirectiveMetadata,
      directives: CompileDirectiveSummary[], pipes: CompilePipeSummary[],
      schemas: SchemaMetadata[]): TemplateParseResult {
    let result: t.TemplateAst[];
    const errors = htmlAstWithErrors.errors;
    const usedPipes: CompilePipeSummary[] = [];
    if (htmlAstWithErrors.rootNodes.length > 0) {
      const uniqDirectives = removeSummaryDuplicates(directives);
      const uniqPipes = removeSummaryDuplicates(pipes);
      const providerViewContext = new ProviderViewContext(this._reflector, component);
      let interpolationConfig: InterpolationConfig = undefined !;
      if (component.template && component.template.interpolation) {
        interpolationConfig = {
          start: component.template.interpolation[0],
          end: component.template.interpolation[1]
        };
      }
      const bindingParser = new BindingParser(
          this._exprParser, interpolationConfig !, this._schemaRegistry, uniqPipes, errors);
      const parseVisitor = new TemplateParseVisitor(
          this._reflector, this._config, providerViewContext, uniqDirectives, bindingParser,
          this._schemaRegistry, schemas, errors);
      result = html.visitAll(parseVisitor, htmlAstWithErrors.rootNodes, EMPTY_ELEMENT_CONTEXT);
      errors.push(...providerViewContext.errors);
      usedPipes.push(...bindingParser.getUsedPipes());
    } else {
      result = [];
    }
    this._assertNoReferenceDuplicationOnTemplate(result, errors);

    if (errors.length > 0) {
      return new TemplateParseResult(result, usedPipes, errors);
    }

    if (this.transforms) {
      this.transforms.forEach(
          (transform: t.TemplateAstVisitor) => { result = t.templateVisitAll(transform, result); });
    }

    return new TemplateParseResult(result, usedPipes, errors);
  }

  expandHtml(htmlAstWithErrors: ParseTreeResult, forced: boolean = false): ParseTreeResult {
    const errors: ParseError[] = htmlAstWithErrors.errors;

    if (errors.length == 0 || forced) {
      // Transform ICU messages to angular directives
      const expandedHtmlAst = expandNodes(htmlAstWithErrors.rootNodes);
      errors.push(...expandedHtmlAst.errors);
      htmlAstWithErrors = new ParseTreeResult(expandedHtmlAst.nodes, errors);
    }
    return htmlAstWithErrors;
  }

  getInterpolationConfig(component: CompileDirectiveMetadata): InterpolationConfig|undefined {
    if (component.template) {
      return InterpolationConfig.fromArray(component.template.interpolation);
    }
    return undefined;
  }

  /** @internal */
  _assertNoReferenceDuplicationOnTemplate(result: t.TemplateAst[], errors: TemplateParseError[]):
      void {
    const existingReferences: string[] = [];

    result.filter(element => !!(<any>element).references)
        .forEach(element => (<any>element).references.forEach((reference: t.ReferenceAst) => {
          const name = reference.name;
          if (existingReferences.indexOf(name) < 0) {
            existingReferences.push(name);
          } else {
            const error = new TemplateParseError(
                `Reference "#${name}" is defined several times`, reference.sourceSpan,
                ParseErrorLevel.ERROR);
            errors.push(error);
          }
        }));
  }
}

class TemplateParseVisitor implements html.Visitor {
  selectorMatcher = new SelectorMatcher();
  directivesIndex = new Map<CompileDirectiveSummary, number>();
  ngContentCount = 0;
  contentQueryStartId: number;

  constructor(
      private reflector: CompileReflector, private config: CompilerConfig,
      public providerViewContext: ProviderViewContext, directives: CompileDirectiveSummary[],
      private _bindingParser: BindingParser, private _schemaRegistry: ElementSchemaRegistry,
      private _schemas: SchemaMetadata[], private _targetErrors: TemplateParseError[]) {
    // Note: queries start with id 1 so we can use the number in a Bloom filter!
    this.contentQueryStartId = providerViewContext.component.viewQueries.length + 1;
    directives.forEach((directive, index) => {
      const selector = CssSelector.parse(directive.selector !);
      this.selectorMatcher.addSelectables(selector, directive);
      this.directivesIndex.set(directive, index);
    });
  }

  visitExpansion(expansion: html.Expansion, context: any): any { return null; }

  visitExpansionCase(expansionCase: html.ExpansionCase, context: any): any { return null; }

  visitText(text: html.Text, parent: ElementContext): any {
    const ngContentIndex = parent.findNgContentIndex(TEXT_CSS_SELECTOR) !;
    const valueNoNgsp = replaceNgsp(text.value);
    const expr = this._bindingParser.parseInterpolation(valueNoNgsp, text.sourceSpan !);
    return expr ? new t.BoundTextAst(expr, ngContentIndex, text.sourceSpan !) :
                  new t.TextAst(valueNoNgsp, ngContentIndex, text.sourceSpan !);
  }

  visitAttribute(attribute: html.Attribute, context: any): any {
    return new t.AttrAst(attribute.name, attribute.value, attribute.sourceSpan);
  }

  visitComment(comment: html.Comment, context: any): any { return null; }

  visitElement(element: html.Element, parent: ElementContext): any {
    const queryStartIndex = this.contentQueryStartId;
    const elName = element.name;
    const preparsedElement = preparseElement(element);
    if (preparsedElement.type === PreparsedElementType.SCRIPT ||
        preparsedElement.type === PreparsedElementType.STYLE) {
      // Skipping <script> for security reasons
      // Skipping <style> as we already processed them
      // in the StyleCompiler
      return null;
    }
    if (preparsedElement.type === PreparsedElementType.STYLESHEET &&
        isStyleUrlResolvable(preparsedElement.hrefAttr)) {
      // Skipping stylesheets with either relative urls or package scheme as we already processed
      // them in the StyleCompiler
      return null;
    }

    const matchableAttrs: [string, string][] = [];
    const elementOrDirectiveProps: ParsedProperty[] = [];
    const elementOrDirectiveRefs: ElementOrDirectiveRef[] = [];
    const elementVars: t.VariableAst[] = [];
    const events: t.BoundEventAst[] = [];

    const templateElementOrDirectiveProps: ParsedProperty[] = [];
    const templateMatchableAttrs: [string, string][] = [];
    const templateElementVars: t.VariableAst[] = [];

    let hasInlineTemplates = false;
<<<<<<< HEAD
    const attrs: AttrAst[] = [];
=======
    const attrs: t.AttrAst[] = [];
>>>>>>> 77ff72f9
    const isTemplateElement = isNgTemplate(element.name);

    element.attrs.forEach(attr => {
      const parsedVariables: ParsedVariable[] = [];
      const hasBinding = this._parseAttr(
          isTemplateElement, attr, matchableAttrs, elementOrDirectiveProps, events,
          elementOrDirectiveRefs, elementVars);
      elementVars.push(...parsedVariables.map(v => t.VariableAst.fromParsedVariable(v)));

<<<<<<< HEAD
      let templateBindingsSource: string|undefined;
      let prefixToken: string|undefined;
      const normalizedName = this._normalizeAttributeName(attr.name);

      if (normalizedName.startsWith(TEMPLATE_ATTR_PREFIX)) {
        templateBindingsSource = attr.value;
        prefixToken = normalizedName.substring(TEMPLATE_ATTR_PREFIX.length) + ':';
=======
      let templateValue: string|undefined;
      let templateKey: string|undefined;
      const normalizedName = this._normalizeAttributeName(attr.name);

      if (normalizedName.startsWith(TEMPLATE_ATTR_PREFIX)) {
        templateValue = attr.value;
        templateKey = normalizedName.substring(TEMPLATE_ATTR_PREFIX.length);
>>>>>>> 77ff72f9
      }

      const hasTemplateBinding = templateValue != null;
      if (hasTemplateBinding) {
        if (hasInlineTemplates) {
          this._reportError(
              `Can't have multiple template bindings on one element. Use only one attribute prefixed with *`,
              attr.sourceSpan);
        }
        hasInlineTemplates = true;
        const parsedVariables: ParsedVariable[] = [];
        this._bindingParser.parseInlineTemplateBinding(
            templateKey !, templateValue !, attr.sourceSpan, templateMatchableAttrs,
            templateElementOrDirectiveProps, parsedVariables);
        templateElementVars.push(...parsedVariables.map(v => t.VariableAst.fromParsedVariable(v)));
      }

      if (!hasBinding && !hasTemplateBinding) {
        // don't include the bindings as attributes as well in the AST
        attrs.push(this.visitAttribute(attr, null));
        matchableAttrs.push([attr.name, attr.value]);
      }
    });

    const elementCssSelector = createElementCssSelector(elName, matchableAttrs);
    const {directives: directiveMetas, matchElement} =
        this._parseDirectives(this.selectorMatcher, elementCssSelector);
    const references: t.ReferenceAst[] = [];
    const boundDirectivePropNames = new Set<string>();
    const directiveAsts = this._createDirectiveAsts(
        isTemplateElement, element.name, directiveMetas, elementOrDirectiveProps,
        elementOrDirectiveRefs, element.sourceSpan !, references, boundDirectivePropNames);
    const elementProps: t.BoundElementPropertyAst[] = this._createElementPropertyAsts(
        element.name, elementOrDirectiveProps, boundDirectivePropNames);
    const isViewRoot = parent.isTemplateElement || hasInlineTemplates;

    const providerContext = new ProviderElementContext(
        this.providerViewContext, parent.providerContext !, isViewRoot, directiveAsts, attrs,
        references, isTemplateElement, queryStartIndex, element.sourceSpan !);

    const children: t.TemplateAst[] = html.visitAll(
        preparsedElement.nonBindable ? NON_BINDABLE_VISITOR : this, element.children,
        ElementContext.create(
            isTemplateElement, directiveAsts,
            isTemplateElement ? parent.providerContext ! : providerContext));
    providerContext.afterElement();
    // Override the actual selector when the `ngProjectAs` attribute is provided
    const projectionSelector = preparsedElement.projectAs != '' ?
        CssSelector.parse(preparsedElement.projectAs)[0] :
        elementCssSelector;
    const ngContentIndex = parent.findNgContentIndex(projectionSelector) !;
    let parsedElement: t.TemplateAst;

    if (preparsedElement.type === PreparsedElementType.NG_CONTENT) {
      // `<ng-content>` element
      if (element.children && !element.children.every(_isEmptyTextNode)) {
        this._reportError(`<ng-content> element cannot have content.`, element.sourceSpan !);
      }

      parsedElement = new t.NgContentAst(
          this.ngContentCount++, hasInlineTemplates ? null ! : ngContentIndex,
          element.sourceSpan !);
    } else if (isTemplateElement) {
      // `<ng-template>` element
      this._assertAllEventsPublishedByDirectives(directiveAsts, events);
      this._assertNoComponentsNorElementBindingsOnTemplate(
          directiveAsts, elementProps, element.sourceSpan !);

      parsedElement = new t.EmbeddedTemplateAst(
          attrs, events, references, elementVars, providerContext.transformedDirectiveAsts,
          providerContext.transformProviders, providerContext.transformedHasViewContainer,
          providerContext.queryMatches, children, hasInlineTemplates ? null ! : ngContentIndex,
          element.sourceSpan !);
    } else {
      // element other than `<ng-content>` and `<ng-template>`
      this._assertElementExists(matchElement, element);
      this._assertOnlyOneComponent(directiveAsts, element.sourceSpan !);

      const ngContentIndex =
          hasInlineTemplates ? null : parent.findNgContentIndex(projectionSelector);
      parsedElement = new t.ElementAst(
          elName, attrs, elementProps, events, references, providerContext.transformedDirectiveAsts,
          providerContext.transformProviders, providerContext.transformedHasViewContainer,
          providerContext.queryMatches, children, hasInlineTemplates ? null : ngContentIndex,
          element.sourceSpan, element.endSourceSpan || null);
    }

    if (hasInlineTemplates) {
      // The element as a *-attribute
      const templateQueryStartIndex = this.contentQueryStartId;
      const templateSelector = createElementCssSelector('ng-template', templateMatchableAttrs);
<<<<<<< HEAD
      const {directives: templateDirectiveMetas} =
          this._parseDirectives(this.selectorMatcher, templateSelector);
=======
      const {directives} = this._parseDirectives(this.selectorMatcher, templateSelector);
>>>>>>> 77ff72f9
      const templateBoundDirectivePropNames = new Set<string>();
      const templateDirectiveAsts = this._createDirectiveAsts(
          true, elName, directives, templateElementOrDirectiveProps, [], element.sourceSpan !, [],
          templateBoundDirectivePropNames);
      const templateElementProps: t.BoundElementPropertyAst[] = this._createElementPropertyAsts(
          elName, templateElementOrDirectiveProps, templateBoundDirectivePropNames);
      this._assertNoComponentsNorElementBindingsOnTemplate(
          templateDirectiveAsts, templateElementProps, element.sourceSpan !);
      const templateProviderContext = new ProviderElementContext(
          this.providerViewContext, parent.providerContext !, parent.isTemplateElement,
          templateDirectiveAsts, [], [], true, templateQueryStartIndex, element.sourceSpan !);
      templateProviderContext.afterElement();

      parsedElement = new t.EmbeddedTemplateAst(
          [], [], [], templateElementVars, templateProviderContext.transformedDirectiveAsts,
          templateProviderContext.transformProviders,
          templateProviderContext.transformedHasViewContainer, templateProviderContext.queryMatches,
          [parsedElement], ngContentIndex, element.sourceSpan !);
    }

    return parsedElement;
  }

  private _parseAttr(
      isTemplateElement: boolean, attr: html.Attribute, targetMatchableAttrs: string[][],
      targetProps: ParsedProperty[], targetEvents: t.BoundEventAst[],
      targetRefs: ElementOrDirectiveRef[], targetVars: t.VariableAst[]): boolean {
    const name = this._normalizeAttributeName(attr.name);
    const value = attr.value;
    const srcSpan = attr.sourceSpan;

    const boundEvents: ParsedEvent[] = [];
    const bindParts = name.match(BIND_NAME_REGEXP);
    let hasBinding = false;
    const boundEvents: BoundEventAst[] = [];

    if (bindParts !== null) {
      hasBinding = true;
      if (bindParts[KW_BIND_IDX] != null) {
        this._bindingParser.parsePropertyBinding(
            bindParts[IDENT_KW_IDX], value, false, srcSpan, targetMatchableAttrs, targetProps);

      } else if (bindParts[KW_LET_IDX]) {
        if (isTemplateElement) {
          const identifier = bindParts[IDENT_KW_IDX];
          this._parseVariable(identifier, value, srcSpan, targetVars);
        } else {
          this._reportError(`"let-" is only supported on ng-template elements.`, srcSpan);
        }

      } else if (bindParts[KW_REF_IDX]) {
        const identifier = bindParts[IDENT_KW_IDX];
        this._parseReference(identifier, value, srcSpan, targetRefs);

      } else if (bindParts[KW_ON_IDX]) {
        this._bindingParser.parseEvent(
            bindParts[IDENT_KW_IDX], value, srcSpan, targetMatchableAttrs, boundEvents);

      } else if (bindParts[KW_BINDON_IDX]) {
        this._bindingParser.parsePropertyBinding(
            bindParts[IDENT_KW_IDX], value, false, srcSpan, targetMatchableAttrs, targetProps);
        this._parseAssignmentEvent(
            bindParts[IDENT_KW_IDX], value, srcSpan, targetMatchableAttrs, boundEvents);

      } else if (bindParts[KW_AT_IDX]) {
        this._bindingParser.parseLiteralAttr(
            name, value, srcSpan, targetMatchableAttrs, targetProps);

      } else if (bindParts[IDENT_BANANA_BOX_IDX]) {
        this._bindingParser.parsePropertyBinding(
            bindParts[IDENT_BANANA_BOX_IDX], value, false, srcSpan, targetMatchableAttrs,
            targetProps);
        this._parseAssignmentEvent(
            bindParts[IDENT_BANANA_BOX_IDX], value, srcSpan, targetMatchableAttrs, boundEvents);

      } else if (bindParts[IDENT_PROPERTY_IDX]) {
        this._bindingParser.parsePropertyBinding(
            bindParts[IDENT_PROPERTY_IDX], value, false, srcSpan, targetMatchableAttrs,
            targetProps);

      } else if (bindParts[IDENT_EVENT_IDX]) {
        this._bindingParser.parseEvent(
            bindParts[IDENT_EVENT_IDX], value, srcSpan, targetMatchableAttrs, boundEvents);
      }
    } else {
      hasBinding = this._bindingParser.parsePropertyInterpolation(
          name, value, srcSpan, targetMatchableAttrs, targetProps);
    }

    if (!hasBinding) {
      this._bindingParser.parseLiteralAttr(name, value, srcSpan, targetMatchableAttrs, targetProps);
    }

    targetEvents.push(...boundEvents.map(e => t.BoundEventAst.fromParsedEvent(e)));

    return hasBinding;
  }

  private _normalizeAttributeName(attrName: string): string {
    return /^data-/i.test(attrName) ? attrName.substring(5) : attrName;
  }

  private _parseVariable(
      identifier: string, value: string, sourceSpan: ParseSourceSpan, targetVars: t.VariableAst[]) {
    if (identifier.indexOf('-') > -1) {
      this._reportError(`"-" is not allowed in variable names`, sourceSpan);
    }

    targetVars.push(new t.VariableAst(identifier, value, sourceSpan));
  }

  private _parseReference(
      identifier: string, value: string, sourceSpan: ParseSourceSpan,
      targetRefs: ElementOrDirectiveRef[]) {
    if (identifier.indexOf('-') > -1) {
      this._reportError(`"-" is not allowed in reference names`, sourceSpan);
    }

    targetRefs.push(new ElementOrDirectiveRef(identifier, value, sourceSpan));
  }

  private _parseAssignmentEvent(
      name: string, expression: string, sourceSpan: ParseSourceSpan,
      targetMatchableAttrs: string[][], targetEvents: ParsedEvent[]) {
    this._bindingParser.parseEvent(
        `${name}Change`, `${expression}=$event`, sourceSpan, targetMatchableAttrs, targetEvents);
  }

  private _parseDirectives(selectorMatcher: SelectorMatcher, elementCssSelector: CssSelector):
      {directives: CompileDirectiveSummary[], matchElement: boolean} {
    // Need to sort the directives so that we get consistent results throughout,
    // as selectorMatcher uses Maps inside.
    // Also deduplicate directives as they might match more than one time!
    const directives = new Array(this.directivesIndex.size);
    // Whether any directive selector matches on the element name
    let matchElement = false;

    selectorMatcher.match(elementCssSelector, (selector, directive) => {
      directives[this.directivesIndex.get(directive) !] = directive;
      matchElement = matchElement || selector.hasElementSelector();
    });

    return {
      directives: directives.filter(dir => !!dir),
      matchElement,
    };
  }

  private _createDirectiveAsts(
      isTemplateElement: boolean, elementName: string, directives: CompileDirectiveSummary[],
      props: ParsedProperty[], elementOrDirectiveRefs: ElementOrDirectiveRef[],
      elementSourceSpan: ParseSourceSpan, targetReferences: t.ReferenceAst[],
      targetBoundDirectivePropNames: Set<string>): t.DirectiveAst[] {
    const matchedReferences = new Set<string>();
    let component: CompileDirectiveSummary = null !;

    const directiveAsts = directives.map((directive) => {
      const sourceSpan = new ParseSourceSpan(
          elementSourceSpan.start, elementSourceSpan.end,
          `Directive ${identifierName(directive.type)}`);

      if (directive.isComponent) {
        component = directive;
      }
      const directiveProperties: t.BoundDirectivePropertyAst[] = [];
      const boundProperties =
          this._bindingParser.createDirectiveHostPropertyAsts(directive, elementName, sourceSpan) !;

      let hostProperties =
          boundProperties.map(prop => t.BoundElementPropertyAst.fromBoundProperty(prop));
      // Note: We need to check the host properties here as well,
      // as we don't know the element name in the DirectiveWrapperCompiler yet.
      hostProperties = this._checkPropertiesInSchema(elementName, hostProperties);
      const parsedEvents =
          this._bindingParser.createDirectiveHostEventAsts(directive, sourceSpan) !;
      this._createDirectivePropertyAsts(
          directive.inputs, props, directiveProperties, targetBoundDirectivePropNames);
      elementOrDirectiveRefs.forEach((elOrDirRef) => {
        if ((elOrDirRef.value.length === 0 && directive.isComponent) ||
            (elOrDirRef.isReferenceToDirective(directive))) {
<<<<<<< HEAD
          targetReferences.push(new ReferenceAst(
=======
          targetReferences.push(new t.ReferenceAst(
>>>>>>> 77ff72f9
              elOrDirRef.name, createTokenForReference(directive.type.reference), elOrDirRef.value,
              elOrDirRef.sourceSpan));
          matchedReferences.add(elOrDirRef.name);
        }
      });
      const hostEvents = parsedEvents.map(e => t.BoundEventAst.fromParsedEvent(e));
      const contentQueryStartId = this.contentQueryStartId;
      this.contentQueryStartId += directive.queries.length;
      return new t.DirectiveAst(
          directive, directiveProperties, hostProperties, hostEvents, contentQueryStartId,
          sourceSpan);
    });

    elementOrDirectiveRefs.forEach((elOrDirRef) => {
      if (elOrDirRef.value.length > 0) {
        if (!matchedReferences.has(elOrDirRef.name)) {
          this._reportError(
              `There is no directive with "exportAs" set to "${elOrDirRef.value}"`,
              elOrDirRef.sourceSpan);
        }
      } else if (!component) {
        let refToken: CompileTokenMetadata = null !;
        if (isTemplateElement) {
          refToken = createTokenForExternalReference(this.reflector, Identifiers.TemplateRef);
        }
        targetReferences.push(
<<<<<<< HEAD
            new ReferenceAst(elOrDirRef.name, refToken, elOrDirRef.value, elOrDirRef.sourceSpan));
=======
            new t.ReferenceAst(elOrDirRef.name, refToken, elOrDirRef.value, elOrDirRef.sourceSpan));
>>>>>>> 77ff72f9
      }
    });
    return directiveAsts;
  }

  private _createDirectivePropertyAsts(
      directiveProperties: {[key: string]: string}, boundProps: ParsedProperty[],
      targetBoundDirectiveProps: t.BoundDirectivePropertyAst[],
      targetBoundDirectivePropNames: Set<string>) {
    if (directiveProperties) {
      const boundPropsByName = new Map<string, ParsedProperty>();
      boundProps.forEach(boundProp => {
        const prevValue = boundPropsByName.get(boundProp.name);
        if (!prevValue || prevValue.isLiteral) {
          // give [a]="b" a higher precedence than a="b" on the same element
          boundPropsByName.set(boundProp.name, boundProp);
        }
      });

      Object.keys(directiveProperties).forEach(dirProp => {
        const elProp = directiveProperties[dirProp];
        const boundProp = boundPropsByName.get(elProp);

        // Bindings are optional, so this binding only needs to be set up if an expression is given.
        if (boundProp) {
          targetBoundDirectivePropNames.add(boundProp.name);
          if (!isEmptyExpression(boundProp.expression)) {
            targetBoundDirectiveProps.push(new t.BoundDirectivePropertyAst(
                dirProp, boundProp.name, boundProp.expression, boundProp.sourceSpan));
          }
        }
      });
    }
  }

  private _createElementPropertyAsts(
      elementName: string, props: ParsedProperty[],
      boundDirectivePropNames: Set<string>): t.BoundElementPropertyAst[] {
    const boundElementProps: t.BoundElementPropertyAst[] = [];

    props.forEach((prop: ParsedProperty) => {
      if (!prop.isLiteral && !boundDirectivePropNames.has(prop.name)) {
        const boundProp = this._bindingParser.createBoundElementProperty(elementName, prop);
        boundElementProps.push(t.BoundElementPropertyAst.fromBoundProperty(boundProp));
      }
    });
    return this._checkPropertiesInSchema(elementName, boundElementProps);
  }

  private _findComponentDirectives(directives: t.DirectiveAst[]): t.DirectiveAst[] {
    return directives.filter(directive => directive.directive.isComponent);
  }

  private _findComponentDirectiveNames(directives: t.DirectiveAst[]): string[] {
    return this._findComponentDirectives(directives)
        .map(directive => identifierName(directive.directive.type) !);
  }

  private _assertOnlyOneComponent(directives: t.DirectiveAst[], sourceSpan: ParseSourceSpan) {
    const componentTypeNames = this._findComponentDirectiveNames(directives);
    if (componentTypeNames.length > 1) {
      this._reportError(
          `More than one component matched on this element.\n` +
              `Make sure that only one component's selector can match a given element.\n` +
              `Conflicting components: ${componentTypeNames.join(',')}`,
          sourceSpan);
    }
  }

  /**
   * Make sure that non-angular tags conform to the schemas.
   *
   * Note: An element is considered an angular tag when at least one directive selector matches the
   * tag name.
   *
   * @param matchElement Whether any directive has matched on the tag name
   * @param element the html element
   */
  private _assertElementExists(matchElement: boolean, element: html.Element) {
    const elName = element.name.replace(/^:xhtml:/, '');

    if (!matchElement && !this._schemaRegistry.hasElement(elName, this._schemas)) {
      let errorMsg = `'${elName}' is not a known element:\n`;
      errorMsg +=
          `1. If '${elName}' is an Angular component, then verify that it is part of this module.\n`;
      if (elName.indexOf('-') > -1) {
        errorMsg +=
            `2. If '${elName}' is a Web Component then add 'CUSTOM_ELEMENTS_SCHEMA' to the '@NgModule.schemas' of this component to suppress this message.`;
      } else {
        errorMsg +=
            `2. To allow any element add 'NO_ERRORS_SCHEMA' to the '@NgModule.schemas' of this component.`;
      }
      this._reportError(errorMsg, element.sourceSpan !);
    }
  }

  private _assertNoComponentsNorElementBindingsOnTemplate(
      directives: t.DirectiveAst[], elementProps: t.BoundElementPropertyAst[],
      sourceSpan: ParseSourceSpan) {
    const componentTypeNames: string[] = this._findComponentDirectiveNames(directives);
    if (componentTypeNames.length > 0) {
      this._reportError(
          `Components on an embedded template: ${componentTypeNames.join(',')}`, sourceSpan);
    }
    elementProps.forEach(prop => {
      this._reportError(
          `Property binding ${prop.name} not used by any directive on an embedded template. Make sure that the property name is spelled correctly and all directives are listed in the "@NgModule.declarations".`,
          sourceSpan);
    });
  }

  private _assertAllEventsPublishedByDirectives(
      directives: t.DirectiveAst[], events: t.BoundEventAst[]) {
    const allDirectiveEvents = new Set<string>();

    directives.forEach(directive => {
      Object.keys(directive.directive.outputs).forEach(k => {
        const eventName = directive.directive.outputs[k];
        allDirectiveEvents.add(eventName);
      });
    });

    events.forEach(event => {
      if (event.target != null || !allDirectiveEvents.has(event.name)) {
        this._reportError(
            `Event binding ${event.fullName} not emitted by any directive on an embedded template. Make sure that the event name is spelled correctly and all directives are listed in the "@NgModule.declarations".`,
            event.sourceSpan);
      }
    });
  }

  private _checkPropertiesInSchema(elementName: string, boundProps: t.BoundElementPropertyAst[]):
      t.BoundElementPropertyAst[] {
    // Note: We can't filter out empty expressions before this method,
    // as we still want to validate them!
    return boundProps.filter((boundProp) => {
      if (boundProp.type === t.PropertyBindingType.Property &&
          !this._schemaRegistry.hasProperty(elementName, boundProp.name, this._schemas)) {
        let errorMsg =
            `Can't bind to '${boundProp.name}' since it isn't a known property of '${elementName}'.`;
        if (elementName.startsWith('ng-')) {
          errorMsg +=
              `\n1. If '${boundProp.name}' is an Angular directive, then add 'CommonModule' to the '@NgModule.imports' of this component.` +
              `\n2. To allow any property add 'NO_ERRORS_SCHEMA' to the '@NgModule.schemas' of this component.`;
        } else if (elementName.indexOf('-') > -1) {
          errorMsg +=
              `\n1. If '${elementName}' is an Angular component and it has '${boundProp.name}' input, then verify that it is part of this module.` +
              `\n2. If '${elementName}' is a Web Component then add 'CUSTOM_ELEMENTS_SCHEMA' to the '@NgModule.schemas' of this component to suppress this message.` +
              `\n3. To allow any property add 'NO_ERRORS_SCHEMA' to the '@NgModule.schemas' of this component.`;
        }
        this._reportError(errorMsg, boundProp.sourceSpan);
      }
      return !isEmptyExpression(boundProp.value);
    });
  }

  private _reportError(
      message: string, sourceSpan: ParseSourceSpan,
      level: ParseErrorLevel = ParseErrorLevel.ERROR) {
    this._targetErrors.push(new ParseError(sourceSpan, message, level));
  }
}

class NonBindableVisitor implements html.Visitor {
  visitElement(ast: html.Element, parent: ElementContext): t.ElementAst|null {
    const preparsedElement = preparseElement(ast);
    if (preparsedElement.type === PreparsedElementType.SCRIPT ||
        preparsedElement.type === PreparsedElementType.STYLE ||
        preparsedElement.type === PreparsedElementType.STYLESHEET) {
      // Skipping <script> for security reasons
      // Skipping <style> and stylesheets as we already processed them
      // in the StyleCompiler
      return null;
    }

    const attrNameAndValues = ast.attrs.map((attr): [string, string] => [attr.name, attr.value]);
    const selector = createElementCssSelector(ast.name, attrNameAndValues);
    const ngContentIndex = parent.findNgContentIndex(selector);
    const children: t.TemplateAst[] = html.visitAll(this, ast.children, EMPTY_ELEMENT_CONTEXT);
    return new t.ElementAst(
        ast.name, html.visitAll(this, ast.attrs), [], [], [], [], [], false, [], children,
        ngContentIndex, ast.sourceSpan, ast.endSourceSpan);
  }
  visitComment(comment: html.Comment, context: any): any { return null; }

  visitAttribute(attribute: html.Attribute, context: any): t.AttrAst {
    return new t.AttrAst(attribute.name, attribute.value, attribute.sourceSpan);
  }

  visitText(text: html.Text, parent: ElementContext): t.TextAst {
    const ngContentIndex = parent.findNgContentIndex(TEXT_CSS_SELECTOR) !;
    return new t.TextAst(text.value, ngContentIndex, text.sourceSpan !);
  }

  visitExpansion(expansion: html.Expansion, context: any): any { return expansion; }

  visitExpansionCase(expansionCase: html.ExpansionCase, context: any): any { return expansionCase; }
}

/**
 * A reference to an element or directive in a template. E.g., the reference in this template:
 *
 * <div #myMenu="coolMenu">
 *
 * would be {name: 'myMenu', value: 'coolMenu', sourceSpan: ...}
 */
class ElementOrDirectiveRef {
  constructor(public name: string, public value: string, public sourceSpan: ParseSourceSpan) {}

  /** Gets whether this is a reference to the given directive. */
  isReferenceToDirective(directive: CompileDirectiveSummary) {
    return splitExportAs(directive.exportAs).indexOf(this.value) !== -1;
  }
}

/** Splits a raw, potentially comma-delimited `exportAs` value into an array of names. */
function splitExportAs(exportAs: string | null): string[] {
  return exportAs ? exportAs.split(',').map(e => e.trim()) : [];
}

export function splitClasses(classAttrValue: string): string[] {
  return classAttrValue.trim().split(/\s+/g);
}

class ElementContext {
  static create(
      isTemplateElement: boolean, directives: t.DirectiveAst[],
      providerContext: ProviderElementContext): ElementContext {
    const matcher = new SelectorMatcher();
    let wildcardNgContentIndex: number = null !;
    const component = directives.find(directive => directive.directive.isComponent);
    if (component) {
      const ngContentSelectors = component.directive.template !.ngContentSelectors;
      for (let i = 0; i < ngContentSelectors.length; i++) {
        const selector = ngContentSelectors[i];
        if (selector === '*') {
          wildcardNgContentIndex = i;
        } else {
          matcher.addSelectables(CssSelector.parse(ngContentSelectors[i]), i);
        }
      }
    }
    return new ElementContext(isTemplateElement, matcher, wildcardNgContentIndex, providerContext);
  }
  constructor(
      public isTemplateElement: boolean, private _ngContentIndexMatcher: SelectorMatcher,
      private _wildcardNgContentIndex: number|null,
      public providerContext: ProviderElementContext|null) {}

  findNgContentIndex(selector: CssSelector): number|null {
    const ngContentIndices: number[] = [];
    this._ngContentIndexMatcher.match(
        selector, (selector, ngContentIndex) => { ngContentIndices.push(ngContentIndex); });
    ngContentIndices.sort();
    if (this._wildcardNgContentIndex != null) {
      ngContentIndices.push(this._wildcardNgContentIndex);
    }
    return ngContentIndices.length > 0 ? ngContentIndices[0] : null;
  }
}

export function createElementCssSelector(
    elementName: string, attributes: [string, string][]): CssSelector {
  const cssSelector = new CssSelector();
  const elNameNoNs = splitNsName(elementName)[1];

  cssSelector.setElement(elNameNoNs);

  for (let i = 0; i < attributes.length; i++) {
    const attrName = attributes[i][0];
    const attrNameNoNs = splitNsName(attrName)[1];
    const attrValue = attributes[i][1];

    cssSelector.addAttribute(attrNameNoNs, attrValue);
    if (attrName.toLowerCase() == CLASS_ATTR) {
      const classes = splitClasses(attrValue);
      classes.forEach(className => cssSelector.addClassName(className));
    }
  }
  return cssSelector;
}

const EMPTY_ELEMENT_CONTEXT = new ElementContext(true, new SelectorMatcher(), null, null);
const NON_BINDABLE_VISITOR = new NonBindableVisitor();

function _isEmptyTextNode(node: html.Node): boolean {
  return node instanceof html.Text && node.value.trim().length == 0;
}

export function removeSummaryDuplicates<T extends{type: CompileTypeMetadata}>(items: T[]): T[] {
  const map = new Map<any, T>();

  items.forEach((item) => {
    if (!map.get(item.type.reference)) {
      map.set(item.type.reference, item);
    }
  });

  return Array.from(map.values());
}

function isEmptyExpression(ast: AST): boolean {
  if (ast instanceof ASTWithSource) {
    ast = ast.ast;
  }
  return ast instanceof EmptyExpr;
}<|MERGE_RESOLUTION|>--- conflicted
+++ resolved
@@ -88,13 +88,9 @@
       private _config: CompilerConfig, private _reflector: CompileReflector,
       private _exprParser: Parser, private _schemaRegistry: ElementSchemaRegistry,
       private _htmlParser: HtmlParser, private _console: Console,
-<<<<<<< HEAD
-      public transforms: TemplateAstVisitor[]) {}
-=======
       public transforms: t.TemplateAstVisitor[]) {}
 
   public get expressionParser() { return this._exprParser; }
->>>>>>> 77ff72f9
 
   public get expressionParser() { return this._exprParser; }
 
@@ -287,11 +283,7 @@
     const templateElementVars: t.VariableAst[] = [];
 
     let hasInlineTemplates = false;
-<<<<<<< HEAD
-    const attrs: AttrAst[] = [];
-=======
     const attrs: t.AttrAst[] = [];
->>>>>>> 77ff72f9
     const isTemplateElement = isNgTemplate(element.name);
 
     element.attrs.forEach(attr => {
@@ -301,15 +293,6 @@
           elementOrDirectiveRefs, elementVars);
       elementVars.push(...parsedVariables.map(v => t.VariableAst.fromParsedVariable(v)));
 
-<<<<<<< HEAD
-      let templateBindingsSource: string|undefined;
-      let prefixToken: string|undefined;
-      const normalizedName = this._normalizeAttributeName(attr.name);
-
-      if (normalizedName.startsWith(TEMPLATE_ATTR_PREFIX)) {
-        templateBindingsSource = attr.value;
-        prefixToken = normalizedName.substring(TEMPLATE_ATTR_PREFIX.length) + ':';
-=======
       let templateValue: string|undefined;
       let templateKey: string|undefined;
       const normalizedName = this._normalizeAttributeName(attr.name);
@@ -317,7 +300,6 @@
       if (normalizedName.startsWith(TEMPLATE_ATTR_PREFIX)) {
         templateValue = attr.value;
         templateKey = normalizedName.substring(TEMPLATE_ATTR_PREFIX.length);
->>>>>>> 77ff72f9
       }
 
       const hasTemplateBinding = templateValue != null;
@@ -409,12 +391,7 @@
       // The element as a *-attribute
       const templateQueryStartIndex = this.contentQueryStartId;
       const templateSelector = createElementCssSelector('ng-template', templateMatchableAttrs);
-<<<<<<< HEAD
-      const {directives: templateDirectiveMetas} =
-          this._parseDirectives(this.selectorMatcher, templateSelector);
-=======
       const {directives} = this._parseDirectives(this.selectorMatcher, templateSelector);
->>>>>>> 77ff72f9
       const templateBoundDirectivePropNames = new Set<string>();
       const templateDirectiveAsts = this._createDirectiveAsts(
           true, elName, directives, templateElementOrDirectiveProps, [], element.sourceSpan !, [],
@@ -595,11 +572,7 @@
       elementOrDirectiveRefs.forEach((elOrDirRef) => {
         if ((elOrDirRef.value.length === 0 && directive.isComponent) ||
             (elOrDirRef.isReferenceToDirective(directive))) {
-<<<<<<< HEAD
-          targetReferences.push(new ReferenceAst(
-=======
           targetReferences.push(new t.ReferenceAst(
->>>>>>> 77ff72f9
               elOrDirRef.name, createTokenForReference(directive.type.reference), elOrDirRef.value,
               elOrDirRef.sourceSpan));
           matchedReferences.add(elOrDirRef.name);
@@ -626,11 +599,7 @@
           refToken = createTokenForExternalReference(this.reflector, Identifiers.TemplateRef);
         }
         targetReferences.push(
-<<<<<<< HEAD
-            new ReferenceAst(elOrDirRef.name, refToken, elOrDirRef.value, elOrDirRef.sourceSpan));
-=======
             new t.ReferenceAst(elOrDirRef.name, refToken, elOrDirRef.value, elOrDirRef.sourceSpan));
->>>>>>> 77ff72f9
       }
     });
     return directiveAsts;
