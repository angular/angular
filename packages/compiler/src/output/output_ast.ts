--- conflicted
+++ resolved
@@ -1511,13 +1511,10 @@
   return new LiteralExpr(value, type, sourceSpan);
 }
 
-<<<<<<< HEAD
-=======
 export function isNull(exp: Expression): boolean {
   return exp instanceof LiteralExpr && exp.value === null;
 }
 
->>>>>>> 77ff72f9
 // The list of JSDoc tags that we currently support. Extend it if needed.
 export const enum JSDocTagName {
   Desc = 'desc',
