--- conflicted
+++ resolved
@@ -13,12 +13,7 @@
 import {NgccEntryPointConfig} from '../../src/packages/configuration';
 import {EntryPoint, EntryPointFormat} from '../../src/packages/entry_point';
 import {EntryPointBundle} from '../../src/packages/entry_point_bundle';
-<<<<<<< HEAD
-import {patchTsGetExpandoInitializer, restoreGetExpandoInitializer} from '../../src/packages/patch_ts_expando_initializer';
-import {Folder} from './mock_file_system';
-=======
 import {NgccSourcesCompilerHost} from '../../src/packages/ngcc_compiler_host';
->>>>>>> ae0253f3
 
 export type TestConfig = Pick<NgccEntryPointConfig, 'generateDeepReexports'>;
 
@@ -51,46 +46,6 @@
   const dts =
       dtsRootNames ? makeTestDtsBundleProgram(dtsRootNames[0], entryPoint.package, isCore) : null;
   const isFlatCore = isCore && src.r3SymbolsFile === null;
-<<<<<<< HEAD
-  return {formatProperty, format, rootDirs: [_('/')], src, dts, isCore, isFlatCore};
-}
-
-/**
- * Create a bundle program for testing.
- * @param files The source files of the bundle program.
- */
-export function makeTestBundleProgram(files: {name: string, contents: string}[]): BundleProgram {
-  const {program, options, host} = makeTestProgramInternal(...files);
-  const path = _(files[0].name);
-  const file = program.getSourceFile(path) !;
-  const r3SymbolsInfo = files.find(file => file.name.indexOf('r3_symbols') !== -1) || null;
-  const r3SymbolsPath = r3SymbolsInfo && _(r3SymbolsInfo.name);
-  const r3SymbolsFile = r3SymbolsPath && program.getSourceFile(r3SymbolsPath) || null;
-  return {program, options, host, path, file, r3SymbolsPath, r3SymbolsFile};
-}
-
-function makeTestProgramInternal(
-    ...files: {name: string, contents: string, isRoot?: boolean | undefined}[]): {
-  program: ts.Program,
-  host: ts.CompilerHost,
-  options: ts.CompilerOptions,
-} {
-  const originalTsGetExpandoInitializer = patchTsGetExpandoInitializer();
-  const program =
-      makeProgram([getFakeCore(), getFakeTslib(), ...files], {allowJs: true, checkJs: false});
-  restoreGetExpandoInitializer(originalTsGetExpandoInitializer);
-  return program;
-}
-
-export function makeTestProgram(
-    ...files: {name: string, contents: string, isRoot?: boolean | undefined}[]): ts.Program {
-  return makeTestProgramInternal(...files).program;
-}
-
-// TODO: unify this with the //packages/compiler-cli/test/ngtsc/fake_core package
-export function getFakeCore() {
-=======
->>>>>>> ae0253f3
   return {
     entryPoint,
     format,
