--- conflicted
+++ resolved
@@ -230,38 +230,6 @@
            const {renderer, decorationAnalyses, sourceFile} = setup([PROGRAM]);
            const output = new MagicString(PROGRAM.contents);
            const compiledClass =
-<<<<<<< HEAD
-               decorationAnalyses.get(sourceFile) !.compiledClasses.find(c => c.name === 'A') !;
-           const decorator = compiledClass.decorators ![0];
-           const decoratorsToRemove = new Map<ts.Node, ts.Node[]>();
-           decoratorsToRemove.set(decorator.node.parent !, [decorator.node]);
-           renderer.removeDecorators(output, decoratorsToRemove);
-           expect(output.toString())
-               .not.toContain(`{ type: Directive, args: [{ selector: '[a]' }] },`);
-           expect(output.toString()).toContain(`{ type: OtherA }`);
-           expect(output.toString()).toContain(`{ type: Directive, args: [{ selector: '[b]' }] }`);
-           expect(output.toString()).toContain(`{ type: OtherB }`);
-           expect(output.toString()).toContain(`{ type: Directive, args: [{ selector: '[c]' }] }`);
-         });
-
-
-      it('should delete the decorator (but cope with no trailing comma) that was matched in the analysis',
-         () => {
-           const {decorationAnalyses, sourceFile, renderer} = setup([PROGRAM]);
-           const output = new MagicString(PROGRAM.contents);
-           const compiledClass =
-               decorationAnalyses.get(sourceFile) !.compiledClasses.find(c => c.name === 'B') !;
-           const decorator = compiledClass.decorators ![0];
-           const decoratorsToRemove = new Map<ts.Node, ts.Node[]>();
-           decoratorsToRemove.set(decorator.node.parent !, [decorator.node]);
-           renderer.removeDecorators(output, decoratorsToRemove);
-           expect(output.toString()).toContain(`{ type: Directive, args: [{ selector: '[a]' }] },`);
-           expect(output.toString()).toContain(`{ type: OtherA }`);
-           expect(output.toString())
-               .not.toContain(`{ type: Directive, args: [{ selector: '[b]' }] }`);
-           expect(output.toString()).toContain(`{ type: OtherB }`);
-           expect(output.toString()).toContain(`{ type: Directive, args: [{ selector: '[c]' }] }`);
-=======
                decorationAnalyses.get(sourceFile) !.compiledClasses.find(c => c.name === 'C') !;
            renderer.addDefinitions(output, compiledClass, 'SOME DEFINITION TEXT');
            expect(output.toString()).toContain(`
@@ -269,7 +237,6 @@
 SOME DEFINITION TEXT
 C.decorators = [
 `);
->>>>>>> ae0253f3
          });
     });
 
@@ -320,26 +287,6 @@
       });
     });
 
-<<<<<<< HEAD
-      it('should delete the decorator (and its container if there are no other decorators left) that was matched in the analysis',
-         () => {
-           const {decorationAnalyses, sourceFile, renderer} = setup([PROGRAM]);
-           const output = new MagicString(PROGRAM.contents);
-           const compiledClass =
-               decorationAnalyses.get(sourceFile) !.compiledClasses.find(c => c.name === 'C') !;
-           const decorator = compiledClass.decorators ![0];
-           const decoratorsToRemove = new Map<ts.Node, ts.Node[]>();
-           decoratorsToRemove.set(decorator.node.parent !, [decorator.node]);
-           renderer.removeDecorators(output, decoratorsToRemove);
-           expect(output.toString()).toContain(`{ type: Directive, args: [{ selector: '[a]' }] },`);
-           expect(output.toString()).toContain(`{ type: OtherA }`);
-           expect(output.toString()).toContain(`{ type: Directive, args: [{ selector: '[b]' }] }`);
-           expect(output.toString()).toContain(`{ type: OtherB }`);
-           expect(output.toString())
-               .not.toContain(`{ type: Directive, args: [{ selector: '[c]' }] }`);
-           expect(output.toString()).not.toContain(`C.decorators = [`);
-         });
-=======
     describe('removeDecorators', () => {
       describe('[static property declaration]', () => {
         it('should delete the decorator (and following comma) that was matched in the analysis',
@@ -427,7 +374,6 @@
              expect(output.toString()).not.toContain(`C.decorators = [`);
            });
       });
->>>>>>> ae0253f3
     });
 
     describe('[__decorate declarations]', () => {
@@ -470,63 +416,6 @@
 ], D);
 export { D };
 // Some other content`
-<<<<<<< HEAD
-    };
-
-    it('should delete the decorator (and following comma) that was matched in the analysis', () => {
-      const {renderer, decorationAnalyses, sourceFile} = setup([PROGRAM_DECORATE_HELPER]);
-      const output = new MagicString(PROGRAM_DECORATE_HELPER.contents);
-      const compiledClass =
-          decorationAnalyses.get(sourceFile) !.compiledClasses.find(c => c.name === 'A') !;
-      const decorator = compiledClass.decorators !.find(d => d.name === 'Directive') !;
-      const decoratorsToRemove = new Map<ts.Node, ts.Node[]>();
-      decoratorsToRemove.set(decorator.node.parent !, [decorator.node]);
-      renderer.removeDecorators(output, decoratorsToRemove);
-      expect(output.toString()).not.toContain(`Directive({ selector: '[a]' }),`);
-      expect(output.toString()).toContain(`OtherA()`);
-      expect(output.toString()).toContain(`Directive({ selector: '[b]' })`);
-      expect(output.toString()).toContain(`OtherB()`);
-      expect(output.toString()).toContain(`Directive({ selector: '[c]' })`);
-    });
-
-    it('should delete the decorator (but cope with no trailing comma) that was matched in the analysis',
-       () => {
-         const {renderer, decorationAnalyses, sourceFile} = setup([PROGRAM_DECORATE_HELPER]);
-         const output = new MagicString(PROGRAM_DECORATE_HELPER.contents);
-         const compiledClass =
-             decorationAnalyses.get(sourceFile) !.compiledClasses.find(c => c.name === 'B') !;
-         const decorator = compiledClass.decorators !.find(d => d.name === 'Directive') !;
-         const decoratorsToRemove = new Map<ts.Node, ts.Node[]>();
-         decoratorsToRemove.set(decorator.node.parent !, [decorator.node]);
-         renderer.removeDecorators(output, decoratorsToRemove);
-         expect(output.toString()).toContain(`Directive({ selector: '[a]' }),`);
-         expect(output.toString()).toContain(`OtherA()`);
-         expect(output.toString()).not.toContain(`Directive({ selector: '[b]' })`);
-         expect(output.toString()).toContain(`OtherB()`);
-         expect(output.toString()).toContain(`Directive({ selector: '[c]' })`);
-       });
-
-
-    it('should delete the decorator (and its container if there are not other decorators left) that was matched in the analysis',
-       () => {
-         const {renderer, decorationAnalyses, sourceFile} = setup([PROGRAM_DECORATE_HELPER]);
-         const output = new MagicString(PROGRAM_DECORATE_HELPER.contents);
-         const compiledClass =
-             decorationAnalyses.get(sourceFile) !.compiledClasses.find(c => c.name === 'C') !;
-         const decorator = compiledClass.decorators !.find(d => d.name === 'Directive') !;
-         const decoratorsToRemove = new Map<ts.Node, ts.Node[]>();
-         decoratorsToRemove.set(decorator.node.parent !, [decorator.node]);
-         renderer.removeDecorators(output, decoratorsToRemove);
-         expect(output.toString()).toContain(`Directive({ selector: '[a]' }),`);
-         expect(output.toString()).toContain(`OtherA()`);
-         expect(output.toString()).toContain(`Directive({ selector: '[b]' })`);
-         expect(output.toString()).toContain(`OtherB()`);
-         expect(output.toString()).not.toContain(`Directive({ selector: '[c]' })`);
-         expect(output.toString()).not.toContain(`C = tslib_1.__decorate([`);
-         expect(output.toString()).toContain(`let C = class C {\n};\nexport { C };`);
-       });
-  });
-=======
         };
       });
 
@@ -546,7 +435,6 @@
            expect(output.toString()).toContain(`OtherB()`);
            expect(output.toString()).toContain(`Directive({ selector: '[c]' })`);
          });
->>>>>>> ae0253f3
 
       it('should delete the decorator (but cope with no trailing comma) that was matched in the analysis',
          () => {
