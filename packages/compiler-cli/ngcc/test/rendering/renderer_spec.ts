/**
 * @license
 * Copyright Google Inc. All Rights Reserved.
 *
 * Use of this source code is governed by an MIT-style license that can be
 * found in the LICENSE file at https://angular.io/license
 */
import {Statement} from '@angular/compiler';
import MagicString from 'magic-string';
import * as ts from 'typescript';
import {fromObject, generateMapFileComment, SourceMapConverter} from 'convert-source-map';
import {absoluteFrom, getFileSystem} from '../../../src/ngtsc/file_system';
import {TestFile, runInEachFileSystem} from '../../../src/ngtsc/file_system/testing';
import {NOOP_DEFAULT_IMPORT_RECORDER, Reexport} from '../../../src/ngtsc/imports';
import {loadTestFiles} from '../../../test/helpers';
import {Import, ImportManager, translateStatement} from '../../../src/ngtsc/translator';
import {DecorationAnalyzer} from '../../src/analysis/decoration_analyzer';
import {CompiledClass} from '../../src/analysis/types';
import {NgccReferencesRegistry} from '../../src/analysis/ngcc_references_registry';
import {ModuleWithProvidersInfo} from '../../src/analysis/module_with_providers_analyzer';
import {PrivateDeclarationsAnalyzer, ExportInfo} from '../../src/analysis/private_declarations_analyzer';
import {SwitchMarkerAnalyzer} from '../../src/analysis/switch_marker_analyzer';
import {Esm2015ReflectionHost} from '../../src/host/esm2015_host';
import {Esm5ReflectionHost} from '../../src/host/esm5_host';
import {Renderer} from '../../src/rendering/renderer';
import {MockLogger} from '../helpers/mock_logger';
import {RenderingFormatter, RedundantDecoratorMap} from '../../src/rendering/rendering_formatter';
import {makeTestEntryPointBundle, getRootFiles} from '../helpers/utils';

class TestRenderingFormatter implements RenderingFormatter {
  private printer = ts.createPrinter({newLine: ts.NewLineKind.LineFeed});

  addImports(output: MagicString, imports: Import[], sf: ts.SourceFile) {
    output.prepend('\n// ADD IMPORTS\n');
  }
  addExports(output: MagicString, baseEntryPointPath: string, exports: ExportInfo[]) {
    output.prepend('\n// ADD EXPORTS\n');
  }
  addDirectExports(output: MagicString, exports: Reexport[]): void {
    output.prepend('\n// ADD DIRECT EXPORTS\n');
  }
  addConstants(output: MagicString, constants: string, file: ts.SourceFile): void {
    output.prepend('\n// ADD CONSTANTS\n');
  }
  addDefinitions(output: MagicString, compiledClass: CompiledClass, definitions: string) {
    output.prepend('\n// ADD DEFINITIONS\n');
  }
  addAdjacentStatements(output: MagicString, compiledClass: CompiledClass, statements: string) {
    output.prepend('\n// ADD ADJACENT STATEMENTS\n');
  }
  removeDecorators(output: MagicString, decoratorsToRemove: RedundantDecoratorMap) {
    output.prepend('\n// REMOVE DECORATORS\n');
  }
  rewriteSwitchableDeclarations(output: MagicString, sourceFile: ts.SourceFile): void {
    output.prepend('\n// REWRITTEN DECLARATIONS\n');
  }
  addModuleWithProvidersParams(
      output: MagicString, moduleWithProviders: ModuleWithProvidersInfo[],
      importManager: ImportManager): void {
    output.prepend('\n// ADD MODUlE WITH PROVIDERS PARAMS\n');
  }
  printStatement(stmt: Statement, sourceFile: ts.SourceFile, importManager: ImportManager): string {
    const node = translateStatement(
        stmt, importManager, NOOP_DEFAULT_IMPORT_RECORDER, ts.ScriptTarget.ES2015);
    const code = this.printer.printNode(ts.EmitHint.Unspecified, node, sourceFile);

    return `// TRANSPILED\n${code}`;
  }
}

function createTestRenderer(
    packageName: string, files: TestFile[], dtsFiles?: TestFile[], mappingFiles?: TestFile[],
    isEs5 = false) {
  const logger = new MockLogger();
  loadTestFiles(files);
  if (dtsFiles) {
    loadTestFiles(dtsFiles);
  }
  if (mappingFiles) {
    loadTestFiles(mappingFiles);
  }
  const fs = getFileSystem();
  const isCore = packageName === '@angular/core';
  const bundle = makeTestEntryPointBundle(
      'test-package', 'esm5', isCore, getRootFiles(files), dtsFiles && getRootFiles(dtsFiles));
  const host = isEs5 ? new Esm5ReflectionHost(logger, isCore, bundle.src, bundle.dts) :
                       new Esm2015ReflectionHost(logger, isCore, bundle.src, bundle.dts);
  const referencesRegistry = new NgccReferencesRegistry(host);
  const decorationAnalyses =
      new DecorationAnalyzer(fs, bundle, host, referencesRegistry).analyzeProgram();
  const switchMarkerAnalyses =
      new SwitchMarkerAnalyzer(host, bundle.entryPoint.package).analyzeProgram(bundle.src.program);
  const privateDeclarationsAnalyses =
      new PrivateDeclarationsAnalyzer(host, referencesRegistry).analyzeProgram(bundle.src.program);
  const testFormatter = new TestRenderingFormatter();
  spyOn(testFormatter, 'addExports').and.callThrough();
  spyOn(testFormatter, 'addImports').and.callThrough();
  spyOn(testFormatter, 'addDefinitions').and.callThrough();
  spyOn(testFormatter, 'addAdjacentStatements').and.callThrough();
  spyOn(testFormatter, 'addConstants').and.callThrough();
  spyOn(testFormatter, 'removeDecorators').and.callThrough();
  spyOn(testFormatter, 'rewriteSwitchableDeclarations').and.callThrough();
  spyOn(testFormatter, 'addModuleWithProvidersParams').and.callThrough();
  spyOn(testFormatter, 'printStatement').and.callThrough();

  const renderer = new Renderer(host, testFormatter, fs, logger, bundle);

  return {renderer,
          testFormatter,
          decorationAnalyses,
          switchMarkerAnalyses,
          privateDeclarationsAnalyses,
          bundle};
}

runInEachFileSystem(() => {
  describe('Renderer', () => {
    let _: typeof absoluteFrom;
    let INPUT_PROGRAM: TestFile;
    let COMPONENT_PROGRAM: TestFile;
    let NGMODULE_PROGRAM: TestFile;
    let INPUT_PROGRAM_MAP: SourceMapConverter;
    let RENDERED_CONTENTS: string;
    let OUTPUT_PROGRAM_MAP: SourceMapConverter;
    let MERGED_OUTPUT_PROGRAM_MAP: SourceMapConverter;

    beforeEach(() => {
      _ = absoluteFrom;

      INPUT_PROGRAM = {
        name: _('/node_modules/test-package/src/file.js'),
        contents:
            `import { Directive } from '@angular/core';\nexport class A {\n    foo(x) {\n        return x;\n    }\n}\nA.decorators = [\n    { type: Directive, args: [{ selector: '[a]' }] }\n];\n`
      };

      COMPONENT_PROGRAM = {
        name: _('/node_modules/test-package/src/component.js'),
        contents:
            `import { Component } from '@angular/core';\nexport class A {}\nA.decorators = [\n    { type: Component, args: [{ selector: 'a', template: '{{ person!.name }}' }] }\n];\n`
      };

      NGMODULE_PROGRAM = {
        name: _('/node_modules/test-package/src/ngmodule.js'),
        contents:
            `import { NgModule } from '@angular/core';\nexport class A {}\nA.decorators = [\n    { type: NgModule, args: [{}] }\n];\n`
      };

      INPUT_PROGRAM_MAP = fromObject({
        'version': 3,
        'file': _('/node_modules/test-package/src/file.js'),
        'sourceRoot': '',
        'sources': [_('/node_modules/test-package/src/file.ts')],
        'names': [],
        'mappings':
            'AAAA,OAAO,EAAE,SAAS,EAAE,MAAM,eAAe,CAAC;AAC1C,MAAM;IACF,GAAG,CAAC,CAAS;QACT,OAAO,CAAC,CAAC;IACb,CAAC;;AACM,YAAU,GAAG;IAChB,EAAE,IAAI,EAAE,SAAS,EAAE,IAAI,EAAE,CAAC,EAAE,QAAQ,EAAE,KAAK,EAAE,CAAC,EAAE;CACnD,CAAC',
        'sourcesContent': [INPUT_PROGRAM.contents]
      });

      RENDERED_CONTENTS = `
// ADD IMPORTS

// ADD EXPORTS

// ADD CONSTANTS

// ADD ADJACENT STATEMENTS

// ADD DEFINITIONS

// REMOVE DECORATORS
` + INPUT_PROGRAM.contents;

      OUTPUT_PROGRAM_MAP = fromObject({
        'version': 3,
        'file': 'file.js',
        'sources': [_('/node_modules/test-package/src/file.js')],
        'sourcesContent': [INPUT_PROGRAM.contents],
        'names': [],
        'mappings': ';;;;;;;;;;;;AAAA;;;;;;;;;'
      });

      MERGED_OUTPUT_PROGRAM_MAP = fromObject({
        'version': 3,
        'sources': [_('/node_modules/test-package/src/file.ts')],
        'names': [],
        'mappings': ';;;;;;;;;;;;AAAA',
        'file': 'file.js',
        'sourcesContent': [INPUT_PROGRAM.contents]
      });
    });

    describe('renderProgram()', () => {
      it('should render the modified contents; and a new map file, if the original provided no map file.',
         () => {
           const {renderer, decorationAnalyses, switchMarkerAnalyses, privateDeclarationsAnalyses} =
               createTestRenderer('test-package', [INPUT_PROGRAM]);
           const result = renderer.renderProgram(
               decorationAnalyses, switchMarkerAnalyses, privateDeclarationsAnalyses);
           expect(result[0].path).toEqual(_('/node_modules/test-package/src/file.js'));
           expect(result[0].contents)
               .toEqual(RENDERED_CONTENTS + '\n' + generateMapFileComment('file.js.map'));
           expect(result[1].path).toEqual(_('/node_modules/test-package/src/file.js.map'));
           expect(result[1].contents).toEqual(OUTPUT_PROGRAM_MAP.toJSON());
         });


      it('should render as JavaScript', () => {
        const {renderer, decorationAnalyses, switchMarkerAnalyses, privateDeclarationsAnalyses,
               testFormatter} = createTestRenderer('test-package', [COMPONENT_PROGRAM]);
        renderer.renderProgram(
            decorationAnalyses, switchMarkerAnalyses, privateDeclarationsAnalyses);
        const addDefinitionsSpy = testFormatter.addDefinitions as jasmine.Spy;
        expect(addDefinitionsSpy.calls.first().args[2]).toEqual(`// TRANSPILED
A.ɵfac = function A_Factory(t) { return new (t || A)(); };
// TRANSPILED
A.ɵcmp = ɵngcc0.ɵɵdefineComponent({ type: A, selectors: [["a"]], decls: 1, vars: 1, template: function A_Template(rf, ctx) { if (rf & 1) {
        ɵngcc0.ɵɵtext(0);
    } if (rf & 2) {
        ɵngcc0.ɵɵtextInterpolate(ctx.person.name);
    } }, encapsulation: 2 });`);

        const addAdjacentStatementsSpy = testFormatter.addAdjacentStatements as jasmine.Spy;
        expect(addAdjacentStatementsSpy.calls.first().args[2]).toEqual(`// TRANSPILED
/*@__PURE__*/ (function () { ɵngcc0.ɵsetClassMetadata(A, [{
        type: Component,
        args: [{ selector: 'a', template: '{{ person!.name }}' }]
    }], null, null); })();`);
      });


      describe('calling RenderingFormatter methods', () => {
        it('should call addImports with the source code and info about the core Angular library.',
           () => {
             const {renderer, decorationAnalyses, switchMarkerAnalyses, privateDeclarationsAnalyses,
                    testFormatter} = createTestRenderer('test-package', [INPUT_PROGRAM]);
             const result = renderer.renderProgram(
                 decorationAnalyses, switchMarkerAnalyses, privateDeclarationsAnalyses);
             const addImportsSpy = testFormatter.addImports as jasmine.Spy;
             expect(addImportsSpy.calls.first().args[0].toString()).toEqual(RENDERED_CONTENTS);
             expect(addImportsSpy.calls.first().args[1]).toEqual([
               {specifier: '@angular/core', qualifier: 'ɵngcc0'}
             ]);
           });

        it('should call addDefinitions with the source code, the analyzed class and the rendered definitions.',
           () => {
             const {renderer, decorationAnalyses, switchMarkerAnalyses, privateDeclarationsAnalyses,
                    testFormatter} = createTestRenderer('test-package', [INPUT_PROGRAM]);
             renderer.renderProgram(
                 decorationAnalyses, switchMarkerAnalyses, privateDeclarationsAnalyses);
             const addDefinitionsSpy = testFormatter.addDefinitions as jasmine.Spy;
             expect(addDefinitionsSpy.calls.first().args[0].toString()).toEqual(RENDERED_CONTENTS);
             expect(addDefinitionsSpy.calls.first().args[1]).toEqual(jasmine.objectContaining({
               name: 'A',
               decorators: [jasmine.objectContaining({name: 'Directive'})]
             }));
             expect(addDefinitionsSpy.calls.first().args[2]).toEqual(`// TRANSPILED
A.ɵfac = function A_Factory(t) { return new (t || A)(); };
// TRANSPILED
A.ɵdir = ɵngcc0.ɵɵdefineDirective({ type: A, selectors: [["", "a", ""]] });`);
           });

        it('should call addAdjacentStatements with the source code, the analyzed class and the rendered statements',
           () => {
             const {renderer, decorationAnalyses, switchMarkerAnalyses, privateDeclarationsAnalyses,
                    testFormatter} = createTestRenderer('test-package', [INPUT_PROGRAM]);
             renderer.renderProgram(
                 decorationAnalyses, switchMarkerAnalyses, privateDeclarationsAnalyses);
             const addAdjacentStatementsSpy = testFormatter.addAdjacentStatements as jasmine.Spy;
             expect(addAdjacentStatementsSpy.calls.first().args[0].toString())
                 .toEqual(RENDERED_CONTENTS);
             expect(addAdjacentStatementsSpy.calls.first().args[1])
                 .toEqual(jasmine.objectContaining(
                     {name: 'A', decorators: [jasmine.objectContaining({name: 'Directive'})]}));
             expect(addAdjacentStatementsSpy.calls.first().args[2]).toEqual(`// TRANSPILED
/*@__PURE__*/ (function () { ɵngcc0.ɵsetClassMetadata(A, [{
        type: Directive,
        args: [{ selector: '[a]' }]
    }], null, null); })();`);
           });

        it('should call removeDecorators with the source code, a map of class decorators that have been analyzed',
           () => {
             const {renderer, decorationAnalyses, switchMarkerAnalyses, privateDeclarationsAnalyses,
                    testFormatter} = createTestRenderer('test-package', [INPUT_PROGRAM]);
             renderer.renderProgram(
                 decorationAnalyses, switchMarkerAnalyses, privateDeclarationsAnalyses);
             const removeDecoratorsSpy = testFormatter.removeDecorators as jasmine.Spy;
             expect(removeDecoratorsSpy.calls.first().args[0].toString())
                 .toEqual(RENDERED_CONTENTS);

<<<<<<< HEAD
      it('should render classes without decorators if handler matches', () => {
        const {renderer, decorationAnalyses, switchMarkerAnalyses, privateDeclarationsAnalyses,
               testFormatter} = createTestRenderer('test-package', [{
                                                     name: '/src/file.js',
                                                     contents: `
              import { Directive, ViewChild } from '@angular/core';
              
              export class UndecoratedBase { test = null; }
              
              UndecoratedBase.propDecorators = {
                test: [{
                  type: ViewChild,
                  args: ["test", {static: true}]
                }],
              };
            `
                                                   }]);

        renderer.renderProgram(
            decorationAnalyses, switchMarkerAnalyses, privateDeclarationsAnalyses);

        const addDefinitionsSpy = testFormatter.addDefinitions as jasmine.Spy;
        expect(addDefinitionsSpy.calls.first().args[2])
            .toEqual(
                `UndecoratedBase.ngBaseDef = ɵngcc0.ɵɵdefineBase({ viewQuery: function (rf, ctx) { if (rf & 1) {
        ɵngcc0.ɵɵstaticViewQuery(_c0, true, null);
    } if (rf & 2) {
        var _t;
        ɵngcc0.ɵɵqueryRefresh(_t = ɵngcc0.ɵɵloadViewQuery()) && (ctx.test = _t.first);
    } } });`);
      });

      it('should call renderImports after other abstract methods', () => {
        // This allows the other methods to add additional imports if necessary
        const {renderer, decorationAnalyses, switchMarkerAnalyses, privateDeclarationsAnalyses,
               testFormatter} = createTestRenderer('test-package', [INPUT_PROGRAM]);
        const addExportsSpy = testFormatter.addExports as jasmine.Spy;
        const addDefinitionsSpy = testFormatter.addDefinitions as jasmine.Spy;
        const addConstantsSpy = testFormatter.addConstants as jasmine.Spy;
        const addImportsSpy = testFormatter.addImports as jasmine.Spy;
        renderer.renderProgram(
            decorationAnalyses, switchMarkerAnalyses, privateDeclarationsAnalyses);
        expect(addExportsSpy).toHaveBeenCalledBefore(addImportsSpy);
        expect(addDefinitionsSpy).toHaveBeenCalledBefore(addImportsSpy);
        expect(addConstantsSpy).toHaveBeenCalledBefore(addImportsSpy);
      });
    });
=======
             // Each map key is the TS node of the decorator container
             // Each map value is an array of TS nodes that are the decorators to remove
             const map = removeDecoratorsSpy.calls.first().args[1] as Map<ts.Node, ts.Node[]>;
             const keys = Array.from(map.keys());
             expect(keys.length).toEqual(1);
             expect(keys[0].getText())
                 .toEqual(`[\n    { type: Directive, args: [{ selector: '[a]' }] }\n]`);
             const values = Array.from(map.values());
             expect(values.length).toEqual(1);
             expect(values[0].length).toEqual(1);
             expect(values[0][0].getText())
                 .toEqual(`{ type: Directive, args: [{ selector: '[a]' }] }`);
           });
>>>>>>> ae0253f3

        it('should render definitions as static fields', () => {
          const {renderer, decorationAnalyses, switchMarkerAnalyses, privateDeclarationsAnalyses,
                 testFormatter} = createTestRenderer('test-package', [NGMODULE_PROGRAM]);
          renderer.renderProgram(
              decorationAnalyses, switchMarkerAnalyses, privateDeclarationsAnalyses);
          const addDefinitionsSpy = testFormatter.addDefinitions as jasmine.Spy;
          const definitions: string = addDefinitionsSpy.calls.first().args[2];
          expect(definitions).toContain('A.ɵmod = ɵngcc0.ɵɵdefineNgModule(');
          expect(definitions).toContain('A.ɵinj = ɵngcc0.ɵɵdefineInjector(');
        });

        it('should render adjacent statements', () => {
          const {renderer, decorationAnalyses, switchMarkerAnalyses, privateDeclarationsAnalyses,
                 testFormatter} = createTestRenderer('test-package', [NGMODULE_PROGRAM]);
          renderer.renderProgram(
              decorationAnalyses, switchMarkerAnalyses, privateDeclarationsAnalyses);
          const addAdjacentStatementsSpy = testFormatter.addAdjacentStatements as jasmine.Spy;
          const statements: string = addAdjacentStatementsSpy.calls.first().args[2];
          expect(statements).toContain('ɵsetClassMetadata(A');
        });

        it('should render directives using the inner class name if different from outer', () => {
          const {renderer, decorationAnalyses, switchMarkerAnalyses, privateDeclarationsAnalyses,
                 testFormatter} =
              createTestRenderer(
                  'test-package', [{
                    name: _('/node_modules/test-package/src/file.js'),
                    contents: `
                      import { Directive } from '@angular/core';
                      var OuterClass = /** @class */ (function () {
                        function InnerClass() {}
                        return InnerClass;
                      }());
                      OuterClass.decorators = [{ type: Directive, args: [{ selector: '[test]' }]
                      export OuterClass;`
                  }],
                  undefined, undefined, /* isEs5 */ true);

          renderer.renderProgram(
              decorationAnalyses, switchMarkerAnalyses, privateDeclarationsAnalyses);

          const addDefinitionsSpy = testFormatter.addDefinitions as jasmine.Spy;
          const definitions = addDefinitionsSpy.calls.first().args[2];
          expect(definitions).toContain('InnerClass.ɵfac');
          expect(definitions).toContain('new (t || InnerClass)');
          expect(definitions).toContain('InnerClass.ɵdir');
          expect(definitions).toContain('type: InnerClass');

          const addAdjacentStatementsSpy = testFormatter.addAdjacentStatements as jasmine.Spy;
          const statements = addAdjacentStatementsSpy.calls.first().args[2];
          expect(statements).toContain('ɵsetClassMetadata(InnerClass');
        });

        it('should render injectables using the inner class name if different from outer', () => {
          const {renderer, decorationAnalyses, switchMarkerAnalyses, privateDeclarationsAnalyses,
                 testFormatter} =
              createTestRenderer(
                  'test-package', [{
                    name: _('/node_modules/test-package/src/file.js'),
                    contents: `
                      import { Injectable } from '@angular/core';
                      var OuterClass = /** @class */ (function () {
                        function InnerClass() {}
                        return InnerClass;
                      }());
                      OuterClass.decorators = [{ type: Injectable }]
                      export OuterClass;`
                  }],
                  undefined, undefined, /* isEs5 */ true);

          renderer.renderProgram(
              decorationAnalyses, switchMarkerAnalyses, privateDeclarationsAnalyses);

          const addDefinitionsSpy = testFormatter.addDefinitions as jasmine.Spy;
          const definitions = addDefinitionsSpy.calls.first().args[2];
          expect(definitions).toContain('InnerClass.ɵfac');
          expect(definitions).toContain('new (t || InnerClass)()');
          expect(definitions).toContain('InnerClass.ɵprov');
          expect(definitions).toContain('token: InnerClass');

          const addAdjacentStatementsSpy = testFormatter.addAdjacentStatements as jasmine.Spy;
          const statements = addAdjacentStatementsSpy.calls.first().args[2];
          expect(statements).toContain('ɵsetClassMetadata(InnerClass');
        });

        it('should render ng-modules using the inner class name if different from outer', () => {
          const {renderer, decorationAnalyses, switchMarkerAnalyses, privateDeclarationsAnalyses,
                 testFormatter} =
              createTestRenderer(
                  'test-package', [{
                    name: _('/node_modules/test-package/src/file.js'),
                    contents: `
                      import { NgModule, Directive } from '@angular/core';
                      var DirectiveClass = /** @class */ (function () {
                        function DirectiveClass() {}
                        return DirectiveClass;
                      }());
                      DirectiveClass.decorators = [{ type: Directive, args: [{selector: 'x'}] }];
                      var OuterClass = /** @class */ (function () {
                        function InnerClass() {}
                        return InnerClass;
                      }());
                      OuterClass.decorators = [{ type: NgModule, args: [{declarations: [DirectiveClass], exports: [DirectiveClass]}]
                      export OuterClass;`
                  }],
                  undefined, undefined, /* isEs5 */ true);

          renderer.renderProgram(
              decorationAnalyses, switchMarkerAnalyses, privateDeclarationsAnalyses);

          const addDefinitionsSpy = testFormatter.addDefinitions as jasmine.Spy;
          const definitions = addDefinitionsSpy.calls.all()[1].args[2];
          expect(definitions).toContain('InnerClass.ɵmod');
          expect(definitions).toContain('type: InnerClass');


          const addAdjacentStatementsSpy = testFormatter.addAdjacentStatements as jasmine.Spy;
          const statements = addAdjacentStatementsSpy.calls.all()[1].args[2];
          expect(statements).toContain('ɵɵsetNgModuleScope(InnerClass');
          expect(statements).toContain('ɵsetClassMetadata(InnerClass');
        });

        it('should render pipes using the inner class name if different from outer', () => {
          const {renderer, decorationAnalyses, switchMarkerAnalyses, privateDeclarationsAnalyses,
                 testFormatter} =
              createTestRenderer(
                  'test-package', [{
                    name: _('/node_modules/test-package/src/file.js'),
                    contents: `
                      import { Pipe } from '@angular/core';
                      var OuterClass = /** @class */ (function () {
                        function InnerClass() {}
                        return InnerClass;
                      }());
                      OuterClass.decorators = [{ type: Pipe, args: [{name: 'pipe'}]
                      export OuterClass;`
                  }],
                  undefined, undefined, /* isEs5 */ true);

          renderer.renderProgram(
              decorationAnalyses, switchMarkerAnalyses, privateDeclarationsAnalyses);

          const addDefinitionsSpy = testFormatter.addDefinitions as jasmine.Spy;
          const definitions = addDefinitionsSpy.calls.first().args[2];
          expect(definitions).toContain('InnerClass.ɵfac');
          expect(definitions).toContain('new (t || InnerClass)()');
          expect(definitions).toContain('InnerClass.ɵpipe');

          const addAdjacentStatementsSpy = testFormatter.addAdjacentStatements as jasmine.Spy;
          const statements = addAdjacentStatementsSpy.calls.first().args[2];
          expect(statements).toContain('ɵsetClassMetadata(InnerClass');
        });

        it('should render classes without decorators if class fields are decorated', () => {
          const {renderer, decorationAnalyses, switchMarkerAnalyses, privateDeclarationsAnalyses,
                 testFormatter} =
              createTestRenderer('test-package', [{
                                   name: _('/node_modules/test-package/src/file.js'),
                                   contents: `
                  import { Directive, ViewChild } from '@angular/core';

                  export class UndecoratedBase { test = null; }

                  UndecoratedBase.propDecorators = {
                    test: [{
                      type: ViewChild,
                      args: ["test", {static: true}]
                    }],
                  };
                `
                                 }]);

          renderer.renderProgram(
              decorationAnalyses, switchMarkerAnalyses, privateDeclarationsAnalyses);

          const addDefinitionsSpy = testFormatter.addDefinitions as jasmine.Spy;
          expect(addDefinitionsSpy.calls.first().args[2]).toEqual(`// TRANSPILED
UndecoratedBase.ɵfac = function UndecoratedBase_Factory(t) { return new (t || UndecoratedBase)(); };
// TRANSPILED
UndecoratedBase.ɵdir = ɵngcc0.ɵɵdefineDirective({ type: UndecoratedBase, viewQuery: function UndecoratedBase_Query(rf, ctx) { if (rf & 1) {
        ɵngcc0.ɵɵstaticViewQuery(_c0, true);
    } if (rf & 2) {
        var _t;
        ɵngcc0.ɵɵqueryRefresh(_t = ɵngcc0.ɵɵloadQuery()) && (ctx.test = _t.first);
    } } });`);
        });

        it('should call renderImports after other abstract methods', () => {
          // This allows the other methods to add additional imports if necessary
          const {renderer, decorationAnalyses, switchMarkerAnalyses, privateDeclarationsAnalyses,
                 testFormatter} = createTestRenderer('test-package', [INPUT_PROGRAM]);
          const addExportsSpy = testFormatter.addExports as jasmine.Spy;
          const addDefinitionsSpy = testFormatter.addDefinitions as jasmine.Spy;
          const addAdjacentStatementsSpy = testFormatter.addAdjacentStatements as jasmine.Spy;
          const addConstantsSpy = testFormatter.addConstants as jasmine.Spy;
          const addImportsSpy = testFormatter.addImports as jasmine.Spy;
          renderer.renderProgram(
              decorationAnalyses, switchMarkerAnalyses, privateDeclarationsAnalyses);
          expect(addExportsSpy).toHaveBeenCalledBefore(addImportsSpy);
          expect(addDefinitionsSpy).toHaveBeenCalledBefore(addImportsSpy);
          expect(addAdjacentStatementsSpy).toHaveBeenCalledBefore(addImportsSpy);
          expect(addConstantsSpy).toHaveBeenCalledBefore(addImportsSpy);
        });
      });

      describe('source map merging', () => {
        it('should merge any inline source map from the original file and write the output as an inline source map',
           () => {
             const {decorationAnalyses, renderer, switchMarkerAnalyses,
                    privateDeclarationsAnalyses} =
                 createTestRenderer(
                     'test-package', [{
                       ...INPUT_PROGRAM,
                       contents: INPUT_PROGRAM.contents + '\n' + INPUT_PROGRAM_MAP.toComment()
                     }]);
             const result = renderer.renderProgram(
                 decorationAnalyses, switchMarkerAnalyses, privateDeclarationsAnalyses);
             expect(result[0].path).toEqual(_('/node_modules/test-package/src/file.js'));
             expect(result[0].contents)
                 .toEqual(RENDERED_CONTENTS + '\n' + MERGED_OUTPUT_PROGRAM_MAP.toComment());
             expect(result[1]).toBeUndefined();
           });

        it('should merge any external source map from the original file and write the output to an external source map',
           () => {
             const sourceFiles: TestFile[] = [{
               ...INPUT_PROGRAM,
               contents: INPUT_PROGRAM.contents + '\n//# sourceMappingURL=file.js.map'
             }];
             const mappingFiles: TestFile[] =
                 [{name: _(INPUT_PROGRAM.name + '.map'), contents: INPUT_PROGRAM_MAP.toJSON()}];
             const {decorationAnalyses, renderer, switchMarkerAnalyses,
                    privateDeclarationsAnalyses} =
                 createTestRenderer('test-package', sourceFiles, undefined, mappingFiles);
             const result = renderer.renderProgram(
                 decorationAnalyses, switchMarkerAnalyses, privateDeclarationsAnalyses);
             expect(result[0].path).toEqual(_('/node_modules/test-package/src/file.js'));
             expect(result[0].contents)
                 .toEqual(RENDERED_CONTENTS + '\n' + generateMapFileComment('file.js.map'));
             expect(result[1].path).toEqual(_('/node_modules/test-package/src/file.js.map'));
             expect(JSON.parse(result[1].contents)).toEqual(MERGED_OUTPUT_PROGRAM_MAP.toObject());
           });
      });

      describe('@angular/core support', () => {
        it('should render relative imports in ESM bundles', () => {
          const CORE_FILE: TestFile = {
            name: _('/node_modules/test-package/src/core.js'),
            contents:
                `import { NgModule } from './ng_module';\nexport class MyModule {}\nMyModule.decorators = [\n    { type: NgModule, args: [] }\n];\n`
          };
          const R3_SYMBOLS_FILE: TestFile = {
            // r3_symbols in the file name indicates that this is the path to rewrite core imports
            // to
            name: _('/node_modules/test-package/src/r3_symbols.js'),
            contents: `export const NgModule = () => null;`
          };
          // The package name of `@angular/core` indicates that we are compiling the core library.
          const {decorationAnalyses, renderer, switchMarkerAnalyses, privateDeclarationsAnalyses,
                 testFormatter} = createTestRenderer('@angular/core', [CORE_FILE, R3_SYMBOLS_FILE]);
          renderer.renderProgram(
              decorationAnalyses, switchMarkerAnalyses, privateDeclarationsAnalyses);
          const addAdjacentStatementsSpy = testFormatter.addAdjacentStatements as jasmine.Spy;
          expect(addAdjacentStatementsSpy.calls.first().args[2])
              .toContain(`/*@__PURE__*/ (function () { ɵngcc0.setClassMetadata(`);
          const addImportsSpy = testFormatter.addImports as jasmine.Spy;
          expect(addImportsSpy.calls.first().args[1]).toEqual([
            {specifier: './r3_symbols', qualifier: 'ɵngcc0'}
          ]);
        });

        it('should render no imports in FESM bundles', () => {
          const CORE_FILE: TestFile = {
            name: _('/node_modules/test-package/src/core.js'),
            contents: `export const NgModule = () => null;
            export class MyModule {}\nMyModule.decorators = [\n    { type: NgModule, args: [] }\n];\n`
          };

          const {decorationAnalyses, renderer, switchMarkerAnalyses, privateDeclarationsAnalyses,
                 testFormatter} = createTestRenderer('@angular/core', [CORE_FILE]);
          renderer.renderProgram(
              decorationAnalyses, switchMarkerAnalyses, privateDeclarationsAnalyses);
          const addAdjacentStatementsSpy = testFormatter.addAdjacentStatements as jasmine.Spy;
          expect(addAdjacentStatementsSpy.calls.first().args[2])
              .toContain(`/*@__PURE__*/ (function () { setClassMetadata(`);
          const addImportsSpy = testFormatter.addImports as jasmine.Spy;
          expect(addImportsSpy.calls.first().args[1]).toEqual([]);
        });
      });
    });
  });
});<|MERGE_RESOLUTION|>--- conflicted
+++ resolved
@@ -289,55 +289,6 @@
              expect(removeDecoratorsSpy.calls.first().args[0].toString())
                  .toEqual(RENDERED_CONTENTS);
 
-<<<<<<< HEAD
-      it('should render classes without decorators if handler matches', () => {
-        const {renderer, decorationAnalyses, switchMarkerAnalyses, privateDeclarationsAnalyses,
-               testFormatter} = createTestRenderer('test-package', [{
-                                                     name: '/src/file.js',
-                                                     contents: `
-              import { Directive, ViewChild } from '@angular/core';
-              
-              export class UndecoratedBase { test = null; }
-              
-              UndecoratedBase.propDecorators = {
-                test: [{
-                  type: ViewChild,
-                  args: ["test", {static: true}]
-                }],
-              };
-            `
-                                                   }]);
-
-        renderer.renderProgram(
-            decorationAnalyses, switchMarkerAnalyses, privateDeclarationsAnalyses);
-
-        const addDefinitionsSpy = testFormatter.addDefinitions as jasmine.Spy;
-        expect(addDefinitionsSpy.calls.first().args[2])
-            .toEqual(
-                `UndecoratedBase.ngBaseDef = ɵngcc0.ɵɵdefineBase({ viewQuery: function (rf, ctx) { if (rf & 1) {
-        ɵngcc0.ɵɵstaticViewQuery(_c0, true, null);
-    } if (rf & 2) {
-        var _t;
-        ɵngcc0.ɵɵqueryRefresh(_t = ɵngcc0.ɵɵloadViewQuery()) && (ctx.test = _t.first);
-    } } });`);
-      });
-
-      it('should call renderImports after other abstract methods', () => {
-        // This allows the other methods to add additional imports if necessary
-        const {renderer, decorationAnalyses, switchMarkerAnalyses, privateDeclarationsAnalyses,
-               testFormatter} = createTestRenderer('test-package', [INPUT_PROGRAM]);
-        const addExportsSpy = testFormatter.addExports as jasmine.Spy;
-        const addDefinitionsSpy = testFormatter.addDefinitions as jasmine.Spy;
-        const addConstantsSpy = testFormatter.addConstants as jasmine.Spy;
-        const addImportsSpy = testFormatter.addImports as jasmine.Spy;
-        renderer.renderProgram(
-            decorationAnalyses, switchMarkerAnalyses, privateDeclarationsAnalyses);
-        expect(addExportsSpy).toHaveBeenCalledBefore(addImportsSpy);
-        expect(addDefinitionsSpy).toHaveBeenCalledBefore(addImportsSpy);
-        expect(addConstantsSpy).toHaveBeenCalledBefore(addImportsSpy);
-      });
-    });
-=======
              // Each map key is the TS node of the decorator container
              // Each map value is an array of TS nodes that are the decorators to remove
              const map = removeDecoratorsSpy.calls.first().args[1] as Map<ts.Node, ts.Node[]>;
@@ -351,7 +302,6 @@
              expect(values[0][0].getText())
                  .toEqual(`{ type: Directive, args: [{ selector: '[a]' }] }`);
            });
->>>>>>> ae0253f3
 
         it('should render definitions as static fields', () => {
           const {renderer, decorationAnalyses, switchMarkerAnalyses, privateDeclarationsAnalyses,
