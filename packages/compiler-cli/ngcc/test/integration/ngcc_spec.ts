/**
 * @license
 * Copyright Google Inc. All Rights Reserved.
 *
 * Use of this source code is governed by an MIT-style license that can be
 * found in the LICENSE file at https://angular.io/license
 */

/// <reference types="node" />

import * as os from 'os';

import {AbsoluteFsPath, FileSystem, absoluteFrom, getFileSystem, join} from '../../../src/ngtsc/file_system';
import {Folder, MockFileSystem, TestFile, runInEachFileSystem} from '../../../src/ngtsc/file_system/testing';
import {loadStandardTestFiles, loadTestFiles} from '../../../test/helpers';
import {LockFile} from '../../src/execution/lock_file';
import {mainNgcc} from '../../src/main';
import {markAsProcessed} from '../../src/packages/build_marker';
import {EntryPointJsonProperty, EntryPointPackageJson, SUPPORTED_FORMAT_PROPERTIES} from '../../src/packages/entry_point';
import {Transformer} from '../../src/packages/transformer';
import {DirectPackageJsonUpdater, PackageJsonUpdater} from '../../src/writing/package_json_updater';
import {MockLogger} from '../helpers/mock_logger';
import {compileIntoApf, compileIntoFlatEs5Package} from './util';


const testFiles = loadStandardTestFiles({fakeCore: false, rxjs: true});

runInEachFileSystem(() => {
  describe('ngcc main()', () => {
    let _: typeof absoluteFrom;
    let fs: FileSystem;
    let pkgJsonUpdater: PackageJsonUpdater;

    beforeEach(() => {
      _ = absoluteFrom;
      fs = getFileSystem();
      pkgJsonUpdater = new DirectPackageJsonUpdater(fs);
      initMockFileSystem(fs, testFiles);

<<<<<<< HEAD
  it('should run ngcc without errors when "main" property is not present', () => {
    mainNgcc({
      basePath: '/dist',
      propertiesToConsider: ['main', 'es2015'],
      logger: new MockLogger(),
    });

    expect(loadPackage('local-package', '/dist').__processed_by_ivy_ngcc__).toEqual({
      es2015: '0.0.0-PLACEHOLDER',
      typings: '0.0.0-PLACEHOLDER',
    });
  });

  describe('with targetEntryPointPath', () => {
    it('should only compile the given package entry-point (and its dependencies).', () => {
      const STANDARD_MARKERS = {
        main: '0.0.0-PLACEHOLDER',
        module: '0.0.0-PLACEHOLDER',
=======
      // Force single-process execution in unit tests by mocking available CPUs to 1.
      spyOn(os, 'cpus').and.returnValue([{model: 'Mock CPU'}]);
    });

    it('should run ngcc without errors for esm2015', () => {
      expect(() => mainNgcc({basePath: '/node_modules', propertiesToConsider: ['esm2015']}))
          .not.toThrow();
    });

    it('should run ngcc without errors for esm5', () => {
      expect(() => mainNgcc({
               basePath: '/node_modules',
               propertiesToConsider: ['esm5'],
               logger: new MockLogger(),
             }))
          .not.toThrow();
    });

    it('should run ngcc without errors when "main" property is not present', () => {
      mainNgcc({
        basePath: '/dist',
        propertiesToConsider: ['main', 'es2015'],
        logger: new MockLogger(),
      });

      expect(loadPackage('local-package', _('/dist')).__processed_by_ivy_ngcc__).toEqual({
>>>>>>> ae0253f3
        es2015: '0.0.0-PLACEHOLDER',
        typings: '0.0.0-PLACEHOLDER',
      });
    });

    it('should throw, if some of the entry-points are unprocessable', () => {
      const createEntryPoint = (name: string, prop: EntryPointJsonProperty): TestFile[] => {
        return [
          {
            name: _(`/dist/${name}/package.json`),
            contents: `{"name": "${name}", "typings": "./index.d.ts", "${prop}": "./index.js"}`,
          },
          {name: _(`/dist/${name}/index.js`), contents: 'var DUMMY_DATA = true;'},
          {name: _(`/dist/${name}/index.d.ts`), contents: 'export type DummyData = boolean;'},
          {name: _(`/dist/${name}/index.metadata.json`), contents: 'DUMMY DATA'},
        ];
      };

      loadTestFiles([
        ...createEntryPoint('processable-1', 'es2015'),
        ...createEntryPoint('unprocessable-2', 'main'),
        ...createEntryPoint('unprocessable-3', 'main'),
      ]);

      expect(() => mainNgcc({
               basePath: '/dist',
               propertiesToConsider: ['es2015', 'fesm5', 'module'],
               logger: new MockLogger(),
             }))
          .toThrowError(
              'Unable to process any formats for the following entry-points (tried es2015, fesm5, module): \n' +
              `  - ${_('/dist/unprocessable-2')}\n` +
              `  - ${_('/dist/unprocessable-3')}`);
    });

    it('should throw, if an error happens during processing', () => {
      spyOn(Transformer.prototype, 'transform').and.throwError('Test error.');

      expect(() => mainNgcc({
               basePath: '/dist',
               targetEntryPointPath: 'local-package',
               propertiesToConsider: ['main', 'es2015'],
               logger: new MockLogger(),
             }))
          .toThrowError(`Test error.`);

      expect(loadPackage('@angular/core').__processed_by_ivy_ngcc__).toBeUndefined();
      expect(loadPackage('local-package', _('/dist')).__processed_by_ivy_ngcc__).toBeUndefined();
    });

    it('should generate correct metadata for decorated getter/setter properties', () => {
      compileIntoFlatEs5Package('test-package', {
        '/index.ts': `
          import {Directive, Input, NgModule} from '@angular/core';

          @Directive({selector: '[foo]'})
          export class FooDirective {
            @Input() get bar() { return 'bar'; }
            set bar(value: string) {}
          }

          @NgModule({
            declarations: [FooDirective],
          })
          export class FooModule {}
        `,
      });

      mainNgcc({
        basePath: '/node_modules',
        targetEntryPointPath: 'test-package',
        propertiesToConsider: ['main'],
      });

      const jsContents = fs.readFile(_(`/node_modules/test-package/index.js`)).replace(/\s+/g, ' ');
      expect(jsContents)
          .toContain(
              '/*@__PURE__*/ (function () { ɵngcc0.ɵsetClassMetadata(FooDirective, ' +
              '[{ type: Directive, args: [{ selector: \'[foo]\' }] }], ' +
              'function () { return []; }, ' +
              '{ bar: [{ type: Input }] }); })();');
    });

    ['esm5', 'esm2015'].forEach(target => {
      it(`should be able to process spread operator inside objects for ${target} format`, () => {
        compileIntoApf(
            'test-package', {
              '/index.ts': `
                import {Directive, Input, NgModule} from '@angular/core';

                const a = { '[class.a]': 'true' };
                const b = { '[class.b]': 'true' };

                @Directive({
                  selector: '[foo]',
                  host: {...a, ...b, '[class.c]': 'false'}
                })
                export class FooDirective {}

                @NgModule({
                  declarations: [FooDirective],
                })
                export class FooModule {}
              `,
            },
            {importHelpers: true});

        // TODO: add test with import helpers disabled. This currently won't work because
        // inlined TS helper functions are not detected. For more details, see PR:
        // https://github.com/angular/angular/pull/34169
        fs.writeFile(
            _('/node_modules/tslib/index.d.ts'),
            `export declare function __assign(...args: object[]): object;`);

        mainNgcc({
          basePath: '/node_modules',
          targetEntryPointPath: 'test-package',
          propertiesToConsider: [target],
        });

        const jsContents = fs.readFile(_(`/node_modules/test-package/${target}/src/index.js`))
                               .replace(/\s+/g, ' ');
        expect(jsContents).toContain('ngcc0.ɵɵclassProp("a", true)("b", true)("c", false)');
      });
    });

    it('should not add `const` in ES5 generated code', () => {
      compileIntoFlatEs5Package('test-package', {
        '/index.ts': `
          import {Directive, Input, NgModule} from '@angular/core';

          @Directive({
            selector: '[foo]',
            host: {bar: ''},
          })
          export class FooDirective {
          }

          @NgModule({
            declarations: [FooDirective],
          })
          export class FooModule {}
        `,
      });

      mainNgcc({
        basePath: '/node_modules',
        targetEntryPointPath: 'test-package',
        propertiesToConsider: ['main'],
      });

      const jsContents = fs.readFile(_(`/node_modules/test-package/index.js`));
      expect(jsContents).not.toMatch(/\bconst \w+\s*=/);
    });

    it('should add ɵfac but not duplicate ɵprov properties on injectables', () => {
      compileIntoFlatEs5Package('test-package', {
        '/index.ts': `
        import {Injectable, ɵɵdefineInjectable} from '@angular/core';
        export const TestClassToken = 'TestClassToken';
        @Injectable({providedIn: 'module'})
        export class TestClass {
          static ɵprov = ɵɵdefineInjectable({ factory: () => {}, token: TestClassToken, providedIn: "module" });
        }
        `,
      });

      const before = fs.readFile(_(`/node_modules/test-package/index.js`));
      const originalProp = /ɵprov[^;]+/.exec(before) ![0];
      mainNgcc({
        basePath: '/node_modules',
        targetEntryPointPath: 'test-package',
        propertiesToConsider: ['main'],
      });
      const after = fs.readFile(_(`/node_modules/test-package/index.js`));

      expect(before).toContain(originalProp);
      expect(countOccurrences(before, 'ɵprov')).toEqual(1);
      expect(countOccurrences(before, 'ɵfac')).toEqual(0);

      expect(after).toContain(originalProp);
      expect(countOccurrences(after, 'ɵprov')).toEqual(1);
      expect(countOccurrences(after, 'ɵfac')).toEqual(1);
    });

    // This is necessary to ensure XPipeDef.fac is defined when delegated from injectable def
    it('should always generate factory def (fac) before injectable def (prov)', () => {
      compileIntoFlatEs5Package('test-package', {
        '/index.ts': `
        import {Injectable, Pipe, PipeTransform} from '@angular/core';

        @Injectable()
        @Pipe({
          name: 'myTestPipe'
        })
        export class TestClass implements PipeTransform {
          transform(value: any) { return value; }
        }
        `,
      });

      mainNgcc({
        basePath: '/node_modules',
        targetEntryPointPath: 'test-package',
        propertiesToConsider: ['main'],
      });

      const jsContents = fs.readFile(_(`/node_modules/test-package/index.js`));
      expect(jsContents)
          .toContain(
              `TestClass.ɵfac = function TestClass_Factory(t) { return new (t || TestClass)(); };\n` +
              `TestClass.ɵpipe = ɵngcc0.ɵɵdefinePipe({ name: "myTestPipe", type: TestClass, pure: true });\n` +
              `TestClass.ɵprov = ɵngcc0.ɵɵdefineInjectable({`);
    });

    it('should use the correct type name in typings files when an export has a different name in source files',
       () => {
         // We need to make sure that changes to the typings files use the correct name
         // static ɵprov: ɵngcc0.ɵɵInjectableDef<ɵangular_packages_common_common_a>;
         mainNgcc({
           basePath: '/node_modules',
           targetEntryPointPath: '@angular/common',
           propertiesToConsider: ['esm2015']
         });

         // In `@angular/common` the `BrowserPlatformLocation` class gets exported as something like
         // `ɵangular_packages_common_common_a`.
         const jsContents = fs.readFile(_(`/node_modules/@angular/common/fesm2015/common.js`));
         const exportedNameMatch =
             jsContents.match(/export.* BrowserPlatformLocation as ([^ ,}]+)/);
         if (exportedNameMatch === null) {
           return fail(
               'Expected `/node_modules/@angular/common/fesm2015/common.js` to export `BrowserPlatformLocation` via an alias');
         }
         const exportedName = exportedNameMatch[1];

         // We need to make sure that the flat typings file exports this directly
         const dtsContents = fs.readFile(_('/node_modules/@angular/common/common.d.ts'));
         expect(dtsContents)
             .toContain(`export declare class ${exportedName} extends PlatformLocation`);
         // And that ngcc's modifications to that class use the correct (exported) name
         expect(dtsContents).toContain(`static ɵfac: ɵngcc0.ɵɵFactoryDef<${exportedName}>`);
       });

    it('should add generic type for ModuleWithProviders and generate exports for private modules',
       () => {
         compileIntoApf('test-package', {
           '/index.ts': `
              import {ModuleWithProviders} from '@angular/core';
              import {InternalFooModule} from './internal';

              export class FooModule {
                static forRoot(): ModuleWithProviders {
                  return {
                    ngModule: InternalFooModule,
                  };
                }
              }
            `,
           '/internal.ts': `
              import {NgModule} from '@angular/core';

              @NgModule()
              export class InternalFooModule {}
           `,
         });

         mainNgcc({
           basePath: '/node_modules',
           targetEntryPointPath: 'test-package',
           propertiesToConsider: ['esm2015', 'esm5', 'module'],
         });

         // The .d.ts where FooModule is declared should have a generic type added
         const dtsContents = fs.readFile(_(`/node_modules/test-package/src/index.d.ts`));
         expect(dtsContents).toContain(`import * as ɵngcc0 from './internal';`);
         expect(dtsContents)
             .toContain(`static forRoot(): ModuleWithProviders<ɵngcc0.InternalFooModule>`);

         // The public facing .d.ts should export the InternalFooModule
         const entryDtsContents = fs.readFile(_(`/node_modules/test-package/index.d.ts`));
         expect(entryDtsContents).toContain(`export {InternalFooModule} from './src/internal';`);

         // The esm2015 index source should export the InternalFooModule
         const esm2015Contents = fs.readFile(_(`/node_modules/test-package/esm2015/index.js`));
         expect(esm2015Contents).toContain(`export {InternalFooModule} from './src/internal';`);

         // The esm5 index source should also export the InternalFooModule
         const esm5Contents = fs.readFile(_(`/node_modules/test-package/esm5/index.js`));
         expect(esm5Contents).toContain(`export {InternalFooModule} from './src/internal';`);
       });

    it('should use `$localize` calls rather than tagged templates in ES5 generated code', () => {
      compileIntoFlatEs5Package('test-package', {
        '/index.ts': `
        import {Component, Input, NgModule} from '@angular/core';

        @Component({
          selector: '[foo]',
          template: '<div i18n="some:\`description\`">A message</div>'
        })
        export class FooComponent {
        }

        @NgModule({
          declarations: [FooComponent],
        })
        export class FooModule {}
      `,
      });

      mainNgcc({
        basePath: '/node_modules',
        targetEntryPointPath: 'test-package',
        propertiesToConsider: ['main'],
      });

      const jsContents = fs.readFile(_(`/node_modules/test-package/index.js`));
      expect(jsContents).not.toMatch(/\$localize\s*`/);
      expect(jsContents)
          .toMatch(
              /\$localize\(ɵngcc\d+\.__makeTemplateObject\(\[":some:`description`\\u241Fefc92f285b3c24b083a8a594f62c7fccf3118766\\u241F3806630072763809030:A message"], \[":some\\\\:\\\\`description\\\\`\\u241Fefc92f285b3c24b083a8a594f62c7fccf3118766\\u241F3806630072763809030:A message"]\)\);/);
    });

    describe('in async mode', () => {
      it('should run ngcc without errors for fesm2015', async() => {
        const promise = mainNgcc({
          basePath: '/node_modules',
          propertiesToConsider: ['fesm2015'],
          async: true,
        });

        expect(promise).toEqual(jasmine.any(Promise));
        await promise;
      });

      it('should reject, if some of the entry-points are unprocessable', async() => {
        const createEntryPoint = (name: string, prop: EntryPointJsonProperty): TestFile[] => {
          return [
            {
              name: _(`/dist/${name}/package.json`),
              contents: `{"name": "${name}", "typings": "./index.d.ts", "${prop}": "./index.js"}`,
            },
            {name: _(`/dist/${name}/index.js`), contents: 'var DUMMY_DATA = true;'},
            {name: _(`/dist/${name}/index.d.ts`), contents: 'export type DummyData = boolean;'},
            {name: _(`/dist/${name}/index.metadata.json`), contents: 'DUMMY DATA'},
          ];
        };

        loadTestFiles([
          ...createEntryPoint('processable-1', 'es2015'),
          ...createEntryPoint('unprocessable-2', 'main'),
          ...createEntryPoint('unprocessable-3', 'main'),
        ]);

        const promise = mainNgcc({
          basePath: '/dist',
          propertiesToConsider: ['es2015', 'fesm5', 'module'],
          logger: new MockLogger(),
          async: true,
        });

        await promise.then(
            () => Promise.reject('Expected promise to be rejected.'),
            err => expect(err).toEqual(new Error(
                'Unable to process any formats for the following entry-points (tried es2015, fesm5, module): \n' +
                `  - ${_('/dist/unprocessable-2')}\n` +
                `  - ${_('/dist/unprocessable-3')}`)));
      });

      it('should reject, if an error happens during processing', async() => {
        spyOn(Transformer.prototype, 'transform').and.throwError('Test error.');

        const promise = mainNgcc({
          basePath: '/dist',
          targetEntryPointPath: 'local-package',
          propertiesToConsider: ['main', 'es2015'],
          logger: new MockLogger(),
          async: true,
        });

        await promise.then(
            () => Promise.reject('Expected promise to be rejected.'),
            err => expect(err).toEqual(new Error('Test error.')));

        expect(loadPackage('@angular/core').__processed_by_ivy_ngcc__).toBeUndefined();
        expect(loadPackage('local-package', _('/dist')).__processed_by_ivy_ngcc__).toBeUndefined();
      });
    });

    describe('with targetEntryPointPath', () => {
      it('should only compile the given package entry-point (and its dependencies).', () => {
        const STANDARD_MARKERS = {
          main: '0.0.0-PLACEHOLDER',
          module: '0.0.0-PLACEHOLDER',
          es2015: '0.0.0-PLACEHOLDER',
          esm5: '0.0.0-PLACEHOLDER',
          esm2015: '0.0.0-PLACEHOLDER',
          fesm5: '0.0.0-PLACEHOLDER',
          fesm2015: '0.0.0-PLACEHOLDER',
          typings: '0.0.0-PLACEHOLDER',
        };

        mainNgcc({basePath: '/node_modules', targetEntryPointPath: '@angular/common/http/testing'});
        expect(loadPackage('@angular/common/http/testing').__processed_by_ivy_ngcc__)
            .toEqual(STANDARD_MARKERS);
        // * `common/http` is a dependency of `common/http/testing`, so is compiled.
        expect(loadPackage('@angular/common/http').__processed_by_ivy_ngcc__)
            .toEqual(STANDARD_MARKERS);
        // * `core` is a dependency of `common/http`, so is compiled.
        expect(loadPackage('@angular/core').__processed_by_ivy_ngcc__).toEqual(STANDARD_MARKERS);
        // * `common` is a private (only in .js not .d.ts) dependency so is compiled.
        expect(loadPackage('@angular/common').__processed_by_ivy_ngcc__).toEqual(STANDARD_MARKERS);
        // * `common/testing` is not a dependency so is not compiled.
        expect(loadPackage('@angular/common/testing').__processed_by_ivy_ngcc__).toBeUndefined();
      });

      it('should not mark a non-Angular package as processed if it is the target', () => {
        mainNgcc({basePath: '/node_modules', targetEntryPointPath: 'test-package'});

        // * `test-package` has no Angular and is not marked as processed.
        expect(loadPackage('test-package').__processed_by_ivy_ngcc__).toBeUndefined();

        // * `core` is a dependency of `test-package`, but it is also not processed, since
        // `test-package` was not processed.
        expect(loadPackage('@angular/core').__processed_by_ivy_ngcc__).toBeUndefined();
      });

      it('should not mark a non-Angular package as processed if it is a dependency', () => {
        // `test-package-user` is a valid Angular package that depends upon `test-package`.
        loadTestFiles([
          {
            name: _('/node_modules/test-package-user/package.json'),
            contents:
                '{"name": "test-package-user", "es2015": "./index.js", "typings": "./index.d.ts"}'
          },
          {
            name: _('/node_modules/test-package-user/index.js'),
            contents: 'import * as x from \'test-package\';'
          },
          {
            name: _('/node_modules/test-package-user/index.d.ts'),
            contents: 'import * as x from \'test-package\';'
          },
          {name: _('/node_modules/test-package-user/index.metadata.json'), contents: 'DUMMY DATA'},
        ]);

        mainNgcc({basePath: '/node_modules', targetEntryPointPath: 'test-package-user'});

        // * `test-package-user` is processed because it is compiled by Angular
        expect(loadPackage('test-package-user').__processed_by_ivy_ngcc__).toEqual({
          es2015: '0.0.0-PLACEHOLDER',
          typings: '0.0.0-PLACEHOLDER',
        });

        // * `test-package` is a dependency of `test-package-user` but has not been compiled by
        // Angular, and so is not marked as processed
        expect(loadPackage('test-package').__processed_by_ivy_ngcc__).toBeUndefined();

        // * `core` is a dependency of `test-package`, but it is not processed, because
        // `test-package` was not processed.
        expect(loadPackage('@angular/core').__processed_by_ivy_ngcc__).toBeUndefined();
      });

      it('should report an error if a dependency of the target does not exist', () => {
        expect(() => {
          mainNgcc({basePath: '/node_modules', targetEntryPointPath: 'invalid-package'});
        })
            .toThrowError(
                'The target entry-point "invalid-package" has missing dependencies:\n - @angular/missing\n');
      });
    });

    describe('early skipping of target entry-point', () => {
      describe('[compileAllFormats === true]', () => {
        it('should skip all processing if all the properties are marked as processed', () => {
          const logger = new MockLogger();
          markPropertiesAsProcessed('@angular/common/http/testing', SUPPORTED_FORMAT_PROPERTIES);
          mainNgcc({
            basePath: '/node_modules',
            targetEntryPointPath: '@angular/common/http/testing', logger,
          });
          expect(logger.logs.debug).toContain([
            'The target entry-point has already been processed'
          ]);
        });

        it('should process the target if any `propertyToConsider` is not marked as processed',
           () => {
             const logger = new MockLogger();
             markPropertiesAsProcessed('@angular/common/http/testing', ['esm2015', 'fesm2015']);
             mainNgcc({
               basePath: '/node_modules',
               targetEntryPointPath: '@angular/common/http/testing',
               propertiesToConsider: ['fesm2015', 'esm5', 'esm2015'], logger,
             });
             expect(logger.logs.debug).not.toContain([
               'The target entry-point has already been processed'
             ]);
           });
      });

      describe('[compileAllFormats === false]', () => {
        it('should process the target if the first matching `propertyToConsider` is not marked as processed',
           () => {
             const logger = new MockLogger();
             markPropertiesAsProcessed('@angular/common/http/testing', ['esm2015']);
             mainNgcc({
               basePath: '/node_modules',
               targetEntryPointPath: '@angular/common/http/testing',
               propertiesToConsider: ['esm5', 'esm2015'],
               compileAllFormats: false, logger,
             });

             expect(logger.logs.debug).not.toContain([
               'The target entry-point has already been processed'
             ]);
           });

        it('should skip all processing if the first matching `propertyToConsider` is marked as processed',
           () => {
             const logger = new MockLogger();
             markPropertiesAsProcessed('@angular/common/http/testing', ['esm2015']);
             mainNgcc({
               basePath: '/node_modules',
               targetEntryPointPath: '@angular/common/http/testing',
               // Simulate a property that does not exist on the package.json and will be ignored.
               propertiesToConsider: ['missing', 'esm2015', 'esm5'],
               compileAllFormats: false, logger,
             });

             expect(logger.logs.debug).toContain([
               'The target entry-point has already been processed'
             ]);
           });
      });

      it('should skip all processing if the first matching `propertyToConsider` is marked as processed',
         () => {
           const logger = new MockLogger();
           markPropertiesAsProcessed('@angular/common/http/testing', ['esm2015']);
           mainNgcc({
             basePath: '/node_modules',
             targetEntryPointPath: '@angular/common/http/testing',
             // Simulate a property that does not exist on the package.json and will be ignored.
             propertiesToConsider: ['missing', 'esm2015', 'esm5'],
             compileAllFormats: false, logger,
           });

           expect(logger.logs.debug).toContain([
             'The target entry-point has already been processed'
           ]);
         });
    });

    function markPropertiesAsProcessed(packagePath: string, properties: EntryPointJsonProperty[]) {
      const basePath = _('/node_modules');
      const targetPackageJsonPath = join(basePath, packagePath, 'package.json');
      const targetPackage = loadPackage(packagePath);
      markAsProcessed(
          pkgJsonUpdater, targetPackage, targetPackageJsonPath, ['typings', ...properties]);
    }

    it('should clean up outdated artifacts', () => {
      compileIntoFlatEs5Package('test-package', {
        'index.ts': `
        import {Directive} from '@angular/core';

        @Directive({selector: '[foo]'})
        export class FooDirective {
        }
      `,
      });
      mainNgcc({
        basePath: '/node_modules',
        propertiesToConsider: ['main'],
        logger: new MockLogger(),
      });

      // Now hack the files to look like it was processed by an outdated version of ngcc
      const packageJson = loadPackage('test-package', _('/node_modules'));
      packageJson.__processed_by_ivy_ngcc__ !.typings = '8.0.0';
      packageJson.main_ivy_ngcc = '__ivy_ngcc__/main.js';
      fs.writeFile(_('/node_modules/test-package/package.json'), JSON.stringify(packageJson));
      fs.writeFile(_('/node_modules/test-package/x.js'), 'processed content');
      fs.writeFile(_('/node_modules/test-package/x.js.__ivy_ngcc_bak'), 'original content');
      fs.ensureDir(_('/node_modules/test-package/__ivy_ngcc__/foo'));

      // Now run ngcc again to see that it cleans out the outdated artifacts
      mainNgcc({
        basePath: '/node_modules',
        propertiesToConsider: ['main'],
        logger: new MockLogger(),
      });
      const newPackageJson = loadPackage('test-package', _('/node_modules'));
      expect(newPackageJson.__processed_by_ivy_ngcc__).toEqual({
        main: '0.0.0-PLACEHOLDER',
        typings: '0.0.0-PLACEHOLDER',
      });
      expect(newPackageJson.main_ivy_ngcc).toBeUndefined();
      expect(fs.exists(_('/node_modules/test-package/x.js'))).toBe(true);
      expect(fs.exists(_('/node_modules/test-package/x.js.__ivy_ngcc_bak'))).toBe(false);
      expect(fs.readFile(_('/node_modules/test-package/x.js'))).toEqual('original content');
      expect(fs.exists(_('/node_modules/test-package/__ivy_ngcc__'))).toBe(false);
    });


    describe('with propertiesToConsider', () => {
      it('should complain if none of the properties in the `propertiesToConsider` list is supported',
         () => {
           const propertiesToConsider = ['es1337', 'fesm42'];
           const errorMessage =
               'No supported format property to consider among [es1337, fesm42]. Supported ' +
               'properties: fesm2015, fesm5, es2015, esm2015, esm5, main, module';

           expect(() => mainNgcc({basePath: '/node_modules', propertiesToConsider}))
               .toThrowError(errorMessage);
         });

      it('should only compile the entry-point formats given in the `propertiesToConsider` list',
         () => {
           mainNgcc({
             basePath: '/node_modules',
             propertiesToConsider: ['main', 'esm5', 'module', 'fesm5'],
             logger: new MockLogger(),

           });

           // The ES2015 formats are not compiled as they are not in `propertiesToConsider`.
           expect(loadPackage('@angular/core').__processed_by_ivy_ngcc__).toEqual({
             esm5: '0.0.0-PLACEHOLDER',
             main: '0.0.0-PLACEHOLDER',
             module: '0.0.0-PLACEHOLDER',
             fesm5: '0.0.0-PLACEHOLDER',
             typings: '0.0.0-PLACEHOLDER',
           });
           expect(loadPackage('@angular/common').__processed_by_ivy_ngcc__).toEqual({
             esm5: '0.0.0-PLACEHOLDER',
             main: '0.0.0-PLACEHOLDER',
             module: '0.0.0-PLACEHOLDER',
             fesm5: '0.0.0-PLACEHOLDER',
             typings: '0.0.0-PLACEHOLDER',
           });
           expect(loadPackage('@angular/common/testing').__processed_by_ivy_ngcc__).toEqual({
             esm5: '0.0.0-PLACEHOLDER',
             main: '0.0.0-PLACEHOLDER',
             module: '0.0.0-PLACEHOLDER',
             fesm5: '0.0.0-PLACEHOLDER',
             typings: '0.0.0-PLACEHOLDER',
           });
           expect(loadPackage('@angular/common/http').__processed_by_ivy_ngcc__).toEqual({
             esm5: '0.0.0-PLACEHOLDER',
             main: '0.0.0-PLACEHOLDER',
             module: '0.0.0-PLACEHOLDER',
             fesm5: '0.0.0-PLACEHOLDER',
             typings: '0.0.0-PLACEHOLDER',
           });
         });

      it('should mark all matching properties as processed in order not to compile them on a subsequent run',
         () => {
           const logger = new MockLogger();
           const logs = logger.logs.debug;

           // `fesm2015` and `es2015` map to the same file: `./fesm2015/common.js`
           mainNgcc({
             basePath: '/node_modules/@angular/common',
             propertiesToConsider: ['fesm2015'], logger,
           });

           expect(logs).not.toContain(['Skipping @angular/common : es2015 (already compiled).']);
           expect(loadPackage('@angular/common').__processed_by_ivy_ngcc__).toEqual({
             es2015: '0.0.0-PLACEHOLDER',
             fesm2015: '0.0.0-PLACEHOLDER',
             typings: '0.0.0-PLACEHOLDER',
           });

           // Now, compiling `es2015` should be a no-op.
           mainNgcc({
             basePath: '/node_modules/@angular/common',
             propertiesToConsider: ['es2015'], logger,
           });

           expect(logs).toContain(['Skipping @angular/common : es2015 (already compiled).']);
         });
    });

    describe('with compileAllFormats set to false', () => {
      it('should only compile the first matching format', () => {
        mainNgcc({
          basePath: '/node_modules',
          propertiesToConsider: ['module', 'fesm5', 'esm5'],
          compileAllFormats: false,
          logger: new MockLogger(),
        });
        // * In the Angular packages fesm5 and module have the same underlying format,
        //   so both are marked as compiled.
        // * The `esm5` is not compiled because we stopped after the `fesm5` format.
        expect(loadPackage('@angular/core').__processed_by_ivy_ngcc__).toEqual({
          fesm5: '0.0.0-PLACEHOLDER',
          module: '0.0.0-PLACEHOLDER',
          typings: '0.0.0-PLACEHOLDER',
        });
        expect(loadPackage('@angular/common').__processed_by_ivy_ngcc__).toEqual({
          fesm5: '0.0.0-PLACEHOLDER',
          module: '0.0.0-PLACEHOLDER',
          typings: '0.0.0-PLACEHOLDER',
        });
        expect(loadPackage('@angular/common/testing').__processed_by_ivy_ngcc__).toEqual({
          fesm5: '0.0.0-PLACEHOLDER',
          module: '0.0.0-PLACEHOLDER',
          typings: '0.0.0-PLACEHOLDER',
        });
        expect(loadPackage('@angular/common/http').__processed_by_ivy_ngcc__).toEqual({
          fesm5: '0.0.0-PLACEHOLDER',
          module: '0.0.0-PLACEHOLDER',
          typings: '0.0.0-PLACEHOLDER',
        });
      });

      it('should cope with compiling the same entry-point multiple times with different formats',
         () => {
           mainNgcc({
             basePath: '/node_modules',
             propertiesToConsider: ['module'],
             compileAllFormats: false,
             logger: new MockLogger(),

           });
           expect(loadPackage('@angular/core').__processed_by_ivy_ngcc__).toEqual({
             fesm5: '0.0.0-PLACEHOLDER',
             module: '0.0.0-PLACEHOLDER',
             typings: '0.0.0-PLACEHOLDER',
           });
           // If ngcc tries to write out the typings files again, this will throw an exception.
           mainNgcc({
             basePath: '/node_modules',
             propertiesToConsider: ['esm5'],
             compileAllFormats: false,
             logger: new MockLogger(),
           });
           expect(loadPackage('@angular/core').__processed_by_ivy_ngcc__).toEqual({
             esm5: '0.0.0-PLACEHOLDER',
             fesm5: '0.0.0-PLACEHOLDER',
             module: '0.0.0-PLACEHOLDER',
             typings: '0.0.0-PLACEHOLDER',
           });
         });
    });

    describe('with createNewEntryPointFormats', () => {
      it('should create new files rather than overwriting the originals', () => {
        const ANGULAR_CORE_IMPORT_REGEX = /import \* as ɵngcc\d+ from '@angular\/core';/;
        mainNgcc({
          basePath: '/node_modules',
          createNewEntryPointFormats: true,
          propertiesToConsider: ['esm5'],
          logger: new MockLogger(),

        });

        // Updates the package.json
        expect(loadPackage('@angular/common').esm5).toEqual('./esm5/common.js');
        expect((loadPackage('@angular/common') as any).esm5_ivy_ngcc)
            .toEqual('__ivy_ngcc__/esm5/common.js');

        // Doesn't touch original files
        expect(fs.readFile(_(`/node_modules/@angular/common/esm5/src/common_module.js`)))
            .not.toMatch(ANGULAR_CORE_IMPORT_REGEX);
        // Or create a backup of the original
        expect(
            fs.exists(_(`/node_modules/@angular/common/esm5/src/common_module.js.__ivy_ngcc_bak`)))
            .toBe(false);

        // Creates new files
        expect(
            fs.readFile(_(`/node_modules/@angular/common/__ivy_ngcc__/esm5/src/common_module.js`)))
            .toMatch(ANGULAR_CORE_IMPORT_REGEX);

        // Copies over files (unchanged) that did not need compiling
        expect(fs.exists(_(`/node_modules/@angular/common/__ivy_ngcc__/esm5/src/version.js`)));
        expect(fs.readFile(_(`/node_modules/@angular/common/__ivy_ngcc__/esm5/src/version.js`)))
            .toEqual(fs.readFile(_(`/node_modules/@angular/common/esm5/src/version.js`)));

        // Overwrites .d.ts files (as usual)
        expect(fs.readFile(_(`/node_modules/@angular/common/common.d.ts`)))
            .toMatch(ANGULAR_CORE_IMPORT_REGEX);
        expect(fs.exists(_(`/node_modules/@angular/common/common.d.ts.__ivy_ngcc_bak`))).toBe(true);
      });

      it('should update `package.json` for all matching format properties', () => {
        mainNgcc({
          basePath: '/node_modules/@angular/core',
          createNewEntryPointFormats: true,
          propertiesToConsider: ['fesm2015', 'fesm5'],
        });

        const pkg: any = loadPackage('@angular/core');

        // `es2015` is an alias of `fesm2015`.
        expect(pkg.fesm2015).toEqual('./fesm2015/core.js');
        expect(pkg.es2015).toEqual('./fesm2015/core.js');
        expect(pkg.fesm2015_ivy_ngcc).toEqual('__ivy_ngcc__/fesm2015/core.js');
        expect(pkg.es2015_ivy_ngcc).toEqual('__ivy_ngcc__/fesm2015/core.js');

        // `module` is an alias of `fesm5`.
        expect(pkg.fesm5).toEqual('./fesm5/core.js');
        expect(pkg.module).toEqual('./fesm5/core.js');
        expect(pkg.fesm5_ivy_ngcc).toEqual('__ivy_ngcc__/fesm5/core.js');
        expect(pkg.module_ivy_ngcc).toEqual('__ivy_ngcc__/fesm5/core.js');
      });

      it('should update `package.json` deterministically (regardless of entry-point processing order)',
         () => {
           // Ensure formats are not marked as processed in `package.json` at the beginning.
           let pkg = loadPackage('@angular/core');
           expectNotToHaveProp(pkg, 'esm5_ivy_ngcc');
           expectNotToHaveProp(pkg, 'fesm2015_ivy_ngcc');
           expectNotToHaveProp(pkg, 'fesm5_ivy_ngcc');
           expectNotToHaveProp(pkg, '__processed_by_ivy_ngcc__');

           // Process `fesm2015` and update `package.json`.
           pkg = processFormatAndUpdatePackageJson('fesm2015');
           expectNotToHaveProp(pkg, 'esm5_ivy_ngcc');
           expectToHaveProp(pkg, 'fesm2015_ivy_ngcc');
           expectNotToHaveProp(pkg, 'fesm5_ivy_ngcc');
           expectToHaveProp(pkg.__processed_by_ivy_ngcc__ !, 'fesm2015');

           // Process `fesm5` and update `package.json`.
           pkg = processFormatAndUpdatePackageJson('fesm5');
           expectNotToHaveProp(pkg, 'esm5_ivy_ngcc');
           expectToHaveProp(pkg, 'fesm2015_ivy_ngcc');
           expectToHaveProp(pkg, 'fesm5_ivy_ngcc');
           expectToHaveProp(pkg.__processed_by_ivy_ngcc__ !, 'fesm5');

           // Process `esm5` and update `package.json`.
           pkg = processFormatAndUpdatePackageJson('esm5');
           expectToHaveProp(pkg, 'esm5_ivy_ngcc');
           expectToHaveProp(pkg, 'fesm2015_ivy_ngcc');
           expectToHaveProp(pkg, 'fesm5_ivy_ngcc');
           expectToHaveProp(pkg.__processed_by_ivy_ngcc__ !, 'esm5');

           // Ensure the properties are in deterministic order (regardless of processing order).
           const pkgKeys = stringifyKeys(pkg);
           expect(pkgKeys).toContain('|esm5_ivy_ngcc|esm5|');
           expect(pkgKeys).toContain('|fesm2015_ivy_ngcc|fesm2015|');
           expect(pkgKeys).toContain('|fesm5_ivy_ngcc|fesm5|');

           // NOTE:
           // Along with the first format that is processed, the typings are processed as well.
           // Also, once a property has been processed, alias properties as also marked as
           // processed. Aliases properties are properties that point to the same entry-point file.
           // For example:
           // - `fesm2015` <=> `es2015`
           // - `fesm5` <=> `module`
           expect(stringifyKeys(pkg.__processed_by_ivy_ngcc__ !))
               .toBe('|es2015|esm5|fesm2015|fesm5|module|typings|');

           // Helpers
           function expectNotToHaveProp(obj: object, prop: string) {
             expect(obj.hasOwnProperty(prop))
                 .toBe(
                     false,
                     `Expected object not to have property '${prop}': ${JSON.stringify(obj, null, 2)}`);
           }

           function expectToHaveProp(obj: object, prop: string) {
             expect(obj.hasOwnProperty(prop))
                 .toBe(
                     true,
                     `Expected object to have property '${prop}': ${JSON.stringify(obj, null, 2)}`);
           }

           function processFormatAndUpdatePackageJson(formatProp: string) {
             mainNgcc({
               basePath: '/node_modules/@angular/core',
               createNewEntryPointFormats: true,
               propertiesToConsider: [formatProp],
             });
             return loadPackage('@angular/core');
           }

           function stringifyKeys(obj: object) { return `|${Object.keys(obj).join('|')}|`; }
         });
    });

    describe('diagnostics', () => {
      it('should fail with formatted diagnostics when an error diagnostic is produced', () => {
        loadTestFiles([
          {
            name: _('/node_modules/fatal-error/package.json'),
            contents: '{"name": "fatal-error", "es2015": "./index.js", "typings": "./index.d.ts"}',
          },
          {name: _('/node_modules/fatal-error/index.metadata.json'), contents: 'DUMMY DATA'},
          {
            name: _('/node_modules/fatal-error/index.js'),
            contents: `
              import {Component} from '@angular/core';
              export class FatalError {}
              FatalError.decorators = [
                {type: Component, args: [{selector: 'fatal-error'}]}
              ];
            `,
          },
          {
            name: _('/node_modules/fatal-error/index.d.ts'),
            contents: `
              export declare class FatalError {}
            `,
          },
        ]);

        try {
          mainNgcc({
            basePath: '/node_modules',
            targetEntryPointPath: 'fatal-error',
            propertiesToConsider: ['es2015']
          });
          fail('should have thrown');
        } catch (e) {
          expect(e.message).toContain(
              'Failed to compile entry-point fatal-error (es2015 as esm2015) due to compilation errors:');
          expect(e.message).toContain('NG2001');
          expect(e.message).toContain('component is missing a template');
        }
      });
    });

    describe('logger', () => {
      it('should log info message to the console by default', () => {
        const consoleInfoSpy = spyOn(console, 'info');
        mainNgcc({basePath: '/node_modules', propertiesToConsider: ['esm2015']});
        expect(consoleInfoSpy)
            .toHaveBeenCalledWith('Compiling @angular/common/http : esm2015 as esm2015');
      });

      it('should use a custom logger if provided', () => {
        const logger = new MockLogger();
        mainNgcc({
          basePath: '/node_modules',
          propertiesToConsider: ['esm2015'], logger,
        });
        expect(logger.logs.info).toContain(['Compiling @angular/common/http : esm2015 as esm2015']);
      });
    });

    describe('with pathMappings', () => {
      it('should find and compile packages accessible via the pathMappings', () => {
        mainNgcc({
          basePath: '/node_modules',
          propertiesToConsider: ['es2015'],
          pathMappings: {paths: {'*': ['dist/*']}, baseUrl: '/'},
        });
        expect(loadPackage('@angular/core').__processed_by_ivy_ngcc__).toEqual({
          es2015: '0.0.0-PLACEHOLDER',
          fesm2015: '0.0.0-PLACEHOLDER',
          typings: '0.0.0-PLACEHOLDER',
        });
        expect(loadPackage('local-package', _('/dist')).__processed_by_ivy_ngcc__).toEqual({
          es2015: '0.0.0-PLACEHOLDER',
          typings: '0.0.0-PLACEHOLDER',
        });
      });
    });

    describe('with configuration files', () => {
      it('should process a configured deep-import as an entry-point', () => {
        loadTestFiles([
          {
            name: _('/ngcc.config.js'),
            contents: `module.exports = { packages: {
            'deep_import': {
              entryPoints: {
                './entry_point': { override: { typings: '../entry_point.d.ts', es2015: '../entry_point.js' } }
              }
            }
          }};`,
          },
          {
            name: _('/node_modules/deep_import/package.json'),
            contents: '{"name": "deep-import", "es2015": "./index.js", "typings": "./index.d.ts"}',
          },
          {
            name: _('/node_modules/deep_import/entry_point.js'),
            contents: `
              import {Component} from '@angular/core';
              @Component({selector: 'entry-point'})
              export class EntryPoint {}
            `,
          },
          {
            name: _('/node_modules/deep_import/entry_point.d.ts'),
            contents: `
              import {Component} from '@angular/core';
              @Component({selector: 'entry-point'})
              export class EntryPoint {}
            `,
          },
        ]);
        mainNgcc({
          basePath: '/node_modules',
          targetEntryPointPath: 'deep_import/entry_point',
          propertiesToConsider: ['es2015']
        });
        // The containing package is not processed
        expect(loadPackage('deep_import').__processed_by_ivy_ngcc__).toBeUndefined();
        // But the configured entry-point and its dependency (@angular/core) are processed.
        expect(loadPackage('deep_import/entry_point').__processed_by_ivy_ngcc__).toEqual({
          es2015: '0.0.0-PLACEHOLDER',
          typings: '0.0.0-PLACEHOLDER',
        });
        expect(loadPackage('@angular/core').__processed_by_ivy_ngcc__).toEqual({
          es2015: '0.0.0-PLACEHOLDER',
          fesm2015: '0.0.0-PLACEHOLDER',
          typings: '0.0.0-PLACEHOLDER',
        });
      });

      it('should not process ignored entry-points', () => {
        loadTestFiles([
          {
            name: _('/ngcc.config.js'),
            contents: `module.exports = { packages: {
            '@angular/core': {
              entryPoints: {
                './testing': {ignore: true}
              },
            },
            '@angular/common': {
              entryPoints: {
                '.': {ignore: true}
              },
            }
          }};`,
          },
        ]);
        mainNgcc({basePath: '/node_modules', propertiesToConsider: ['es2015']});
        // We process core but not core/testing.
        expect(loadPackage('@angular/core').__processed_by_ivy_ngcc__).toEqual({
          es2015: '0.0.0-PLACEHOLDER',
          fesm2015: '0.0.0-PLACEHOLDER',
          typings: '0.0.0-PLACEHOLDER',
        });
        expect(loadPackage('@angular/core/testing').__processed_by_ivy_ngcc__).toBeUndefined();
        // We do not compile common but we do compile its sub-entry-points.
        expect(loadPackage('@angular/common').__processed_by_ivy_ngcc__).toBeUndefined();
        expect(loadPackage('@angular/common/http').__processed_by_ivy_ngcc__).toEqual({
          es2015: '0.0.0-PLACEHOLDER',
          fesm2015: '0.0.0-PLACEHOLDER',
          typings: '0.0.0-PLACEHOLDER',
        });
      });

      it('should support removing a format property by setting it to `undefined`', () => {
        loadTestFiles([
          {
            name: _('/ngcc.config.js'),
            contents: `
              module.exports = {
                packages: {
                  'test-package': {
                    entryPoints: {
                      '.': {
                        override: {
                          fesm2015: undefined,
                        },
                      },
                    },
                  },
                },
              };
            `,
          },
          {
            name: _('/node_modules/test-package/package.json'),
            contents: `
              {
                "name": "test-package",
                "fesm2015": "./index.es2015.js",
                "fesm5": "./index.es5.js",
                "typings": "./index.d.ts"
              }
            `,
          },
          {
            name: _('/node_modules/test-package/index.es5.js'),
            contents: `
              var TestService = (function () {
                function TestService() {
                }
                return TestService;
              }());
            `,
          },
          {
            name: _('/node_modules/test-package/index.d.js'),
            contents: `
              export declare class TestService {}
            `,
          },
        ]);

        mainNgcc({
          basePath: '/node_modules',
          targetEntryPointPath: 'test-package',
          propertiesToConsider: ['fesm2015', 'fesm5'],
        });

        expect(loadPackage('test-package').__processed_by_ivy_ngcc__).toEqual({
          fesm5: '0.0.0-PLACEHOLDER',
          typings: '0.0.0-PLACEHOLDER',
        });
      });
    });

    describe('undecorated child class migration', () => {
      it('should generate a directive definition with CopyDefinitionFeature for an undecorated child directive',
         () => {
           compileIntoFlatEs5Package('test-package', {
             '/index.ts': `
              import {Directive, NgModule} from '@angular/core';

              @Directive({
                selector: '[base]',
                exportAs: 'base1, base2',
              })
              export class BaseDir {}

              export class DerivedDir extends BaseDir {}

              @NgModule({
                declarations: [DerivedDir],
              })
              export class Module {}
            `,
           });

           mainNgcc({
             basePath: '/node_modules',
             targetEntryPointPath: 'test-package',
             propertiesToConsider: ['main'],
           });


           const jsContents = fs.readFile(_(`/node_modules/test-package/index.js`));
           expect(jsContents)
               .toContain(
                   'DerivedDir.ɵdir = ɵngcc0.ɵɵdefineDirective({ type: DerivedDir, ' +
                   'selectors: [["", "base", ""]], exportAs: ["base1", "base2"], ' +
                   'features: [ɵngcc0.ɵɵInheritDefinitionFeature, ɵngcc0.ɵɵCopyDefinitionFeature] });');

           const dtsContents = fs.readFile(_(`/node_modules/test-package/index.d.ts`));
           expect(dtsContents)
               .toContain(
                   'static ɵdir: ɵngcc0.ɵɵDirectiveDefWithMeta<DerivedDir, "[base]", ["base1", "base2"], {}, {}, never>;');
         });

      it('should generate a component definition with CopyDefinitionFeature for an undecorated child component',
         () => {
           compileIntoFlatEs5Package('test-package', {
             '/index.ts': `
           import {Component, NgModule} from '@angular/core';

           @Component({
             selector: '[base]',
             template: '<span>This is the base template</span>',
           })
           export class BaseCmp {}

           export class DerivedCmp extends BaseCmp {}

           @NgModule({
             declarations: [DerivedCmp],
           })
           export class Module {}
         `,
           });

           mainNgcc({
             basePath: '/node_modules',
             targetEntryPointPath: 'test-package',
             propertiesToConsider: ['main'],
           });


           const jsContents = fs.readFile(_(`/node_modules/test-package/index.js`));
           expect(jsContents).toContain('DerivedCmp.ɵcmp = ɵngcc0.ɵɵdefineComponent');
           expect(jsContents)
               .toContain(
                   'features: [ɵngcc0.ɵɵInheritDefinitionFeature, ɵngcc0.ɵɵCopyDefinitionFeature]');

           const dtsContents = fs.readFile(_(`/node_modules/test-package/index.d.ts`));
           expect(dtsContents)
               .toContain(
                   'static ɵcmp: ɵngcc0.ɵɵComponentDefWithMeta<DerivedCmp, "[base]", never, {}, {}, never>;');
         });

      it('should generate directive definitions with CopyDefinitionFeature for undecorated child directives in a long inheritance chain',
         () => {
           compileIntoFlatEs5Package('test-package', {
             '/index.ts': `
           import {Directive, NgModule} from '@angular/core';

           @Directive({
             selector: '[base]',
           })
           export class BaseDir {}

           export class DerivedDir1 extends BaseDir {}

           export class DerivedDir2 extends DerivedDir1 {}

           export class DerivedDir3 extends DerivedDir2 {}

           @NgModule({
             declarations: [DerivedDir3],
           })
           export class Module {}
         `,
           });

           mainNgcc({
             basePath: '/node_modules',
             targetEntryPointPath: 'test-package',
             propertiesToConsider: ['main'],
           });

           const dtsContents = fs.readFile(_(`/node_modules/test-package/index.d.ts`));
           expect(dtsContents)
               .toContain(
                   'static ɵdir: ɵngcc0.ɵɵDirectiveDefWithMeta<DerivedDir1, "[base]", never, {}, {}, never>;');
           expect(dtsContents)
               .toContain(
                   'static ɵdir: ɵngcc0.ɵɵDirectiveDefWithMeta<DerivedDir2, "[base]", never, {}, {}, never>;');
           expect(dtsContents)
               .toContain(
                   'static ɵdir: ɵngcc0.ɵɵDirectiveDefWithMeta<DerivedDir3, "[base]", never, {}, {}, never>;');
         });
    });

    describe('aliasing re-exports in commonjs', () => {
      it('should add re-exports to commonjs files', () => {
        loadTestFiles([
          {
            name: _('/node_modules/test-package/package.json'),
            contents: `
              {
                "name": "test-package",
                "main": "./index.js",
                "typings": "./index.d.ts"
              }
            `,
          },
          {
            name: _('/node_modules/test-package/index.js'),
            contents: `
              var __export = null;
              __export(require("./module"));
            `,
          },
          {
            name: _('/node_modules/test-package/index.d.ts'),
            contents: `
              export * from "./module";
            `,
          },
          {
            name: _('/node_modules/test-package/index.metadata.json'),
            contents: '{}',
          },
          {
            name: _('/node_modules/test-package/module.js'),
            contents: `
              var __decorate = null;
              var core_1 = require("@angular/core");
              var directive_1 = require("./directive");
              var LocalDir = /** @class */ (function () {
                  function LocalDir() {
                  }
                  LocalDir = __decorate([
                      core_1.Directive({
                          selector: '[local]',
                      })
                  ], LocalDir);
                  return LocalDir;
              }());
              var FooModule = /** @class */ (function () {
                  function FooModule() {
                  }
                  FooModule = __decorate([
                      core_1.NgModule({
                          declarations: [directive_1.Foo, LocalDir],
                          exports: [directive_1.Foo, LocalDir],
                      })
                  ], FooModule);
                  return FooModule;
              }());
              exports.LocalDir = LocalDir;
              exports.FooModule = FooModule;
            `,
          },
          {
            name: _('/node_modules/test-package/module.d.ts'),
            contents: `
              export declare class LocalDir {}
              export declare class FooModule {}
            `,
          },
          {
            name: _('/node_modules/test-package/module.metadata.json'),
            contents: '{}',
          },
          {
            name: _('/node_modules/test-package/directive.js'),
            contents: `
              var __decorate = null;
              var core_1 = require("@angular/core");
              var Foo = /** @class */ (function () {
                  function Foo() {
                  }
                  Foo = __decorate([
                      core_1.Directive({
                          selector: '[foo]',
                      })
                  ], Foo);
                  return Foo;
              }());
              exports.Foo = Foo;
            `,
          },
          {
            name: _('/node_modules/test-package/directive.d.ts'),
            contents: `
              export declare class Foo {}
            `,
          },
          {
            name: _('/node_modules/test-package/directive.metadata.json'),
            contents: '{}',
          },
          {
            name: _('/ngcc.config.js'),
            contents: `
              module.exports = {
                packages: {
                  'test-package': {
                    entryPoints: {
                      '.': {
                        generateDeepReexports: true
                      },
                    },
                  },
                },
              };
            `,
          }
        ]);

        mainNgcc({
          basePath: '/node_modules',
          targetEntryPointPath: 'test-package',
          propertiesToConsider: ['main'],
        });

        expect(loadPackage('test-package').__processed_by_ivy_ngcc__).toEqual({
          main: '0.0.0-PLACEHOLDER',
          typings: '0.0.0-PLACEHOLDER',
        });

        const jsContents = fs.readFile(_(`/node_modules/test-package/module.js`));
        const dtsContents = fs.readFile(_(`/node_modules/test-package/module.d.ts`));
        expect(jsContents).toContain(`var ɵngcc1 = require('./directive');`);
        expect(jsContents).toContain('exports.ɵngExportɵFooModuleɵFoo = ɵngcc1.Foo;');
        expect(dtsContents)
            .toContain(`export {Foo as ɵngExportɵFooModuleɵFoo} from './directive';`);
        expect(dtsContents.match(/ɵngExportɵFooModuleɵFoo/g) !.length).toBe(1);
        expect(dtsContents).not.toContain(`ɵngExportɵFooModuleɵLocalDir`);
      });
    });

    describe('legacy message ids', () => {
      it('should render legacy message ids when compiling i18n tags in component templates', () => {
        compileIntoApf('test-package', {
          '/index.ts': `
           import {Component} from '@angular/core';

           @Component({
             selector: '[base]',
             template: '<div i18n>Some message</div>'
           })
           export class AppComponent {}
         `,
        });

        mainNgcc({
          basePath: '/node_modules',
          targetEntryPointPath: 'test-package',
          propertiesToConsider: ['esm2015'],
        });


        const jsContents = fs.readFile(_(`/node_modules/test-package/esm2015/src/index.js`));
        expect(jsContents)
            .toContain(
                '$localize `:␟888aea0e46f7e9dddbd95fc1ef380a3ff70ada9d␟1812794354835616626:Some message');
      });

      it('should not render legacy message ids when compiling i18n tags in component templates if `enableI18nLegacyMessageIdFormat` is false',
         () => {
           compileIntoApf('test-package', {
             '/index.ts': `
           import {Component} from '@angular/core';

           @Component({
             selector: '[base]',
             template: '<div i18n>Some message</div>'
           })
           export class AppComponent {}
         `,
           });

           mainNgcc({
             basePath: '/node_modules',
             targetEntryPointPath: 'test-package',
             propertiesToConsider: ['esm2015'],
             enableI18nLegacyMessageIdFormat: false,
           });


           const jsContents = fs.readFile(_(`/node_modules/test-package/esm2015/src/index.js`));
           expect(jsContents).not.toContain('␟888aea0e46f7e9dddbd95fc1ef380a3ff70ada9d');
           expect(jsContents).not.toContain('␟1812794354835616626');
           expect(jsContents).not.toContain('␟');
         });
    });

    function loadPackage(
        packageName: string, basePath: AbsoluteFsPath = _('/node_modules')): EntryPointPackageJson {
      return JSON.parse(fs.readFile(fs.resolve(basePath, packageName, 'package.json')));
    }

    function initMockFileSystem(fs: FileSystem, testFiles: Folder) {
      if (fs instanceof MockFileSystem) {
        fs.init(testFiles);
        fs.ensureDir(fs.dirname(new LockFile(fs).lockFilePath));
      }

      // a random test package that no metadata.json file so not compiled by Angular.
      loadTestFiles([
        {
          name: _('/node_modules/test-package/package.json'),
          contents: '{"name": "test-package", "es2015": "./index.js", "typings": "./index.d.ts"}'
        },
        {
          name: _('/node_modules/test-package/index.js'),
          contents:
              'import {AppModule} from "@angular/common"; export class MyApp extends AppModule {};'
        },
        {
          name: _('/node_modules/test-package/index.d.ts'),
          contents:
              'import {AppModule} from "@angular/common"; export declare class MyApp extends AppModule;'
        },
      ]);

      // An Angular package that has been built locally and stored in the `dist` directory.
      loadTestFiles([
        {
          name: _('/dist/local-package/package.json'),
          contents: '{"name": "local-package", "es2015": "./index.js", "typings": "./index.d.ts"}'
        },
        {name: _('/dist/local-package/index.metadata.json'), contents: 'DUMMY DATA'},
        {
          name: _('/dist/local-package/index.js'),
          contents:
              `import {Component} from '@angular/core';\nexport class AppComponent {};\nAppComponent.decorators = [\n{ type: Component, args: [{selector: 'app', template: '<h2>Hello</h2>'}] }\n];`
        },
        {
          name: _('/dist/local-package/index.d.ts'),
          contents: `export declare class AppComponent {};`
        },
      ]);

      // An Angular package that has a missing dependency
      loadTestFiles([
        {
          name: _('/node_modules/invalid-package/package.json'),
          contents: '{"name": "invalid-package", "es2015": "./index.js", "typings": "./index.d.ts"}'
        },
        {
          name: _('/node_modules/invalid-package/index.js'),
          contents: `
          import {AppModule} from "@angular/missing";
          import {Component} from '@angular/core';
          export class AppComponent {};
          AppComponent.decorators = [
            { type: Component, args: [{selector: 'app', template: '<h2>Hello</h2>'}] }
          ];
          `
        },
        {
          name: _('/node_modules/invalid-package/index.d.ts'),
          contents: `export declare class AppComponent {}`
        },
        {name: _('/node_modules/invalid-package/index.metadata.json'), contents: 'DUMMY DATA'},
      ]);
    }
  });
});

function countOccurrences(haystack: string, needle: string): number {
  const matches = haystack.match(new RegExp(needle, 'g'));
  return matches !== null ? matches.length : 0;
}<|MERGE_RESOLUTION|>--- conflicted
+++ resolved
@@ -37,26 +37,6 @@
       pkgJsonUpdater = new DirectPackageJsonUpdater(fs);
       initMockFileSystem(fs, testFiles);
 
-<<<<<<< HEAD
-  it('should run ngcc without errors when "main" property is not present', () => {
-    mainNgcc({
-      basePath: '/dist',
-      propertiesToConsider: ['main', 'es2015'],
-      logger: new MockLogger(),
-    });
-
-    expect(loadPackage('local-package', '/dist').__processed_by_ivy_ngcc__).toEqual({
-      es2015: '0.0.0-PLACEHOLDER',
-      typings: '0.0.0-PLACEHOLDER',
-    });
-  });
-
-  describe('with targetEntryPointPath', () => {
-    it('should only compile the given package entry-point (and its dependencies).', () => {
-      const STANDARD_MARKERS = {
-        main: '0.0.0-PLACEHOLDER',
-        module: '0.0.0-PLACEHOLDER',
-=======
       // Force single-process execution in unit tests by mocking available CPUs to 1.
       spyOn(os, 'cpus').and.returnValue([{model: 'Mock CPU'}]);
     });
@@ -83,7 +63,6 @@
       });
 
       expect(loadPackage('local-package', _('/dist')).__processed_by_ivy_ngcc__).toEqual({
->>>>>>> ae0253f3
         es2015: '0.0.0-PLACEHOLDER',
         typings: '0.0.0-PLACEHOLDER',
       });
