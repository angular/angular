/**
 * @license
 * Copyright Google Inc. All Rights Reserved.
 *
 * Use of this source code is governed by an MIT-style license that can be
 * found in the LICENSE file at https://angular.io/license
 */
import * as ts from 'typescript';

import {absoluteFrom, getFileSystem, getSourceFileOrError} from '../../../src/ngtsc/file_system';
import {TestFile, runInEachFileSystem} from '../../../src/ngtsc/file_system/testing';
import {ClassMemberKind, isNamedFunctionDeclaration, isNamedVariableDeclaration} from '../../../src/ngtsc/reflection';
import {getDeclaration} from '../../../src/ngtsc/testing';
import {loadFakeCore, loadTestFiles, loadTsLib} from '../../../test/helpers';
import {Esm5ReflectionHost, getIifeBody} from '../../src/host/esm5_host';
import {MockLogger} from '../helpers/mock_logger';
import {convertToDirectTsLibImport, convertToInlineTsLib, makeTestBundleProgram} from '../helpers/utils';

import {expectTypeValueReferencesForParameters} from './util';

runInEachFileSystem(() => {
  describe('Esm5ReflectionHost [import helper style]', () => {
    let _: typeof absoluteFrom;
    let FILES: {[label: string]: TestFile[]};

    beforeEach(() => {
      _ = absoluteFrom;
      const NAMESPACED_IMPORT_FILES = [
        {
          name: _('/index.js'),
          contents: `
          import * as some_directive from './some_directive';
          import * as some_directive2 from '/node_modules/@angular/core/some_directive';
          import * as ngmodule from './ngmodule';
          `
        },
        {
          name: _('/some_directive.js'),
          contents: `
  import * as tslib_1 from 'tslib';
  import { Directive, Inject, InjectionToken, Input } from '@angular/core';
  var INJECTED_TOKEN = new InjectionToken('injected');
  var ViewContainerRef = /** @class */ (function () {
      function ViewContainerRef() {
      }
      return ViewContainerRef;
  }());
  var TemplateRef = /** @class */ (function () {
      function TemplateRef() {
      }
      return TemplateRef;
  }());
  var SomeDirective = /** @class */ (function () {
      function SomeDirective(_viewContainer, _template, injected) {
          this.instanceProperty = 'instance';
          this.input1 = '';
          this.input2 = 0;
      }
      SomeDirective.prototype.instanceMethod = function () { };
      SomeDirective.staticMethod = function () { };
      SomeDirective.staticProperty = 'static';
      tslib_1.__decorate([
          Input(),
          tslib_1.__metadata("design:type", String)
      ], SomeDirective.prototype, "input1", void 0);
      tslib_1.__decorate([
          Input(),
          tslib_1.__metadata("design:type", Number)
      ], SomeDirective.prototype, "input2", void 0);
      SomeDirective = tslib_1.__decorate([
          Directive({ selector: '[someDirective]' }),
          tslib_1.__param(2, Inject(INJECTED_TOKEN)),
          tslib_1.__metadata("design:paramtypes", [ViewContainerRef,
              TemplateRef, String])
      ], SomeDirective);
      return SomeDirective;
  }());
  export { SomeDirective };
  `,
        },
        {
          name: _('/some_directive_ctor_parameters.js'),
          contents: `
  import * as tslib_1 from 'tslib';
  import { Directive, Inject, InjectionToken, Input } from '@angular/core';
  var INJECTED_TOKEN = new InjectionToken('injected');
  var ViewContainerRef = /** @class */ (function () {
      function ViewContainerRef() {
      }
      return ViewContainerRef;
  }());
  var TemplateRef = /** @class */ (function () {
      function TemplateRef() {
      }
      return TemplateRef;
  }());
  var SomeDirective = /** @class */ (function () {
      function SomeDirective(_viewContainer, _template, injected) {
          this.input1 = '';
      }
      SomeDirective.ctorParameters = function() { return [
        { type: ViewContainerRef, },
        { type: TemplateRef, },
        { type: undefined, decorators: [{ type: Inject, args: [INJECTED_TOKEN,] },] },
      ]; };
      tslib_1.__decorate([
          Input(),
      ], SomeDirective.prototype, "input1", void 0);
      SomeDirective = tslib_1.__decorate([
          Directive({ selector: '[someDirective]' }),
          tslib_1.__param(2, Inject(INJECTED_TOKEN)),
      ], SomeDirective);
      return SomeDirective;
  }());
  export { SomeDirective };
  `,
        },
        {
          name: _('/node_modules/@angular/core/some_directive.js'),
          contents: `
  import * as tslib_1 from 'tslib';
  import { Directive, Input } from './directives';
  var SomeDirective = /** @class */ (function () {
    function SomeDirective() {
        this.input1 = '';
    }
    tslib_1.__decorate([
        Input(),
        tslib_1.__metadata("design:type", String)
    ], SomeDirective.prototype, "input1", void 0);
    SomeDirective = tslib_1.__decorate([
        Directive({ selector: '[someDirective]' }),
    ], SomeDirective);
    return SomeDirective;
}());
export { SomeDirective };
`,
        },
        {
          name: _('/ngmodule.js'),
          contents: `
    import * as tslib_1 from 'tslib';
    import { NgModule } from '@angular/core';
      var HttpClientXsrfModule = /** @class */ (function () {
        function HttpClientXsrfModule() {
        }
        HttpClientXsrfModule_1 = HttpClientXsrfModule;
        HttpClientXsrfModule.withOptions = function (options) {
            if (options === void 0) { options = {}; }
            return {
                ngModule: HttpClientXsrfModule_1,
                providers: [],
            };
        };
        var HttpClientXsrfModule_1;
        HttpClientXsrfModule = HttpClientXsrfModule_1 = tslib_1.__decorate([
            NgModule({
                providers: [],
            })
        ], HttpClientXsrfModule);
        return HttpClientXsrfModule;
    }());
    var missingValue;
    var nonDecoratedVar;
    nonDecoratedVar = 43;
    export { HttpClientXsrfModule };
    `
        },
        {
          name: _('/some_minified_directive.js'),
          contents: `
import * as tslib_1 from 'tslib';
import { Directive } from '@angular/core';
// Note that the IIFE is not in parentheses
var SomeDirective = function () {
    function SomeDirective() {}
    // Note that the decorator is combined with the return statement
    return SomeDirective = tslib_1.__decorate([
        Directive({ selector: '[someDirective]' }),
    ], SomeDirective);
}();
export { SomeDirective };
`,
        },
        {
          name: _('/some_aliased_directive.js'),
          contents: `
import * as tslib_1 from 'tslib';
import { Directive } from '@angular/core';
var AliasedDirective$1 = /** @class */ (function () {
    function AliasedDirective() {}
    AliasedDirective = tslib_1.__decorate([
        Directive({ selector: '[someDirective]' }),
    ], AliasedDirective);
    return AliasedDirective;
}());
export { AliasedDirective$1 };
`,
        },
      ];

      const DIRECT_IMPORT_FILES = convertToDirectTsLibImport(NAMESPACED_IMPORT_FILES);
      const INLINE_FILES = convertToInlineTsLib(NAMESPACED_IMPORT_FILES);
      const INLINE_SUFFIXED_FILES = convertToInlineTsLib(NAMESPACED_IMPORT_FILES, '$2');

      FILES = {
        'namespaced': NAMESPACED_IMPORT_FILES,
        'direct import': DIRECT_IMPORT_FILES,
        'inline': INLINE_FILES,
        'inline suffixed': INLINE_SUFFIXED_FILES,
      };
    });

    ['namespaced', 'direct import', 'inline', 'inline suffixed'].forEach(label => {
      describe(`[${label}]`, () => {
        beforeEach(() => {
          const fs = getFileSystem();
          loadTsLib(fs);
          loadFakeCore(fs);
          loadTestFiles(FILES[label]);
        });

        describe('getDecoratorsOfDeclaration()', () => {
          it('should find the decorators on a class', () => {
            const bundle = makeTestBundleProgram(_('/some_directive.js'));
            const host = new Esm5ReflectionHost(new MockLogger(), false, bundle);
            const classNode = getDeclaration(
                bundle.program, _('/some_directive.js'), 'SomeDirective',
                isNamedVariableDeclaration);
            const decorators = host.getDecoratorsOfDeclaration(classNode) !;

            expect(decorators).toBeDefined();
            expect(decorators.length).toEqual(1);

            const decorator = decorators[0];
            expect(decorator.name).toEqual('Directive');
            expect(decorator.identifier !.getText()).toEqual('Directive');
            expect(decorator.import).toEqual({name: 'Directive', from: '@angular/core'});
            expect(decorator.args !.map(arg => arg.getText())).toEqual([
              '{ selector: \'[someDirective]\' }',
            ]);

          });

          it('should find the decorators on a minified class', () => {
            const bundle = makeTestBundleProgram(_('/some_minified_directive.js'));
            const host = new Esm5ReflectionHost(new MockLogger(), false, bundle);
            const classNode = getDeclaration(
                bundle.program, _('/some_minified_directive.js'), 'SomeDirective',
                isNamedVariableDeclaration);
            const decorators = host.getDecoratorsOfDeclaration(classNode) !;

            expect(decorators).toBeDefined();
            expect(decorators.length).toEqual(1);

            const decorator = decorators[0];
            expect(decorator.name).toEqual('Directive');
            expect(decorator.identifier !.getText()).toEqual('Directive');
            expect(decorator.import).toEqual({name: 'Directive', from: '@angular/core'});
            expect(decorator.args !.map(arg => arg.getText())).toEqual([
              '{ selector: \'[someDirective]\' }',
            ]);

          });

          it('should find the decorators on an aliased class', () => {
            const bundle = makeTestBundleProgram(_('/some_aliased_directive.js'));
            const host = new Esm5ReflectionHost(new MockLogger(), false, bundle);
            const classNode = getDeclaration(
                bundle.program, _('/some_aliased_directive.js'), 'AliasedDirective$1',
                isNamedVariableDeclaration);
            const decorators = host.getDecoratorsOfDeclaration(classNode) !;

            expect(decorators).toBeDefined();
            expect(decorators.length).toEqual(1);

            const decorator = decorators[0];
            expect(decorator.name).toEqual('Directive');
            expect(decorator.identifier !.getText()).toEqual('Directive');
            expect(decorator.import).toEqual({name: 'Directive', from: '@angular/core'});
            expect(decorator.args !.map(arg => arg.getText())).toEqual([
              '{ selector: \'[someDirective]\' }',
            ]);
          });

          it('should find the decorators on a class when mixing `ctorParameters` and `__decorate`',
             () => {
               const bundle = makeTestBundleProgram(_('/some_directive_ctor_parameters.js'));
               const host = new Esm5ReflectionHost(new MockLogger(), false, bundle);
               const classNode = getDeclaration(
                   bundle.program, _('/some_directive_ctor_parameters.js'), 'SomeDirective',
                   isNamedVariableDeclaration);
               const decorators = host.getDecoratorsOfDeclaration(classNode) !;

               expect(decorators).toBeDefined();
               expect(decorators.length).toEqual(1);

               const decorator = decorators[0];
               expect(decorator.name).toEqual('Directive');
               expect(decorator.identifier !.getText()).toEqual('Directive');
               expect(decorator.import).toEqual({name: 'Directive', from: '@angular/core'});
               expect(decorator.args !.map(arg => arg.getText())).toEqual([
                 '{ selector: \'[someDirective]\' }',
               ]);
             });

          it('should support decorators being used inside @angular/core', () => {
            const bundle =
                makeTestBundleProgram(_('/node_modules/@angular/core/some_directive.js'));
            const host = new Esm5ReflectionHost(new MockLogger(), true, bundle);
            const classNode = getDeclaration(
                bundle.program, _('/node_modules/@angular/core/some_directive.js'), 'SomeDirective',
                isNamedVariableDeclaration);
            const decorators = host.getDecoratorsOfDeclaration(classNode) !;

            expect(decorators).toBeDefined();
            expect(decorators.length).toEqual(1);

            const decorator = decorators[0];
            expect(decorator.name).toEqual('Directive');
            expect(decorator.identifier !.getText()).toEqual('Directive');
            expect(decorator.import).toEqual({name: 'Directive', from: './directives'});
            expect(decorator.args !.map(arg => arg.getText())).toEqual([
              '{ selector: \'[someDirective]\' }',
            ]);
          });
        });

        describe('getClassSymbol()', () => {
          it('should find a class that has been minified', () => {
            const bundle = makeTestBundleProgram(_('/some_minified_directive.js'));
            const host = new Esm5ReflectionHost(new MockLogger(), false, bundle);
            const classNode = getDeclaration(
                bundle.program, _('/some_minified_directive.js'), 'SomeDirective',
                isNamedVariableDeclaration);
            const innerNode =
                getIifeBody(classNode) !.statements.find(isNamedFunctionDeclaration) !;
            const classSymbol = host.getClassSymbol(classNode);

            expect(classSymbol).toBeDefined();
            expect(classSymbol !.declaration.valueDeclaration).toBe(classNode);
            expect(classSymbol !.implementation.valueDeclaration).toBe(innerNode);
          });
        });

        describe('getMembersOfClass()', () => {
          it('should find decorated members on a class', () => {
            const bundle = makeTestBundleProgram(_('/some_directive.js'));
            const host = new Esm5ReflectionHost(new MockLogger(), false, bundle);
            const classNode = getDeclaration(
                bundle.program, _('/some_directive.js'), 'SomeDirective',
                isNamedVariableDeclaration);
            const members = host.getMembersOfClass(classNode);

            const input1 = members.find(member => member.name === 'input1') !;
            expect(input1.kind).toEqual(ClassMemberKind.Property);
            expect(input1.isStatic).toEqual(false);
            expect(input1.decorators !.map(d => d.name)).toEqual(['Input']);

            const input2 = members.find(member => member.name === 'input2') !;
            expect(input2.kind).toEqual(ClassMemberKind.Property);
            expect(input2.isStatic).toEqual(false);
            expect(input1.decorators !.map(d => d.name)).toEqual(['Input']);
          });

          it('should find decorated members on a class when mixing `ctorParameters` and `__decorate`',
             () => {
               const bundle = makeTestBundleProgram(_('/some_directive_ctor_parameters.js'));
               const host = new Esm5ReflectionHost(new MockLogger(), false, bundle);
               const classNode = getDeclaration(
                   bundle.program, _('/some_directive_ctor_parameters.js'), 'SomeDirective',
                   isNamedVariableDeclaration);
               const members = host.getMembersOfClass(classNode);

               const input1 = members.find(member => member.name === 'input1') !;
               expect(input1.kind).toEqual(ClassMemberKind.Property);
               expect(input1.isStatic).toEqual(false);
               expect(input1.decorators !.map(d => d.name)).toEqual(['Input']);
             });

          it('should find non decorated properties on a class', () => {
            const bundle = makeTestBundleProgram(_('/some_directive.js'));
            const host = new Esm5ReflectionHost(new MockLogger(), false, bundle);
            const classNode = getDeclaration(
                bundle.program, _('/some_directive.js'), 'SomeDirective',
                isNamedVariableDeclaration);
            const members = host.getMembersOfClass(classNode);

            const instanceProperty = members.find(member => member.name === 'instanceProperty') !;
            expect(instanceProperty.kind).toEqual(ClassMemberKind.Property);
            expect(instanceProperty.isStatic).toEqual(false);
            expect(ts.isBinaryExpression(instanceProperty.implementation !)).toEqual(true);
            expect(instanceProperty.value !.getText()).toEqual(`'instance'`);
          });

          it('should find static methods on a class', () => {
            const bundle = makeTestBundleProgram(_('/some_directive.js'));
            const host = new Esm5ReflectionHost(new MockLogger(), false, bundle);
            const classNode = getDeclaration(
                bundle.program, _('/some_directive.js'), 'SomeDirective',
                isNamedVariableDeclaration);
            const members = host.getMembersOfClass(classNode);

            const staticMethod = members.find(member => member.name === 'staticMethod') !;
            expect(staticMethod.kind).toEqual(ClassMemberKind.Method);
            expect(staticMethod.isStatic).toEqual(true);
            expect(ts.isFunctionExpression(staticMethod.implementation !)).toEqual(true);
          });

          it('should find static properties on a class', () => {
            const bundle = makeTestBundleProgram(_('/some_directive.js'));
            const host = new Esm5ReflectionHost(new MockLogger(), false, bundle);
            const classNode = getDeclaration(
                bundle.program, _('/some_directive.js'), 'SomeDirective',
                isNamedVariableDeclaration);
            const members = host.getMembersOfClass(classNode);

            const staticProperty = members.find(member => member.name === 'staticProperty') !;
            expect(staticProperty.kind).toEqual(ClassMemberKind.Property);
            expect(staticProperty.isStatic).toEqual(true);
            expect(ts.isPropertyAccessExpression(staticProperty.implementation !)).toEqual(true);
            expect(staticProperty.value !.getText()).toEqual(`'static'`);
          });

          it('should support decorators being used inside @angular/core', () => {
            const bundle =
                makeTestBundleProgram(_('/node_modules/@angular/core/some_directive.js'));
            const host = new Esm5ReflectionHost(new MockLogger(), true, bundle);
            const classNode = getDeclaration(
                bundle.program, _('/node_modules/@angular/core/some_directive.js'), 'SomeDirective',
                isNamedVariableDeclaration);
            const members = host.getMembersOfClass(classNode);

            const input1 = members.find(member => member.name === 'input1') !;
            expect(input1.kind).toEqual(ClassMemberKind.Property);
            expect(input1.isStatic).toEqual(false);
            expect(input1.decorators !.map(d => d.name)).toEqual(['Input']);
          });
        });
        describe('getConstructorParameters', () => {
          it('should find the decorated constructor parameters', () => {
            const bundle = makeTestBundleProgram(_('/some_directive.js'));
            const host = new Esm5ReflectionHost(new MockLogger(), false, bundle);
            const classNode = getDeclaration(
                bundle.program, _('/some_directive.js'), 'SomeDirective',
                isNamedVariableDeclaration);
            const parameters = host.getConstructorParameters(classNode);

            expect(parameters).toBeDefined();
            expect(parameters !.map(parameter => parameter.name)).toEqual([
              '_viewContainer', '_template', 'injected'
            ]);
            expectTypeValueReferencesForParameters(parameters !, [
              'ViewContainerRef',
              'TemplateRef',
              'String',
            ]);
          });

<<<<<<< HEAD
      describe('findClassSymbols()', () => {
        it('should return an array of all classes in the given source file', () => {
          const program = makeTestProgram(...fileSystem.files);
          const host = new Esm5ReflectionHost(new MockLogger(), false, program.getTypeChecker());

          const ngModuleFile = program.getSourceFile('/ngmodule.js') !;
          const ngModuleClasses = host.findClassSymbols(ngModuleFile);
          expect(ngModuleClasses.length).toEqual(1);
          expect(ngModuleClasses[0].name).toBe('HttpClientXsrfModule');

          const someDirectiveFile = program.getSourceFile('/some_directive.js') !;
          const someDirectiveClasses = host.findClassSymbols(someDirectiveFile);
          expect(someDirectiveClasses.length).toEqual(3);
          expect(someDirectiveClasses[0].name).toBe('ViewContainerRef');
          expect(someDirectiveClasses[1].name).toBe('TemplateRef');
          expect(someDirectiveClasses[2].name).toBe('SomeDirective');
        });
      });

      describe('getDecoratorsOfSymbol()', () => {
        it('should return decorators of class symbol', () => {
          const program = makeTestProgram(...fileSystem.files);
          const host = new Esm5ReflectionHost(new MockLogger(), false, program.getTypeChecker());

          const ngModuleFile = program.getSourceFile('/ngmodule.js') !;
          const ngModuleClasses = host.findClassSymbols(ngModuleFile);
          const ngModuleDecorators = ngModuleClasses.map(s => host.getDecoratorsOfSymbol(s));

          expect(ngModuleClasses.length).toEqual(1);
          expect(ngModuleDecorators[0] !.map(d => d.name)).toEqual(['NgModule']);

          const someDirectiveFile = program.getSourceFile('/some_directive.js') !;
          const someDirectiveClasses = host.findClassSymbols(someDirectiveFile);
          const someDirectiveDecorators =
              someDirectiveClasses.map(s => host.getDecoratorsOfSymbol(s));

          expect(someDirectiveDecorators.length).toEqual(3);
          expect(someDirectiveDecorators[0]).toBe(null);
          expect(someDirectiveDecorators[1]).toBe(null);
          expect(someDirectiveDecorators[2] !.map(d => d.name)).toEqual(['Directive']);
=======
          it('should find the decorated constructor parameters when mixing `ctorParameters` and `__decorate`',
             () => {
               const bundle = makeTestBundleProgram(_('/some_directive_ctor_parameters.js'));
               const host = new Esm5ReflectionHost(new MockLogger(), false, bundle);
               const classNode = getDeclaration(
                   bundle.program, _('/some_directive_ctor_parameters.js'), 'SomeDirective',
                   isNamedVariableDeclaration);
               const parameters = host.getConstructorParameters(classNode);

               expect(parameters).toBeDefined();
               expect(parameters !.map(parameter => parameter.name)).toEqual([
                 '_viewContainer', '_template', 'injected'
               ]);
               expectTypeValueReferencesForParameters(parameters !, [
                 'ViewContainerRef',
                 'TemplateRef',
                 null,
               ]);
             });

          describe('(returned parameters `decorators`)', () => {
            it('should have import information on decorators', () => {
              const bundle = makeTestBundleProgram(_('/some_directive.js'));
              const host = new Esm5ReflectionHost(new MockLogger(), false, bundle);
              const classNode = getDeclaration(
                  bundle.program, _('/some_directive.js'), 'SomeDirective',
                  isNamedVariableDeclaration);
              const parameters = host.getConstructorParameters(classNode);
              const decorators = parameters ![2].decorators !;

              expect(decorators.length).toEqual(1);
              expect(decorators[0].import).toEqual({name: 'Inject', from: '@angular/core'});
            });
          });
>>>>>>> ae0253f3
        });

        describe('findClassSymbols()', () => {
          it('should return an array of all classes in the given source file', () => {
            const bundle = makeTestBundleProgram(_('/index.js'));
            const host = new Esm5ReflectionHost(new MockLogger(), false, bundle);

            const ngModuleFile = getSourceFileOrError(bundle.program, _('/ngmodule.js'));
            const ngModuleClasses = host.findClassSymbols(ngModuleFile);
            expect(ngModuleClasses.length).toEqual(1);
            expect(ngModuleClasses[0].name).toBe('HttpClientXsrfModule');

            const someDirectiveFile = getSourceFileOrError(bundle.program, _('/some_directive.js'));
            const someDirectiveClasses = host.findClassSymbols(someDirectiveFile);
            expect(someDirectiveClasses.length).toEqual(3);
            expect(someDirectiveClasses[0].name).toBe('ViewContainerRef');
            expect(someDirectiveClasses[1].name).toBe('TemplateRef');
            expect(someDirectiveClasses[2].name).toBe('SomeDirective');
          });
        });

        describe('getDecoratorsOfSymbol()', () => {
          it('should return decorators of class symbol', () => {
            const bundle = makeTestBundleProgram(_('/index.js'));
            const host = new Esm5ReflectionHost(new MockLogger(), false, bundle);

            const ngModuleFile = getSourceFileOrError(bundle.program, _('/ngmodule.js'));
            const ngModuleClasses = host.findClassSymbols(ngModuleFile);
            const ngModuleDecorators = ngModuleClasses.map(s => host.getDecoratorsOfSymbol(s));

            expect(ngModuleClasses.length).toEqual(1);
            expect(ngModuleDecorators[0] !.map(d => d.name)).toEqual(['NgModule']);

            const someDirectiveFile = getSourceFileOrError(bundle.program, _('/some_directive.js'));
            const someDirectiveClasses = host.findClassSymbols(someDirectiveFile);
            const someDirectiveDecorators =
                someDirectiveClasses.map(s => host.getDecoratorsOfSymbol(s));

            expect(someDirectiveDecorators.length).toEqual(3);
            expect(someDirectiveDecorators[0]).toBe(null);
            expect(someDirectiveDecorators[1]).toBe(null);
            expect(someDirectiveDecorators[2] !.map(d => d.name)).toEqual(['Directive']);
          });
        });

        describe('getDeclarationOfIdentifier', () => {
          it('should return the declaration of a locally defined identifier', () => {
            const bundle = makeTestBundleProgram(_('/some_directive.js'));
            const host = new Esm5ReflectionHost(new MockLogger(), false, bundle);
            const classNode = getDeclaration(
                bundle.program, _('/some_directive.js'), 'SomeDirective',
                isNamedVariableDeclaration);
            const ctrDecorators = host.getConstructorParameters(classNode) !;
            const identifierOfViewContainerRef = (ctrDecorators[0].typeValueReference !as{
                                                   local: true,
                                                   expression: ts.Identifier,
                                                   defaultImportStatement: null,
                                                 }).expression;

            const expectedDeclarationNode = getDeclaration(
                bundle.program, _('/some_directive.js'), 'ViewContainerRef',
                isNamedVariableDeclaration);
            const actualDeclaration = host.getDeclarationOfIdentifier(identifierOfViewContainerRef);
            expect(actualDeclaration).not.toBe(null);
            expect(actualDeclaration !.node).toBe(expectedDeclarationNode);
            expect(actualDeclaration !.viaModule).toBe(null);
          });

          it('should return the declaration of an externally defined identifier', () => {
            const bundle = makeTestBundleProgram(_('/some_directive.js'));
            const host = new Esm5ReflectionHost(new MockLogger(), false, bundle);
            const classNode = getDeclaration(
                bundle.program, _('/some_directive.js'), 'SomeDirective',
                isNamedVariableDeclaration);
            const classDecorators = host.getDecoratorsOfDeclaration(classNode) !;
            const decoratorNode = classDecorators[0].node !;

            const identifierOfDirective =
                ts.isCallExpression(decoratorNode) && ts.isIdentifier(decoratorNode.expression) ?
                decoratorNode.expression :
                null;

            const expectedDeclarationNode = getDeclaration(
                bundle.program, _('/node_modules/@angular/core/index.d.ts'), 'Directive',
                isNamedVariableDeclaration);
            const actualDeclaration = host.getDeclarationOfIdentifier(identifierOfDirective !);
            expect(actualDeclaration).not.toBe(null);
            expect(actualDeclaration !.node).toBe(expectedDeclarationNode);
            expect(actualDeclaration !.viaModule).toBe('@angular/core');
          });

          it('should find the "actual" declaration of an aliased variable identifier', () => {
            const bundle = makeTestBundleProgram(_('/ngmodule.js'));
            const host = new Esm5ReflectionHost(new MockLogger(), false, bundle);
            const ngModuleRef = findIdentifier(
                getSourceFileOrError(bundle.program, _('/ngmodule.js')), 'HttpClientXsrfModule_1',
                isNgModulePropertyAssignment);

            const declaration = host.getDeclarationOfIdentifier(ngModuleRef !);
            expect(declaration).not.toBe(null);
            expect(declaration !.node !.getText()).toContain('function HttpClientXsrfModule()');
          });
        });
        describe('getVariableValue', () => {
          it('should find the "actual" declaration of an aliased variable identifier', () => {
            const bundle = makeTestBundleProgram(_('/ngmodule.js'));
            const host = new Esm5ReflectionHost(new MockLogger(), false, bundle);
            const ngModuleRef = findVariableDeclaration(
                getSourceFileOrError(bundle.program, _('/ngmodule.js')), 'HttpClientXsrfModule_1');

            const value = host.getVariableValue(ngModuleRef !);
            expect(value).not.toBe(null);
            if (!value || !ts.isFunctionDeclaration(value.parent)) {
              throw new Error(
                  `Expected result to be a function declaration: ${value && value.getText()}.`);
            }
            expect(value.getText()).toBe('HttpClientXsrfModule');
          });

          it('should return undefined if the variable has no assignment', () => {
            const bundle = makeTestBundleProgram(_('/ngmodule.js'));
            const host = new Esm5ReflectionHost(new MockLogger(), false, bundle);
            const missingValue = findVariableDeclaration(
                getSourceFileOrError(bundle.program, _('/ngmodule.js')), 'missingValue');
            const value = host.getVariableValue(missingValue !);
            expect(value).toBe(null);
          });

          it('should return null if the variable is not assigned from a call to __decorate', () => {
            const bundle = makeTestBundleProgram(_('/ngmodule.js'));
            const host = new Esm5ReflectionHost(new MockLogger(), false, bundle);
            const nonDecoratedVar = findVariableDeclaration(
                getSourceFileOrError(bundle.program, _('/ngmodule.js')), 'nonDecoratedVar');
            const value = host.getVariableValue(nonDecoratedVar !);
            expect(value).toBe(null);
          });
        });

        describe('getEndOfClass()', () => {
          it('should return the last statement related to the class', () => {
            const bundle = makeTestBundleProgram(_('/ngmodule.js'));
            const host = new Esm5ReflectionHost(new MockLogger(), false, bundle);
            const classSymbol =
                host.findClassSymbols(bundle.program.getSourceFile(_('/ngmodule.js')) !)[0];
            const endOfClass = host.getEndOfClass(classSymbol);
            expect(endOfClass.getText())
                .toMatch(
                    /HttpClientXsrfModule = HttpClientXsrfModule_1 = .*__decorate.*\(\[\n\s*NgModule\(\{\n\s*providers: \[],\n\s*}\)\n\s*], HttpClientXsrfModule\);/);
          });
        });
      });

      function findVariableDeclaration(
          node: ts.Node | undefined, variableName: string): ts.VariableDeclaration|undefined {
        if (!node) {
          return;
        }
        if (isNamedVariableDeclaration(node) && node.name.text === variableName) {
          return node;
        }
        return node.forEachChild(node => findVariableDeclaration(node, variableName));
      }
    });

    function findIdentifier(
        node: ts.Node | undefined, identifierName: string,
        requireFn: (node: ts.Identifier) => boolean): ts.Identifier|undefined {
      if (!node) {
        return undefined;
      }
      if (ts.isIdentifier(node) && node.text === identifierName && requireFn(node)) {
        return node;
      }
      return node.forEachChild(node => findIdentifier(node, identifierName, requireFn));
    }

    function isNgModulePropertyAssignment(identifier: ts.Identifier): boolean {
      return ts.isPropertyAssignment(identifier.parent) &&
          identifier.parent.name.getText() === 'ngModule';
    }
  });
});<|MERGE_RESOLUTION|>--- conflicted
+++ resolved
@@ -457,48 +457,6 @@
             ]);
           });
 
-<<<<<<< HEAD
-      describe('findClassSymbols()', () => {
-        it('should return an array of all classes in the given source file', () => {
-          const program = makeTestProgram(...fileSystem.files);
-          const host = new Esm5ReflectionHost(new MockLogger(), false, program.getTypeChecker());
-
-          const ngModuleFile = program.getSourceFile('/ngmodule.js') !;
-          const ngModuleClasses = host.findClassSymbols(ngModuleFile);
-          expect(ngModuleClasses.length).toEqual(1);
-          expect(ngModuleClasses[0].name).toBe('HttpClientXsrfModule');
-
-          const someDirectiveFile = program.getSourceFile('/some_directive.js') !;
-          const someDirectiveClasses = host.findClassSymbols(someDirectiveFile);
-          expect(someDirectiveClasses.length).toEqual(3);
-          expect(someDirectiveClasses[0].name).toBe('ViewContainerRef');
-          expect(someDirectiveClasses[1].name).toBe('TemplateRef');
-          expect(someDirectiveClasses[2].name).toBe('SomeDirective');
-        });
-      });
-
-      describe('getDecoratorsOfSymbol()', () => {
-        it('should return decorators of class symbol', () => {
-          const program = makeTestProgram(...fileSystem.files);
-          const host = new Esm5ReflectionHost(new MockLogger(), false, program.getTypeChecker());
-
-          const ngModuleFile = program.getSourceFile('/ngmodule.js') !;
-          const ngModuleClasses = host.findClassSymbols(ngModuleFile);
-          const ngModuleDecorators = ngModuleClasses.map(s => host.getDecoratorsOfSymbol(s));
-
-          expect(ngModuleClasses.length).toEqual(1);
-          expect(ngModuleDecorators[0] !.map(d => d.name)).toEqual(['NgModule']);
-
-          const someDirectiveFile = program.getSourceFile('/some_directive.js') !;
-          const someDirectiveClasses = host.findClassSymbols(someDirectiveFile);
-          const someDirectiveDecorators =
-              someDirectiveClasses.map(s => host.getDecoratorsOfSymbol(s));
-
-          expect(someDirectiveDecorators.length).toEqual(3);
-          expect(someDirectiveDecorators[0]).toBe(null);
-          expect(someDirectiveDecorators[1]).toBe(null);
-          expect(someDirectiveDecorators[2] !.map(d => d.name)).toEqual(['Directive']);
-=======
           it('should find the decorated constructor parameters when mixing `ctorParameters` and `__decorate`',
              () => {
                const bundle = makeTestBundleProgram(_('/some_directive_ctor_parameters.js'));
@@ -533,7 +491,6 @@
               expect(decorators[0].import).toEqual({name: 'Inject', from: '@angular/core'});
             });
           });
->>>>>>> ae0253f3
         });
 
         describe('findClassSymbols()', () => {
