--- conflicted
+++ resolved
@@ -8,15 +8,11 @@
 
 import * as ts from 'typescript';
 
-<<<<<<< HEAD
-import {ClassMemberKind, CtorParameter, Decorator, Import, TsHelperFn, isNamedClassDeclaration, isNamedFunctionDeclaration, isNamedVariableDeclaration} from '../../../src/ngtsc/reflection';
-=======
 import {absoluteFrom, getFileSystem, getSourceFileOrError} from '../../../src/ngtsc/file_system';
 import {TestFile, runInEachFileSystem} from '../../../src/ngtsc/file_system/testing';
 import {ClassMemberKind, CtorParameter, Decorator, Import, TsHelperFn, isNamedClassDeclaration, isNamedFunctionDeclaration, isNamedVariableDeclaration} from '../../../src/ngtsc/reflection';
 import {getDeclaration} from '../../../src/ngtsc/testing';
 import {loadFakeCore, loadTestFiles} from '../../../test/helpers';
->>>>>>> ae0253f3
 import {Esm2015ReflectionHost} from '../../src/host/esm2015_host';
 import {Esm5ReflectionHost, getIifeBody} from '../../src/host/esm5_host';
 import {MockLogger} from '../helpers/mock_logger';
@@ -87,19 +83,11 @@
       return SomeDirective;
     }());
   `,
-<<<<<<< HEAD
-};
-
-const TOPLEVEL_DECORATORS_FILE = {
-  name: '/toplevel_decorators.js',
-  contents: `
-=======
       };
 
       TOPLEVEL_DECORATORS_FILE = {
         name: _('/toplevel_decorators.js'),
         contents: `
->>>>>>> ae0253f3
     import { Directive, Inject, InjectionToken, Input } from '@angular/core';
 
     var INJECTED_TOKEN = new InjectionToken('injected');
@@ -123,13 +111,6 @@
       "input2": [{ type: Input },],
     };
   `,
-<<<<<<< HEAD
-};
-
-const ACCESSORS_FILE = {
-  name: '/accessors.js',
-  contents: `
-=======
       };
 
       CTOR_DECORATORS_ARRAY_FILE = {
@@ -147,7 +128,6 @@
       ACCESSORS_FILE = {
         name: _('/accessors.js'),
         contents: `
->>>>>>> ae0253f3
     import { Directive, Input, Output } from '@angular/core';
 
     var SomeDirective = (function() {
@@ -891,76 +871,7 @@
       return SomeDirective;
     }());
     `
-<<<<<<< HEAD
-};
-
-describe('Esm5ReflectionHost', () => {
-
-  describe('getDecoratorsOfDeclaration()', () => {
-    it('should find the decorators on a class', () => {
-      const program = makeTestProgram(SOME_DIRECTIVE_FILE);
-      const host = new Esm5ReflectionHost(new MockLogger(), false, program.getTypeChecker());
-      const classNode = getDeclaration(
-          program, SOME_DIRECTIVE_FILE.name, 'SomeDirective', isNamedVariableDeclaration);
-      const decorators = host.getDecoratorsOfDeclaration(classNode) !;
-
-      expect(decorators).toBeDefined();
-      expect(decorators.length).toEqual(1);
-
-      const decorator = decorators[0];
-      expect(decorator.name).toEqual('Directive');
-      expect(decorator.import).toEqual({name: 'Directive', from: '@angular/core'});
-      expect(decorator.args !.map(arg => arg.getText())).toEqual([
-        '{ selector: \'[someDirective]\' }',
-      ]);
-    });
-
-    it('should find the decorators on a class at the top level', () => {
-      const program = makeTestProgram(TOPLEVEL_DECORATORS_FILE);
-      const host = new Esm5ReflectionHost(new MockLogger(), false, program.getTypeChecker());
-      const classNode = getDeclaration(
-          program, TOPLEVEL_DECORATORS_FILE.name, 'SomeDirective', isNamedVariableDeclaration);
-      const decorators = host.getDecoratorsOfDeclaration(classNode) !;
-
-      expect(decorators).toBeDefined();
-      expect(decorators.length).toEqual(1);
-
-      const decorator = decorators[0];
-      expect(decorator.name).toEqual('Directive');
-      expect(decorator.import).toEqual({name: 'Directive', from: '@angular/core'});
-      expect(decorator.args !.map(arg => arg.getText())).toEqual([
-        '{ selector: \'[someDirective]\' }',
-      ]);
-    });
-
-    it('should return null if the symbol is not a class', () => {
-      const program = makeTestProgram(FOO_FUNCTION_FILE);
-      const host = new Esm5ReflectionHost(new MockLogger(), false, program.getTypeChecker());
-      const functionNode =
-          getDeclaration(program, FOO_FUNCTION_FILE.name, 'foo', isNamedFunctionDeclaration);
-      const decorators = host.getDecoratorsOfDeclaration(functionNode);
-      expect(decorators).toBe(null);
-    });
-
-    it('should return null if there are no decorators', () => {
-      const program = makeTestProgram(SIMPLE_CLASS_FILE);
-      const host = new Esm5ReflectionHost(new MockLogger(), false, program.getTypeChecker());
-      const classNode =
-          getDeclaration(program, SIMPLE_CLASS_FILE.name, 'EmptyClass', isNamedVariableDeclaration);
-      const decorators = host.getDecoratorsOfDeclaration(classNode);
-      expect(decorators).toBe(null);
-    });
-
-    it('should ignore `decorators` if it is not an array literal', () => {
-      const program = makeTestProgram(INVALID_DECORATORS_FILE);
-      const host = new Esm5ReflectionHost(new MockLogger(), false, program.getTypeChecker());
-      const classNode = getDeclaration(
-          program, INVALID_DECORATORS_FILE.name, 'NotArrayLiteral', isNamedVariableDeclaration);
-      const decorators = host.getDecoratorsOfDeclaration(classNode);
-      expect(decorators).toEqual([]);
-=======
       };
->>>>>>> ae0253f3
     });
 
     describe('getDecoratorsOfDeclaration()', () => {
@@ -1081,76 +992,9 @@
             bundle.program, SOME_DIRECTIVE_FILE.name, 'SomeDirective', isNamedVariableDeclaration);
         const decorators = host.getDecoratorsOfDeclaration(classNode) !;
 
-<<<<<<< HEAD
-    it('should find decorated members on a class at the top level', () => {
-      const program = makeTestProgram(TOPLEVEL_DECORATORS_FILE);
-      const host = new Esm5ReflectionHost(new MockLogger(), false, program.getTypeChecker());
-      const classNode = getDeclaration(
-          program, TOPLEVEL_DECORATORS_FILE.name, 'SomeDirective', isNamedVariableDeclaration);
-      const members = host.getMembersOfClass(classNode);
-
-      const input1 = members.find(member => member.name === 'input1') !;
-      expect(input1.kind).toEqual(ClassMemberKind.Property);
-      expect(input1.isStatic).toEqual(false);
-      expect(input1.decorators !.map(d => d.name)).toEqual(['Input']);
-
-      const input2 = members.find(member => member.name === 'input2') !;
-      expect(input2.kind).toEqual(ClassMemberKind.Property);
-      expect(input2.isStatic).toEqual(false);
-      expect(input2.decorators !.map(d => d.name)).toEqual(['Input']);
-    });
-
-    it('should find Object.defineProperty members on a class', () => {
-      const program = makeTestProgram(ACCESSORS_FILE);
-      const host = new Esm5ReflectionHost(new MockLogger(), false, program.getTypeChecker());
-      const classNode =
-          getDeclaration(program, ACCESSORS_FILE.name, 'SomeDirective', isNamedVariableDeclaration);
-      const members = host.getMembersOfClass(classNode);
-
-      const setter = members.find(member => member.name === 'setter') !;
-      expect(setter.kind).toEqual(ClassMemberKind.Setter);
-      expect(setter.isStatic).toEqual(false);
-      expect(setter.value).toBeNull();
-      expect(setter.decorators !.map(d => d.name)).toEqual(['Input']);
-      expect(ts.isFunctionExpression(setter.implementation !)).toEqual(true);
-      expect((setter.implementation as ts.FunctionExpression).body.statements[0].getText())
-          .toEqual('this.value = value;');
-
-      const getter = members.find(member => member.name === 'getter') !;
-      expect(getter.kind).toEqual(ClassMemberKind.Getter);
-      expect(getter.isStatic).toEqual(false);
-      expect(getter.value).toBeNull();
-      expect(getter.decorators !.map(d => d.name)).toEqual(['Output']);
-      expect(ts.isFunctionExpression(getter.implementation !)).toEqual(true);
-      expect((getter.implementation as ts.FunctionExpression).body.statements[0].getText())
-          .toEqual('return null;');
-
-      const [combinedSetter, combinedGetter] =
-          members.filter(member => member.name === 'setterAndGetter');
-      expect(combinedSetter.kind).toEqual(ClassMemberKind.Setter);
-      expect(combinedSetter.isStatic).toEqual(false);
-      expect(combinedSetter.decorators !.map(d => d.name)).toEqual(['Input']);
-      expect(combinedGetter.kind).toEqual(ClassMemberKind.Getter);
-      expect(combinedGetter.isStatic).toEqual(false);
-      expect(combinedGetter.decorators !.map(d => d.name)).toEqual([]);
-
-      const staticSetter = members.find(member => member.name === 'staticSetter') !;
-      expect(staticSetter.kind).toEqual(ClassMemberKind.Setter);
-      expect(staticSetter.isStatic).toEqual(true);
-      expect(staticSetter.value).toBeNull();
-      expect(staticSetter.decorators !.map(d => d.name)).toEqual([]);
-
-      const none = members.find(member => member.name === 'none');
-      expect(none).toBeUndefined();
-
-      const incomplete = members.find(member => member.name === 'incomplete');
-      expect(incomplete).toBeUndefined();
-    });
-=======
         expect(decorators.length).toEqual(1);
         expect(decorators[0].import).toEqual({name: 'Directive', from: '@angular/core'});
       });
->>>>>>> ae0253f3
 
       describe('(returned decorators `args`)', () => {
         it('should be an empty array if decorator has no `args` property', () => {
@@ -1426,54 +1270,6 @@
         expect(decorators[0]).toEqual(jasmine.objectContaining({name: 'Input'}));
       });
 
-<<<<<<< HEAD
-  describe('getConstructorParameters()', () => {
-    it('should find the decorated constructor parameters', () => {
-      const program = makeTestProgram(SOME_DIRECTIVE_FILE);
-      const host = new Esm5ReflectionHost(new MockLogger(), false, program.getTypeChecker());
-      const classNode = getDeclaration(
-          program, SOME_DIRECTIVE_FILE.name, 'SomeDirective', isNamedVariableDeclaration);
-      const parameters = host.getConstructorParameters(classNode);
-
-      expect(parameters).toBeDefined();
-      expect(parameters !.map(parameter => parameter.name)).toEqual([
-        '_viewContainer', '_template', 'injected'
-      ]);
-      expectTypeValueReferencesForParameters(parameters !, [
-        'ViewContainerRef',
-        'TemplateRef',
-        null,
-      ]);
-    });
-
-    it('should find the decorated constructor parameters at the top level', () => {
-      const program = makeTestProgram(TOPLEVEL_DECORATORS_FILE);
-      const host = new Esm5ReflectionHost(new MockLogger(), false, program.getTypeChecker());
-      const classNode = getDeclaration(
-          program, TOPLEVEL_DECORATORS_FILE.name, 'SomeDirective', isNamedVariableDeclaration);
-      const parameters = host.getConstructorParameters(classNode);
-
-      expect(parameters).toBeDefined();
-      expect(parameters !.map(parameter => parameter.name)).toEqual([
-        '_viewContainer', '_template', 'injected'
-      ]);
-      expectTypeValueReferencesForParameters(parameters !, [
-        'ViewContainerRef',
-        'TemplateRef',
-        null,
-      ]);
-    });
-
-    it('should throw if the symbol is not a class', () => {
-      const program = makeTestProgram(FOO_FUNCTION_FILE);
-      const host = new Esm5ReflectionHost(new MockLogger(), false, program.getTypeChecker());
-      const functionNode =
-          getDeclaration(program, FOO_FUNCTION_FILE.name, 'foo', isNamedFunctionDeclaration);
-      expect(() => { host.getConstructorParameters(functionNode); })
-          .toThrowError(
-              'Attempted to get constructor parameters of a non-class: "function foo() {}"');
-    });
-=======
       describe('(returned prop decorators `args`)', () => {
         it('should be an empty array if prop decorator has no `args` property', () => {
           loadTestFiles([INVALID_PROP_DECORATOR_ARGS_FILE]);
@@ -1524,7 +1320,6 @@
           expect(decorators[0].args).toEqual([]);
         });
       });
->>>>>>> ae0253f3
 
       it('should ignore the prototype pseudo-static property on class imported from typings files',
          () => {
@@ -2069,93 +1864,6 @@
         expect(definition.parameters.length).toEqual(0);
       });
 
-<<<<<<< HEAD
-  describe('getDefinitionOfFunction()', () => {
-    it('should return an object describing the function declaration passed as an argument', () => {
-      const program = makeTestProgram(FUNCTION_BODY_FILE);
-      const host = new Esm5ReflectionHost(new MockLogger(), false, program.getTypeChecker());
-
-      const fooNode =
-          getDeclaration(program, FUNCTION_BODY_FILE.name, 'foo', isNamedFunctionDeclaration) !;
-      const fooDef = host.getDefinitionOfFunction(fooNode) !;
-      expect(fooDef.node).toBe(fooNode);
-      expect(fooDef.body !.length).toEqual(1);
-      expect(fooDef.body ![0].getText()).toEqual(`return x;`);
-      expect(fooDef.parameters.length).toEqual(1);
-      expect(fooDef.parameters[0].name).toEqual('x');
-      expect(fooDef.parameters[0].initializer).toBe(null);
-
-      const barNode =
-          getDeclaration(program, FUNCTION_BODY_FILE.name, 'bar', isNamedFunctionDeclaration) !;
-      const barDef = host.getDefinitionOfFunction(barNode) !;
-      expect(barDef.node).toBe(barNode);
-      expect(barDef.body !.length).toEqual(1);
-      expect(ts.isReturnStatement(barDef.body ![0])).toBeTruthy();
-      expect(barDef.body ![0].getText()).toEqual(`return x + y;`);
-      expect(barDef.parameters.length).toEqual(2);
-      expect(barDef.parameters[0].name).toEqual('x');
-      expect(fooDef.parameters[0].initializer).toBe(null);
-      expect(barDef.parameters[1].name).toEqual('y');
-      expect(barDef.parameters[1].initializer !.getText()).toEqual('42');
-
-      const bazNode =
-          getDeclaration(program, FUNCTION_BODY_FILE.name, 'baz', isNamedFunctionDeclaration) !;
-      const bazDef = host.getDefinitionOfFunction(bazNode) !;
-      expect(bazDef.node).toBe(bazNode);
-      expect(bazDef.body !.length).toEqual(3);
-      expect(bazDef.parameters.length).toEqual(1);
-      expect(bazDef.parameters[0].name).toEqual('x');
-      expect(bazDef.parameters[0].initializer).toBe(null);
-
-      const quxNode =
-          getDeclaration(program, FUNCTION_BODY_FILE.name, 'qux', isNamedFunctionDeclaration) !;
-      const quxDef = host.getDefinitionOfFunction(quxNode) !;
-      expect(quxDef.node).toBe(quxNode);
-      expect(quxDef.body !.length).toEqual(2);
-      expect(quxDef.parameters.length).toEqual(1);
-      expect(quxDef.parameters[0].name).toEqual('x');
-      expect(quxDef.parameters[0].initializer).toBe(null);
-    });
-
-    it('should recognize TypeScript __spread helper function declaration', () => {
-      const file = {
-        name: 'declaration.d.ts',
-        contents: `export declare function __spread(...args: any[]): any[];`,
-      };
-      const program = makeTestProgram(file);
-      const host = new Esm5ReflectionHost(new MockLogger(), false, program.getTypeChecker());
-
-      const node = getDeclaration(program, file.name, '__spread', isNamedFunctionDeclaration) !;
-
-      const definition = host.getDefinitionOfFunction(node) !;
-      expect(definition.node).toBe(node);
-      expect(definition.body).toBeNull();
-      expect(definition.helper).toBe(TsHelperFn.Spread);
-      expect(definition.parameters.length).toEqual(0);
-    });
-
-    it('should recognize TypeScript __spread helper function implementation', () => {
-      const file = {
-        name: 'implementation.js',
-        contents: `
-          var __spread = (this && this.__spread) || function () {
-            for (var ar = [], i = 0; i < arguments.length; i++) ar = ar.concat(__read(arguments[i]));
-            return ar;
-          };`,
-      };
-      const program = makeTestProgram(file);
-      const host = new Esm5ReflectionHost(new MockLogger(), false, program.getTypeChecker());
-
-      const node = getDeclaration(program, file.name, '__spread', ts.isVariableDeclaration) !;
-
-      const definition = host.getDefinitionOfFunction(node) !;
-      expect(definition.node).toBe(node);
-      expect(definition.body).toBeNull();
-      expect(definition.helper).toBe(TsHelperFn.Spread);
-      expect(definition.parameters.length).toEqual(0);
-    });
-  });
-=======
       it('should recognize TypeScript __assign helper function implementation when suffixed',
          () => {
            const file: TestFile = {
@@ -2187,7 +1895,6 @@
            expect(definition.parameters.length).toEqual(0);
          });
     });
->>>>>>> ae0253f3
 
     describe('getImportOfIdentifier()', () => {
       it('should find the import of an identifier', () => {
@@ -2703,43 +2410,6 @@
       });
     });
 
-<<<<<<< HEAD
-  describe('findClassSymbols()', () => {
-    it('should return an array of all classes in the given source file', () => {
-      const program = makeTestProgram(...DECORATED_FILES);
-      const host = new Esm5ReflectionHost(new MockLogger(), false, program.getTypeChecker());
-      const primaryFile = program.getSourceFile(DECORATED_FILES[0].name) !;
-      const secondaryFile = program.getSourceFile(DECORATED_FILES[1].name) !;
-
-      const classSymbolsPrimary = host.findClassSymbols(primaryFile);
-      expect(classSymbolsPrimary.length).toEqual(2);
-      expect(classSymbolsPrimary.map(c => c.name)).toEqual(['A', 'B']);
-
-      const classSymbolsSecondary = host.findClassSymbols(secondaryFile);
-      expect(classSymbolsSecondary.length).toEqual(1);
-      expect(classSymbolsSecondary.map(c => c.name)).toEqual(['D']);
-    });
-  });
-
-  describe('getDecoratorsOfSymbol()', () => {
-    it('should return decorators of class symbol', () => {
-      const program = makeTestProgram(...DECORATED_FILES);
-      const host = new Esm5ReflectionHost(new MockLogger(), false, program.getTypeChecker());
-      const primaryFile = program.getSourceFile(DECORATED_FILES[0].name) !;
-      const secondaryFile = program.getSourceFile(DECORATED_FILES[1].name) !;
-
-      const classSymbolsPrimary = host.findClassSymbols(primaryFile);
-      const classDecoratorsPrimary = classSymbolsPrimary.map(s => host.getDecoratorsOfSymbol(s));
-      expect(classDecoratorsPrimary.length).toEqual(2);
-      expect(classDecoratorsPrimary[0] !.map(d => d.name)).toEqual(['Directive']);
-      expect(classDecoratorsPrimary[1] !.map(d => d.name)).toEqual(['Directive']);
-
-      const classSymbolsSecondary = host.findClassSymbols(secondaryFile);
-      const classDecoratorsSecondary =
-          classSymbolsSecondary.map(s => host.getDecoratorsOfSymbol(s));
-      expect(classDecoratorsSecondary.length).toEqual(1);
-      expect(classDecoratorsSecondary[0] !.map(d => d.name)).toEqual(['Directive']);
-=======
     describe('findClassSymbols()', () => {
       it('should return an array of all classes in the given source file', () => {
         loadTestFiles(DECORATED_FILES);
@@ -2756,7 +2426,6 @@
         expect(classSymbolsSecondary.length).toEqual(1);
         expect(classSymbolsSecondary.map(c => c.name)).toEqual(['D']);
       });
->>>>>>> ae0253f3
     });
 
     describe('getDecoratorsOfSymbol()', () => {
