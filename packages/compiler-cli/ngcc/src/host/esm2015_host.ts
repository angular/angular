/**
 * @license
 * Copyright Google Inc. All Rights Reserved.
 *
 * Use of this source code is governed by an MIT-style license that can be
 * found in the LICENSE file at https://angular.io/license
 */

import * as ts from 'typescript';

import {ClassDeclaration, ClassMember, ClassMemberKind, ConcreteDeclaration, CtorParameter, Declaration, Decorator, KnownDeclaration, TypeScriptReflectionHost, TypeValueReference, isDecoratorIdentifier, reflectObjectLiteral,} from '../../../src/ngtsc/reflection';
import {isWithinPackage} from '../analysis/util';
import {Logger} from '../logging/logger';
import {BundleProgram} from '../packages/bundle_program';
import {findAll, getNameText, hasNameIdentifier, isDefined, stripDollarSuffix} from '../utils';

<<<<<<< HEAD
import {ModuleWithProvidersFunction, NgccReflectionHost, PRE_R3_MARKER, SwitchableVariableDeclaration, isSwitchableVariableDeclaration} from './ngcc_host';
=======
import {ClassSymbol, ModuleWithProvidersFunction, NgccClassSymbol, NgccReflectionHost, PRE_R3_MARKER, SwitchableVariableDeclaration, isSwitchableVariableDeclaration} from './ngcc_host';
>>>>>>> ae0253f3

export const DECORATORS = 'decorators' as ts.__String;
export const PROP_DECORATORS = 'propDecorators' as ts.__String;
export const CONSTRUCTOR = '__constructor' as ts.__String;
export const CONSTRUCTOR_PARAMS = 'ctorParameters' as ts.__String;

/**
 * Esm2015 packages contain ECMAScript 2015 classes, etc.
 * Decorators are defined via static properties on the class. For example:
 *
 * ```
 * class SomeDirective {
 * }
 * SomeDirective.decorators = [
 *   { type: Directive, args: [{ selector: '[someDirective]' },] }
 * ];
 * SomeDirective.ctorParameters = () => [
 *   { type: ViewContainerRef, },
 *   { type: TemplateRef, },
 *   { type: undefined, decorators: [{ type: Inject, args: [INJECTED_TOKEN,] },] },
 * ];
 * SomeDirective.propDecorators = {
 *   "input1": [{ type: Input },],
 *   "input2": [{ type: Input },],
 * };
 * ```
 *
 * * Classes are decorated if they have a static property called `decorators`.
 * * Members are decorated if there is a matching key on a static property
 *   called `propDecorators`.
 * * Constructor parameters decorators are found on an object returned from
 *   a static method called `ctorParameters`.
 */
export class Esm2015ReflectionHost extends TypeScriptReflectionHost implements NgccReflectionHost {
  /**
   * A mapping from source declarations to typings declarations, which are both publicly exported.
   *
   * There should be one entry for every public export visible from the root file of the source
   * tree. Note that by definition the key and value declarations will not be in the same TS
   * program.
   */
  protected publicDtsDeclarationMap: Map<ts.Declaration, ts.Declaration>|null = null;
  /**
   * A mapping from source declarations to typings declarations, which are not publicly exported.
   *
   * This mapping is a best guess between declarations that happen to be exported from their file by
   * the same name in both the source and the dts file. Note that by definition the key and value
   * declarations will not be in the same TS program.
   */
  protected privateDtsDeclarationMap: Map<ts.Declaration, ts.Declaration>|null = null;

  /**
   * The set of source files that have already been preprocessed.
   */
  protected preprocessedSourceFiles = new Set<ts.SourceFile>();

  /**
   * In ES2015, class declarations may have been down-leveled into variable declarations,
   * initialized using a class expression. In certain scenarios, an additional variable
   * is introduced that represents the class so that results in code such as:
   *
   * ```
   * let MyClass_1; let MyClass = MyClass_1 = class MyClass {};
   * ```
   *
   * This map tracks those aliased variables to their original identifier, i.e. the key
   * corresponds with the declaration of `MyClass_1` and its value becomes the `MyClass` identifier
   * of the variable declaration.
   *
   * This map is populated during the preprocessing of each source file.
   */
  protected aliasedClassDeclarations = new Map<ts.Declaration, ts.Identifier>();

  /**
   * Caches the information of the decorators on a class, as the work involved with extracting
   * decorators is complex and frequently used.
   *
   * This map is lazily populated during the first call to `acquireDecoratorInfo` for a given class.
   */
  protected decoratorCache = new Map<ClassDeclaration, DecoratorInfo>();

  constructor(
      protected logger: Logger, protected isCore: boolean, protected src: BundleProgram,
      protected dts: BundleProgram|null = null) {
    super(src.program.getTypeChecker());
  }

  /**
   * Find a symbol for a node that we think is a class.
   * Classes should have a `name` identifier, because they may need to be referenced in other parts
   * of the program.
   *
   * In ES2015, a class may be declared using a variable declaration of the following structure:
   *
   * ```
   * var MyClass = MyClass_1 = class MyClass {};
   * ```
   *
   * Here, the intermediate `MyClass_1` assignment is optional. In the above example, the
   * `class MyClass {}` node is returned as declaration of `MyClass`.
   *
   * @param declaration the declaration node whose symbol we are finding.
   * @returns the symbol for the node or `undefined` if it is not a "class" or has no symbol.
   */
  getClassSymbol(declaration: ts.Node): NgccClassSymbol|undefined {
    const symbol = this.getClassSymbolFromOuterDeclaration(declaration);
    if (symbol !== undefined) {
      return symbol;
    }

    return this.getClassSymbolFromInnerDeclaration(declaration);
  }

  /**
   * In ES2015, a class may be declared using a variable declaration of the following structure:
   *
   * ```
   * var MyClass = MyClass_1 = class MyClass {};
   * ```
   *
   * This method extracts the `NgccClassSymbol` for `MyClass` when provided with the `var MyClass`
   * declaration node. When the `class MyClass {}` node or any other node is given, this method will
   * return undefined instead.
   *
   * @param declaration the declaration whose symbol we are finding.
   * @returns the symbol for the node or `undefined` if it does not represent an outer declaration
   * of a class.
   */
  protected getClassSymbolFromOuterDeclaration(declaration: ts.Node): NgccClassSymbol|undefined {
    // Create a symbol without inner declaration if the declaration is a regular class declaration.
    if (ts.isClassDeclaration(declaration) && hasNameIdentifier(declaration)) {
      return this.createClassSymbol(declaration, null);
    }

    // Otherwise, the declaration may be a variable declaration, in which case it must be
    // initialized using a class expression as inner declaration.
    if (ts.isVariableDeclaration(declaration) && hasNameIdentifier(declaration)) {
      const innerDeclaration = getInnerClassDeclaration(declaration);
      if (innerDeclaration !== null) {
        return this.createClassSymbol(declaration, innerDeclaration);
      }
    }

    return undefined;
  }

  /**
   * In ES2015, a class may be declared using a variable declaration of the following structure:
   *
   * ```
   * var MyClass = MyClass_1 = class MyClass {};
   * ```
   *
   * This method extracts the `NgccClassSymbol` for `MyClass` when provided with the
   * `class MyClass {}` declaration node. When the `var MyClass` node or any other node is given,
   * this method will return undefined instead.
   *
   * @param declaration the declaration whose symbol we are finding.
   * @returns the symbol for the node or `undefined` if it does not represent an inner declaration
   * of a class.
   */
  protected getClassSymbolFromInnerDeclaration(declaration: ts.Node): NgccClassSymbol|undefined {
    if (!ts.isClassExpression(declaration) || !hasNameIdentifier(declaration)) {
      return undefined;
    }

    const outerDeclaration = getVariableDeclarationOfDeclaration(declaration);
    if (outerDeclaration === undefined || !hasNameIdentifier(outerDeclaration)) {
      return undefined;
    }

    return this.createClassSymbol(outerDeclaration, declaration);
  }

  /**
   * Creates an `NgccClassSymbol` from an outer and inner declaration. If a class only has an outer
   * declaration, the "implementation" symbol of the created `NgccClassSymbol` will be set equal to
   * the "declaration" symbol.
   *
   * @param outerDeclaration The outer declaration node of the class.
   * @param innerDeclaration The inner declaration node of the class, or undefined if no inner
   * declaration is present.
   * @returns the `NgccClassSymbol` representing the class, or undefined if a `ts.Symbol` for any of
   * the declarations could not be resolved.
   */
  protected createClassSymbol(
      outerDeclaration: ClassDeclaration, innerDeclaration: ClassDeclaration|null): NgccClassSymbol
      |undefined {
    const declarationSymbol =
        this.checker.getSymbolAtLocation(outerDeclaration.name) as ClassSymbol | undefined;
    if (declarationSymbol === undefined) {
      return undefined;
    }

    const implementationSymbol = innerDeclaration !== null ?
        this.checker.getSymbolAtLocation(innerDeclaration.name) :
        declarationSymbol;
    if (implementationSymbol === undefined) {
      return undefined;
    }

    return {
      name: declarationSymbol.name,
      declaration: declarationSymbol,
      implementation: implementationSymbol,
    };
  }

  /**
   * Examine a declaration (for example, of a class or function) and return metadata about any
   * decorators present on the declaration.
   *
   * @param declaration a TypeScript `ts.Declaration` node representing the class or function over
   * which to reflect. For example, if the intent is to reflect the decorators of a class and the
   * source is in ES6 format, this will be a `ts.ClassDeclaration` node. If the source is in ES5
   * format, this might be a `ts.VariableDeclaration` as classes in ES5 are represented as the
   * result of an IIFE execution.
   *
   * @returns an array of `Decorator` metadata if decorators are present on the declaration, or
   * `null` if either no decorators were present or if the declaration is not of a decoratable type.
   */
  getDecoratorsOfDeclaration(declaration: ts.Declaration): Decorator[]|null {
    const symbol = this.getClassSymbol(declaration);
    if (!symbol) {
      return null;
    }
    return this.getDecoratorsOfSymbol(symbol);
  }

  /**
   * Examine a declaration which should be of a class, and return metadata about the members of the
   * class.
   *
   * @param clazz a `ClassDeclaration` representing the class over which to reflect.
   *
   * @returns an array of `ClassMember` metadata representing the members of the class.
   *
   * @throws if `declaration` does not resolve to a class declaration.
   */
  getMembersOfClass(clazz: ClassDeclaration): ClassMember[] {
    const classSymbol = this.getClassSymbol(clazz);
    if (!classSymbol) {
      throw new Error(`Attempted to get members of a non-class: "${clazz.getText()}"`);
    }

    return this.getMembersOfSymbol(classSymbol);
  }

  /**
   * Reflect over the constructor of a class and return metadata about its parameters.
   *
   * This method only looks at the constructor of a class directly and not at any inherited
   * constructors.
   *
   * @param clazz a `ClassDeclaration` representing the class over which to reflect.
   *
   * @returns an array of `Parameter` metadata representing the parameters of the constructor, if
   * a constructor exists. If the constructor exists and has 0 parameters, this array will be empty.
   * If the class has no constructor, this method returns `null`.
   *
   * @throws if `declaration` does not resolve to a class declaration.
   */
  getConstructorParameters(clazz: ClassDeclaration): CtorParameter[]|null {
    const classSymbol = this.getClassSymbol(clazz);
    if (!classSymbol) {
      throw new Error(
          `Attempted to get constructor parameters of a non-class: "${clazz.getText()}"`);
    }
    const parameterNodes = this.getConstructorParameterDeclarations(classSymbol);
    if (parameterNodes) {
      return this.getConstructorParamInfo(classSymbol, parameterNodes);
    }
    return null;
  }

  hasBaseClass(clazz: ClassDeclaration): boolean {
    const superHasBaseClass = super.hasBaseClass(clazz);
    if (superHasBaseClass) {
      return superHasBaseClass;
    }

    const innerClassDeclaration = getInnerClassDeclaration(clazz);
    if (innerClassDeclaration === null) {
      return false;
    }

    return super.hasBaseClass(innerClassDeclaration);
  }

  getBaseClassExpression(clazz: ClassDeclaration): ts.Expression|null {
    // First try getting the base class from the "outer" declaration
    const superBaseClassIdentifier = super.getBaseClassExpression(clazz);
    if (superBaseClassIdentifier) {
      return superBaseClassIdentifier;
    }
    // That didn't work so now try getting it from the "inner" declaration.
    const innerClassDeclaration = getInnerClassDeclaration(clazz);
    if (innerClassDeclaration === null) {
      return null;
    }
    return super.getBaseClassExpression(innerClassDeclaration);
  }

  /**
   * Check whether the given node actually represents a class.
   */
  isClass(node: ts.Node): node is ClassDeclaration {
    return super.isClass(node) || this.getClassSymbol(node) !== undefined;
  }

  /**
   * Trace an identifier to its declaration, if possible.
   *
   * This method attempts to resolve the declaration of the given identifier, tracing back through
   * imports and re-exports until the original declaration statement is found. A `Declaration`
   * object is returned if the original declaration is found, or `null` is returned otherwise.
   *
   * In ES2015, we need to account for identifiers that refer to aliased class declarations such as
   * `MyClass_1`. Since such declarations are only available within the module itself, we need to
   * find the original class declaration, e.g. `MyClass`, that is associated with the aliased one.
   *
   * @param id a TypeScript `ts.Identifier` to trace back to a declaration.
   *
   * @returns metadata about the `Declaration` if the original declaration is found, or `null`
   * otherwise.
   */
  getDeclarationOfIdentifier(id: ts.Identifier): Declaration|null {
    const superDeclaration = super.getDeclarationOfIdentifier(id);

    // The identifier may have been of an additional class assignment such as `MyClass_1` that was
    // present as alias for `MyClass`. If so, resolve such aliases to their original declaration.
    if (superDeclaration !== null && superDeclaration.node !== null) {
      const aliasedIdentifier = this.resolveAliasedClassIdentifier(superDeclaration.node);
      if (aliasedIdentifier !== null) {
        return this.getDeclarationOfIdentifier(aliasedIdentifier);
      }
    }

    // If the identifier resolves to the global JavaScript `Object`, return a
    // declaration that denotes it as the known `JsGlobalObject` declaration.
    if (superDeclaration !== null && this.isJavaScriptObjectDeclaration(superDeclaration)) {
      return {
        known: KnownDeclaration.JsGlobalObject,
        expression: id,
        viaModule: null,
        node: null,
      };
    }

    return superDeclaration;
  }

  /** Gets all decorators of the given class symbol. */
  getDecoratorsOfSymbol(symbol: ClassSymbol): Decorator[]|null {
    const decoratorsProperty = this.getStaticProperty(symbol, DECORATORS);
    if (decoratorsProperty) {
      return this.getClassDecoratorsFromStaticProperty(decoratorsProperty);
    } else {
      return this.getClassDecoratorsFromHelperCall(symbol);
    }
  }

  /**
   * Gets all decorators of the given class symbol. Any decorator that have been synthetically
   * injected by a migration will not be present in the returned collection.
   */
  getDecoratorsOfSymbol(symbol: NgccClassSymbol): Decorator[]|null {
    const {classDecorators} = this.acquireDecoratorInfo(symbol);
    if (classDecorators === null) {
      return null;
    }

    // Return a clone of the array to prevent consumers from mutating the cache.
    return Array.from(classDecorators);
  }

  /**
   * Search the given module for variable declarations in which the initializer
   * is an identifier marked with the `PRE_R3_MARKER`.
   * @param module the module in which to search for switchable declarations.
   * @returns an array of variable declarations that match.
   */
  getSwitchableDeclarations(module: ts.Node): SwitchableVariableDeclaration[] {
    // Don't bother to walk the AST if the marker is not found in the text
    return module.getText().indexOf(PRE_R3_MARKER) >= 0 ?
        findAll(module, isSwitchableVariableDeclaration) :
        [];
  }

  getVariableValue(declaration: ts.VariableDeclaration): ts.Expression|null {
    const value = super.getVariableValue(declaration);
    if (value) {
      return value;
    }

    // We have a variable declaration that has no initializer. For example:
    //
    // ```
    // var HttpClientXsrfModule_1;
    // ```
    //
    // So look for the special scenario where the variable is being assigned in
    // a nearby statement to the return value of a call to `__decorate`.
    // Then find the 2nd argument of that call, the "target", which will be the
    // actual class identifier. For example:
    //
    // ```
    // HttpClientXsrfModule = HttpClientXsrfModule_1 = tslib_1.__decorate([
    //   NgModule({
    //     providers: [],
    //   })
    // ], HttpClientXsrfModule);
    // ```
    //
    // And finally, find the declaration of the identifier in that argument.
    // Note also that the assignment can occur within another assignment.
    //
    const block = declaration.parent.parent.parent;
    const symbol = this.checker.getSymbolAtLocation(declaration.name);
    if (symbol && (ts.isBlock(block) || ts.isSourceFile(block))) {
      const decorateCall = this.findDecoratedVariableValue(block, symbol);
      const target = decorateCall && decorateCall.arguments[1];
      if (target && ts.isIdentifier(target)) {
        const targetSymbol = this.checker.getSymbolAtLocation(target);
        const targetDeclaration = targetSymbol && targetSymbol.valueDeclaration;
        if (targetDeclaration) {
          if (ts.isClassDeclaration(targetDeclaration) ||
              ts.isFunctionDeclaration(targetDeclaration)) {
            // The target is just a function or class declaration
            // so return its identifier as the variable value.
            return targetDeclaration.name || null;
          } else if (ts.isVariableDeclaration(targetDeclaration)) {
            // The target is a variable declaration, so find the far right expression,
            // in the case of multiple assignments (e.g. `var1 = var2 = value`).
            let targetValue = targetDeclaration.initializer;
            while (targetValue && isAssignment(targetValue)) {
              targetValue = targetValue.right;
            }
            if (targetValue) {
              return targetValue;
            }
          }
        }
      }
    }
    return null;
  }

  /**
   * Find all top-level class symbols in the given file.
   * @param sourceFile The source file to search for classes.
   * @returns An array of class symbols.
   */
<<<<<<< HEAD
  findClassSymbols(sourceFile: ts.SourceFile): ClassSymbol[] {
    const classes: ClassSymbol[] = [];
=======
  findClassSymbols(sourceFile: ts.SourceFile): NgccClassSymbol[] {
    const classes: NgccClassSymbol[] = [];
>>>>>>> ae0253f3
    this.getModuleStatements(sourceFile).forEach(statement => {
      if (ts.isVariableStatement(statement)) {
        statement.declarationList.declarations.forEach(declaration => {
          const classSymbol = this.getClassSymbol(declaration);
          if (classSymbol) {
            classes.push(classSymbol);
          }
        });
      } else if (ts.isClassDeclaration(statement)) {
        const classSymbol = this.getClassSymbol(statement);
        if (classSymbol) {
          classes.push(classSymbol);
        }
      }
    });
    return classes;
  }

  /**
   * Get the number of generic type parameters of a given class.
   *
   * @param clazz a `ClassDeclaration` representing the class over which to reflect.
   *
   * @returns the number of type parameters of the class, if known, or `null` if the declaration
   * is not a class or has an unknown number of type parameters.
   */
  getGenericArityOfClass(clazz: ClassDeclaration): number|null {
    const dtsDeclaration = this.getDtsDeclaration(clazz);
    if (dtsDeclaration && ts.isClassDeclaration(dtsDeclaration)) {
      return dtsDeclaration.typeParameters ? dtsDeclaration.typeParameters.length : 0;
    }
    return null;
  }

  /**
   * Take an exported declaration of a class (maybe down-leveled to a variable) and look up the
   * declaration of its type in a separate .d.ts tree.
   *
   * This function is allowed to return `null` if the current compilation unit does not have a
   * separate .d.ts tree. When compiling TypeScript code this is always the case, since .d.ts files
   * are produced only during the emit of such a compilation. When compiling .js code, however,
   * there is frequently a parallel .d.ts tree which this method exposes.
   *
   * Note that the `ts.ClassDeclaration` returned from this function may not be from the same
   * `ts.Program` as the input declaration.
   */
  getDtsDeclaration(declaration: ts.Declaration): ts.Declaration|null {
    if (this.dts === null) {
      return null;
    }
    if (!isNamedDeclaration(declaration)) {
      throw new Error(
          `Cannot get the dts file for a declaration that has no name: ${declaration.getText()} in ${declaration.getSourceFile().fileName}`);
    }

    // Try to retrieve the dts declaration from the public map
    if (this.publicDtsDeclarationMap === null) {
      this.publicDtsDeclarationMap = this.computePublicDtsDeclarationMap(this.src, this.dts);
    }
    if (this.publicDtsDeclarationMap.has(declaration)) {
      return this.publicDtsDeclarationMap.get(declaration) !;
    }

    // No public export, try the private map
    if (this.privateDtsDeclarationMap === null) {
      this.privateDtsDeclarationMap = this.computePrivateDtsDeclarationMap(this.src, this.dts);
    }
    if (this.privateDtsDeclarationMap.has(declaration)) {
      return this.privateDtsDeclarationMap.get(declaration) !;
    }

    // No declaration found at all
    return null;
  }

  /**
   * Search the given source file for exported functions and static class methods that return
   * ModuleWithProviders objects.
   * @param f The source file to search for these functions
   * @returns An array of function declarations that look like they return ModuleWithProviders
   * objects.
   */
  getModuleWithProvidersFunctions(f: ts.SourceFile): ModuleWithProvidersFunction[] {
    const exports = this.getExportsOfModule(f);
    if (!exports) return [];
    const infos: ModuleWithProvidersFunction[] = [];
    exports.forEach((declaration, name) => {
      if (declaration.node === null) {
        return;
      }
      if (this.isClass(declaration.node)) {
        this.getMembersOfClass(declaration.node).forEach(member => {
          if (member.isStatic) {
            const info = this.parseForModuleWithProviders(
                member.name, member.node, member.implementation, declaration.node);
            if (info) {
              infos.push(info);
            }
          }
        });
      } else {
        if (isNamedDeclaration(declaration.node)) {
          const info =
              this.parseForModuleWithProviders(declaration.node.name.text, declaration.node);
          if (info) {
            infos.push(info);
          }
        }
      }
    });
    return infos;
  }

  getEndOfClass(classSymbol: NgccClassSymbol): ts.Node {
    let last: ts.Node = classSymbol.declaration.valueDeclaration;

    // If there are static members on this class then find the last one
    if (classSymbol.declaration.exports !== undefined) {
      classSymbol.declaration.exports.forEach(exportSymbol => {
        if (exportSymbol.valueDeclaration === undefined) {
          return;
        }
        const exportStatement = getContainingStatement(exportSymbol.valueDeclaration);
        if (exportStatement !== null && last.getEnd() < exportStatement.getEnd()) {
          last = exportStatement;
        }
      });
    }

    // If there are helper calls for this class then find the last one
    const helpers = this.getHelperCallsForClass(
        classSymbol, ['__decorate', '__extends', '__param', '__metadata']);
    helpers.forEach(helper => {
      const helperStatement = getContainingStatement(helper);
      if (helperStatement !== null && last.getEnd() < helperStatement.getEnd()) {
        last = helperStatement;
      }
    });

    return last;
  }

  ///////////// Protected Helpers /////////////

  /**
   * Finds the identifier of the actual class declaration for a potentially aliased declaration of a
   * class.
   *
   * If the given declaration is for an alias of a class, this function will determine an identifier
   * to the original declaration that represents this class.
   *
   * @param declaration The declaration to resolve.
   * @returns The original identifier that the given class declaration resolves to, or `undefined`
   * if the declaration does not represent an aliased class.
   */
  protected resolveAliasedClassIdentifier(declaration: ts.Declaration): ts.Identifier|null {
    this.ensurePreprocessed(declaration.getSourceFile());
    return this.aliasedClassDeclarations.has(declaration) ?
        this.aliasedClassDeclarations.get(declaration) ! :
        null;
  }

  /**
   * Ensures that the source file that `node` is part of has been preprocessed.
   *
   * During preprocessing, all statements in the source file will be visited such that certain
   * processing steps can be done up-front and cached for subsequent usages.
   *
   * @param sourceFile The source file that needs to have gone through preprocessing.
   */
  protected ensurePreprocessed(sourceFile: ts.SourceFile): void {
    if (!this.preprocessedSourceFiles.has(sourceFile)) {
      this.preprocessedSourceFiles.add(sourceFile);

      for (const statement of sourceFile.statements) {
        this.preprocessStatement(statement);
      }
    }
  }

  /**
   * Analyzes the given statement to see if it corresponds with a variable declaration like
   * `let MyClass = MyClass_1 = class MyClass {};`. If so, the declaration of `MyClass_1`
   * is associated with the `MyClass` identifier.
   *
   * @param statement The statement that needs to be preprocessed.
   */
  protected preprocessStatement(statement: ts.Statement): void {
    if (!ts.isVariableStatement(statement)) {
      return;
    }

    const declarations = statement.declarationList.declarations;
    if (declarations.length !== 1) {
      return;
    }

    const declaration = declarations[0];
    const initializer = declaration.initializer;
    if (!ts.isIdentifier(declaration.name) || !initializer || !isAssignment(initializer) ||
        !ts.isIdentifier(initializer.left) || !ts.isClassExpression(initializer.right)) {
      return;
    }

    const aliasedIdentifier = initializer.left;

    const aliasedDeclaration = this.getDeclarationOfIdentifier(aliasedIdentifier);
    if (aliasedDeclaration === null || aliasedDeclaration.node === null) {
      throw new Error(
          `Unable to locate declaration of ${aliasedIdentifier.text} in "${statement.getText()}"`);
    }
    this.aliasedClassDeclarations.set(aliasedDeclaration.node, declaration.name);
  }

  /** Get the top level statements for a module.
   *
   * In ES5 and ES2015 this is just the top level statements of the file.
   * @param sourceFile The module whose statements we want.
   * @returns An array of top level statements for the given module.
   */
  protected getModuleStatements(sourceFile: ts.SourceFile): ts.Statement[] {
    return Array.from(sourceFile.statements);
  }

  /**
   * Walk the AST looking for an assignment to the specified symbol.
   * @param node The current node we are searching.
   * @returns an expression that represents the value of the variable, or undefined if none can be
   * found.
   */
  protected findDecoratedVariableValue(node: ts.Node|undefined, symbol: ts.Symbol):
      ts.CallExpression|null {
    if (!node) {
      return null;
    }
    if (ts.isBinaryExpression(node) && node.operatorToken.kind === ts.SyntaxKind.EqualsToken) {
      const left = node.left;
      const right = node.right;
      if (ts.isIdentifier(left) && this.checker.getSymbolAtLocation(left) === symbol) {
        return (ts.isCallExpression(right) && getCalleeName(right) === '__decorate') ? right : null;
      }
      return this.findDecoratedVariableValue(right, symbol);
    }
    return node.forEachChild(node => this.findDecoratedVariableValue(node, symbol)) || null;
  }

  /**
   * Try to retrieve the symbol of a static property on a class.
   * @param symbol the class whose property we are interested in.
   * @param propertyName the name of static property.
   * @returns the symbol if it is found or `undefined` if not.
   */
  protected getStaticProperty(symbol: NgccClassSymbol, propertyName: ts.__String): ts.Symbol
      |undefined {
    return symbol.declaration.exports && symbol.declaration.exports.get(propertyName);
  }

  /**
   * This is the main entry-point for obtaining information on the decorators of a given class. This
   * information is computed either from static properties if present, or using `tslib.__decorate`
   * helper calls otherwise. The computed result is cached per class.
   *
   * @param classSymbol the class for which decorators should be acquired.
   * @returns all information of the decorators on the class.
   */
  protected acquireDecoratorInfo(classSymbol: NgccClassSymbol): DecoratorInfo {
    const decl = classSymbol.declaration.valueDeclaration;
    if (this.decoratorCache.has(decl)) {
      return this.decoratorCache.get(decl) !;
    }

    // Extract decorators from static properties and `__decorate` helper calls, then merge them
    // together where the information from the static properties is preferred.
    const staticProps = this.computeDecoratorInfoFromStaticProperties(classSymbol);
    const helperCalls = this.computeDecoratorInfoFromHelperCalls(classSymbol);

    const decoratorInfo: DecoratorInfo = {
      classDecorators: staticProps.classDecorators || helperCalls.classDecorators,
      memberDecorators: staticProps.memberDecorators || helperCalls.memberDecorators,
      constructorParamInfo: staticProps.constructorParamInfo || helperCalls.constructorParamInfo,
    };

    this.decoratorCache.set(decl, decoratorInfo);
    return decoratorInfo;
  }

  /**
   * Attempts to compute decorator information from static properties "decorators", "propDecorators"
   * and "ctorParameters" on the class. If neither of these static properties is present the
   * library is likely not compiled using tsickle for usage with Closure compiler, in which case
   * `null` is returned.
   *
   * @param classSymbol The class symbol to compute the decorators information for.
   * @returns All information on the decorators as extracted from static properties, or `null` if
   * none of the static properties exist.
   */
  protected computeDecoratorInfoFromStaticProperties(classSymbol: NgccClassSymbol): {
    classDecorators: Decorator[] | null; memberDecorators: Map<string, Decorator[]>| null;
    constructorParamInfo: ParamInfo[] | null;
  } {
    let classDecorators: Decorator[]|null = null;
    let memberDecorators: Map<string, Decorator[]>|null = null;
    let constructorParamInfo: ParamInfo[]|null = null;

    const decoratorsProperty = this.getStaticProperty(classSymbol, DECORATORS);
    if (decoratorsProperty !== undefined) {
      classDecorators = this.getClassDecoratorsFromStaticProperty(decoratorsProperty);
    }

    const propDecoratorsProperty = this.getStaticProperty(classSymbol, PROP_DECORATORS);
    if (propDecoratorsProperty !== undefined) {
      memberDecorators = this.getMemberDecoratorsFromStaticProperty(propDecoratorsProperty);
    }

    const constructorParamsProperty = this.getStaticProperty(classSymbol, CONSTRUCTOR_PARAMS);
    if (constructorParamsProperty !== undefined) {
      constructorParamInfo = this.getParamInfoFromStaticProperty(constructorParamsProperty);
    }

    return {classDecorators, memberDecorators, constructorParamInfo};
  }

  /**
   * Get all class decorators for the given class, where the decorators are declared
   * via a static property. For example:
   *
   * ```
   * class SomeDirective {}
   * SomeDirective.decorators = [
   *   { type: Directive, args: [{ selector: '[someDirective]' },] }
   * ];
   * ```
   *
   * @param decoratorsSymbol the property containing the decorators we want to get.
   * @returns an array of decorators or null if none where found.
   */
  protected getClassDecoratorsFromStaticProperty(decoratorsSymbol: ts.Symbol): Decorator[]|null {
    const decoratorsIdentifier = decoratorsSymbol.valueDeclaration;
    if (decoratorsIdentifier && decoratorsIdentifier.parent) {
      if (ts.isBinaryExpression(decoratorsIdentifier.parent) &&
          decoratorsIdentifier.parent.operatorToken.kind === ts.SyntaxKind.EqualsToken) {
        // AST of the array of decorator values
        const decoratorsArray = decoratorsIdentifier.parent.right;
        return this.reflectDecorators(decoratorsArray)
            .filter(decorator => this.isFromCore(decorator));
      }
    }
    return null;
  }

  /**
   * Examine a symbol which should be of a class, and return metadata about its members.
   *
   * @param symbol the `ClassSymbol` representing the class over which to reflect.
   * @returns an array of `ClassMember` metadata representing the members of the class.
   */
  protected getMembersOfSymbol(symbol: NgccClassSymbol): ClassMember[] {
    const members: ClassMember[] = [];

    // The decorators map contains all the properties that are decorated
    const {memberDecorators} = this.acquireDecoratorInfo(symbol);

    // Make a copy of the decorators as successfully reflected members delete themselves from the
    // map, so that any leftovers can be easily dealt with.
    const decoratorsMap = new Map(memberDecorators);

    // The member map contains all the method (instance and static); and any instance properties
    // that are initialized in the class.
    if (symbol.implementation.members) {
      symbol.implementation.members.forEach((value, key) => {
        const decorators = decoratorsMap.get(key as string);
        const reflectedMembers = this.reflectMembers(value, decorators);
        if (reflectedMembers) {
          decoratorsMap.delete(key as string);
          members.push(...reflectedMembers);
        }
      });
    }

    // The static property map contains all the static properties
    if (symbol.implementation.exports) {
      symbol.implementation.exports.forEach((value, key) => {
        const decorators = decoratorsMap.get(key as string);
        const reflectedMembers = this.reflectMembers(value, decorators, true);
        if (reflectedMembers) {
          decoratorsMap.delete(key as string);
          members.push(...reflectedMembers);
        }
      });
    }

    // If this class was declared as a VariableDeclaration then it may have static properties
    // attached to the variable rather than the class itself
    // For example:
    // ```
    // let MyClass = class MyClass {
    //   // no static properties here!
    // }
    // MyClass.staticProperty = ...;
    // ```
    if (ts.isVariableDeclaration(symbol.declaration.valueDeclaration)) {
      if (symbol.declaration.exports) {
        symbol.declaration.exports.forEach((value, key) => {
          const decorators = decoratorsMap.get(key as string);
          const reflectedMembers = this.reflectMembers(value, decorators, true);
          if (reflectedMembers) {
            decoratorsMap.delete(key as string);
            members.push(...reflectedMembers);
          }
        });
      }
    }

    // Deal with any decorated properties that were not initialized in the class
    decoratorsMap.forEach((value, key) => {
      members.push({
        implementation: null,
        decorators: value,
        isStatic: false,
        kind: ClassMemberKind.Property,
        name: key,
        nameNode: null,
        node: null,
        type: null,
        value: null
      });
    });

    return members;
  }

  /**
   * Member decorators may be declared as static properties of the class:
   *
   * ```
   * SomeDirective.propDecorators = {
   *   "ngForOf": [{ type: Input },],
   *   "ngForTrackBy": [{ type: Input },],
   *   "ngForTemplate": [{ type: Input },],
   * };
   * ```
   *
   * @param decoratorsProperty the class whose member decorators we are interested in.
   * @returns a map whose keys are the name of the members and whose values are collections of
   * decorators for the given member.
   */
  protected getMemberDecoratorsFromStaticProperty(decoratorsProperty: ts.Symbol):
      Map<string, Decorator[]> {
    const memberDecorators = new Map<string, Decorator[]>();
    // Symbol of the identifier for `SomeDirective.propDecorators`.
    const propDecoratorsMap = getPropertyValueFromSymbol(decoratorsProperty);
    if (propDecoratorsMap && ts.isObjectLiteralExpression(propDecoratorsMap)) {
      const propertiesMap = reflectObjectLiteral(propDecoratorsMap);
      propertiesMap.forEach((value, name) => {
        const decorators =
            this.reflectDecorators(value).filter(decorator => this.isFromCore(decorator));
        if (decorators.length) {
          memberDecorators.set(name, decorators);
        }
      });
    }
    return memberDecorators;
  }

  /**
   * For a given class symbol, collects all decorator information from tslib helper methods, as
   * generated by TypeScript into emitted JavaScript files.
   *
   * Class decorators are extracted from calls to `tslib.__decorate` that look as follows:
   *
   * ```
   * let SomeDirective = class SomeDirective {}
   * SomeDirective = __decorate([
   *   Directive({ selector: '[someDirective]' }),
   * ], SomeDirective);
   * ```
   *
   * The extraction of member decorators is similar, with the distinction that its 2nd and 3rd
   * argument correspond with a "prototype" target and the name of the member to which the
   * decorators apply.
   *
   * ```
   * __decorate([
   *     Input(),
   *     __metadata("design:type", String)
   * ], SomeDirective.prototype, "input1", void 0);
   * ```
   *
   * @param classSymbol The class symbol for which decorators should be extracted.
   * @returns All information on the decorators of the class.
   */
  protected computeDecoratorInfoFromHelperCalls(classSymbol: NgccClassSymbol): DecoratorInfo {
    let classDecorators: Decorator[]|null = null;
    const memberDecorators = new Map<string, Decorator[]>();
    const constructorParamInfo: ParamInfo[] = [];

    const getConstructorParamInfo = (index: number) => {
      let param = constructorParamInfo[index];
      if (param === undefined) {
        param = constructorParamInfo[index] = {decorators: null, typeExpression: null};
      }
      return param;
    };

    // All relevant information can be extracted from calls to `__decorate`, obtain these first.
    // Note that although the helper calls are retrieved using the class symbol, the result may
    // contain helper calls corresponding with unrelated classes. Therefore, each helper call still
    // has to be checked to actually correspond with the class symbol.
    const helperCalls = this.getHelperCallsForClass(classSymbol, ['__decorate']);

    const outerDeclaration = classSymbol.declaration.valueDeclaration;
    const innerDeclaration = classSymbol.implementation.valueDeclaration;
    const matchesClass = (identifier: ts.Identifier) => {
      const decl = this.getDeclarationOfIdentifier(identifier);
      if (decl === null) {
        return false;
      }

      // The identifier corresponds with the class if its declaration is either the outer or inner
      // declaration.
      return decl.node === outerDeclaration || decl.node === innerDeclaration;
    };

    for (const helperCall of helperCalls) {
      if (isClassDecorateCall(helperCall, matchesClass)) {
        // This `__decorate` call is targeting the class itself.
        const helperArgs = helperCall.arguments[0];

        for (const element of helperArgs.elements) {
          const entry = this.reflectDecorateHelperEntry(element);
          if (entry === null) {
            continue;
          }

          if (entry.type === 'decorator') {
            // The helper arg was reflected to represent an actual decorator
            if (this.isFromCore(entry.decorator)) {
              (classDecorators || (classDecorators = [])).push(entry.decorator);
            }
          } else if (entry.type === 'param:decorators') {
            // The helper arg represents a decorator for a parameter. Since it's applied to the
            // class, it corresponds with a constructor parameter of the class.
            const param = getConstructorParamInfo(entry.index);
            (param.decorators || (param.decorators = [])).push(entry.decorator);
          } else if (entry.type === 'params') {
            // The helper arg represents the types of the parameters. Since it's applied to the
            // class, it corresponds with the constructor parameters of the class.
            entry.types.forEach(
                (type, index) => getConstructorParamInfo(index).typeExpression = type);
          }
        }
      } else if (isMemberDecorateCall(helperCall, matchesClass)) {
        // The `__decorate` call is targeting a member of the class
        const helperArgs = helperCall.arguments[0];
        const memberName = helperCall.arguments[2].text;

        for (const element of helperArgs.elements) {
          const entry = this.reflectDecorateHelperEntry(element);
          if (entry === null) {
            continue;
          }

          if (entry.type === 'decorator') {
            // The helper arg was reflected to represent an actual decorator.
            if (this.isFromCore(entry.decorator)) {
              const decorators =
                  memberDecorators.has(memberName) ? memberDecorators.get(memberName) ! : [];
              decorators.push(entry.decorator);
              memberDecorators.set(memberName, decorators);
            }
          } else {
            // Information on decorated parameters is not interesting for ngcc, so it's ignored.
          }
        }
      }
    }

    return {classDecorators, memberDecorators, constructorParamInfo};
  }

  /**
   * Extract the details of an entry within a `__decorate` helper call. For example, given the
   * following code:
   *
   * ```
   * __decorate([
   *   Directive({ selector: '[someDirective]' }),
   *   tslib_1.__param(2, Inject(INJECTED_TOKEN)),
   *   tslib_1.__metadata("design:paramtypes", [ViewContainerRef, TemplateRef, String])
   * ], SomeDirective);
   * ```
   *
   * it can be seen that there are calls to regular decorators (the `Directive`) and calls into
   * `tslib` functions which have been inserted by TypeScript. Therefore, this function classifies
   * a call to correspond with
   *   1. a real decorator like `Directive` above, or
   *   2. a decorated parameter, corresponding with `__param` calls from `tslib`, or
   *   3. the type information of parameters, corresponding with `__metadata` call from `tslib`
   *
   * @param expression the expression that needs to be reflected into a `DecorateHelperEntry`
   * @returns an object that indicates which of the three categories the call represents, together
   * with the reflected information of the call, or null if the call is not a valid decorate call.
   */
  protected reflectDecorateHelperEntry(expression: ts.Expression): DecorateHelperEntry|null {
    // We only care about those elements that are actual calls
    if (!ts.isCallExpression(expression)) {
      return null;
    }
    const call = expression;

    const helperName = getCalleeName(call);
    if (helperName === '__metadata') {
      // This is a `tslib.__metadata` call, reflect to arguments into a `ParameterTypes` object
      // if the metadata key is "design:paramtypes".
      const key = call.arguments[0];
      if (key === undefined || !ts.isStringLiteral(key) || key.text !== 'design:paramtypes') {
        return null;
      }

      const value = call.arguments[1];
      if (value === undefined || !ts.isArrayLiteralExpression(value)) {
        return null;
      }

      return {
        type: 'params',
        types: Array.from(value.elements),
      };
    }

    if (helperName === '__param') {
      // This is a `tslib.__param` call that is reflected into a `ParameterDecorators` object.
      const indexArg = call.arguments[0];
      const index = indexArg && ts.isNumericLiteral(indexArg) ? parseInt(indexArg.text, 10) : NaN;
      if (isNaN(index)) {
        return null;
      }

      const decoratorCall = call.arguments[1];
      if (decoratorCall === undefined || !ts.isCallExpression(decoratorCall)) {
        return null;
      }

      const decorator = this.reflectDecoratorCall(decoratorCall);
      if (decorator === null) {
        return null;
      }

      return {
        type: 'param:decorators',
        index,
        decorator,
      };
    }

    // Otherwise attempt to reflect it as a regular decorator.
    const decorator = this.reflectDecoratorCall(call);
    if (decorator === null) {
      return null;
    }
    return {
      type: 'decorator',
      decorator,
    };
  }

  protected reflectDecoratorCall(call: ts.CallExpression): Decorator|null {
    const decoratorExpression = call.expression;
    if (!isDecoratorIdentifier(decoratorExpression)) {
      return null;
    }

    // We found a decorator!
    const decoratorIdentifier =
        ts.isIdentifier(decoratorExpression) ? decoratorExpression : decoratorExpression.name;

    return {
      name: decoratorIdentifier.text,
      identifier: decoratorExpression,
      import: this.getImportOfIdentifier(decoratorIdentifier),
      node: call,
      args: Array.from(call.arguments),
    };
  }

  /**
   * Check the given statement to see if it is a call to any of the specified helper functions or
   * null if not found.
   *
   * Matching statements will look like:  `tslib_1.__decorate(...);`.
   * @param statement the statement that may contain the call.
   * @param helperNames the names of the helper we are looking for.
   * @returns the node that corresponds to the `__decorate(...)` call or null if the statement
   * does not match.
   */
  protected getHelperCall(statement: ts.Statement, helperNames: string[]): ts.CallExpression|null {
    if ((ts.isExpressionStatement(statement) || ts.isReturnStatement(statement)) &&
        statement.expression) {
      let expression = statement.expression;
      while (isAssignment(expression)) {
        expression = expression.right;
      }
      if (ts.isCallExpression(expression)) {
        const calleeName = getCalleeName(expression);
        if (calleeName !== null && helperNames.includes(calleeName)) {
          return expression;
        }
      }
    }
    return null;
  }


  /**
   * Reflect over the given array node and extract decorator information from each element.
   *
   * This is used for decorators that are defined in static properties. For example:
   *
   * ```
   * SomeDirective.decorators = [
   *   { type: Directive, args: [{ selector: '[someDirective]' },] }
   * ];
   * ```
   *
   * @param decoratorsArray an expression that contains decorator information.
   * @returns an array of decorator info that was reflected from the array node.
   */
  protected reflectDecorators(decoratorsArray: ts.Expression): Decorator[] {
    const decorators: Decorator[] = [];

    if (ts.isArrayLiteralExpression(decoratorsArray)) {
      // Add each decorator that is imported from `@angular/core` into the `decorators` array
      decoratorsArray.elements.forEach(node => {

        // If the decorator is not an object literal expression then we are not interested
        if (ts.isObjectLiteralExpression(node)) {
          // We are only interested in objects of the form: `{ type: DecoratorType, args: [...] }`
          const decorator = reflectObjectLiteral(node);

          // Is the value of the `type` property an identifier?
          if (decorator.has('type')) {
            let decoratorType = decorator.get('type') !;
            if (isDecoratorIdentifier(decoratorType)) {
              const decoratorIdentifier =
                  ts.isIdentifier(decoratorType) ? decoratorType : decoratorType.name;
              decorators.push({
                name: decoratorIdentifier.text,
                identifier: decoratorType,
                import: this.getImportOfIdentifier(decoratorIdentifier), node,
                args: getDecoratorArgs(node),
              });
            }
          }
        }
      });
    }
    return decorators;
  }

  /**
   * Reflect over a symbol and extract the member information, combining it with the
   * provided decorator information, and whether it is a static member.
   *
   * A single symbol may represent multiple class members in the case of accessors;
   * an equally named getter/setter accessor pair is combined into a single symbol.
   * When the symbol is recognized as representing an accessor, its declarations are
   * analyzed such that both the setter and getter accessor are returned as separate
   * class members.
   *
   * One difference wrt the TypeScript host is that in ES2015, we cannot see which
   * accessor originally had any decorators applied to them, as decorators are applied
   * to the property descriptor in general, not a specific accessor. If an accessor
   * has both a setter and getter, any decorators are only attached to the setter member.
   *
   * @param symbol the symbol for the member to reflect over.
   * @param decorators an array of decorators associated with the member.
   * @param isStatic true if this member is static, false if it is an instance property.
   * @returns the reflected member information, or null if the symbol is not a member.
   */
  protected reflectMembers(symbol: ts.Symbol, decorators?: Decorator[], isStatic?: boolean):
      ClassMember[]|null {
    if (symbol.flags & ts.SymbolFlags.Accessor) {
      const members: ClassMember[] = [];
      const setter = symbol.declarations && symbol.declarations.find(ts.isSetAccessor);
      const getter = symbol.declarations && symbol.declarations.find(ts.isGetAccessor);

      const setterMember =
          setter && this.reflectMember(setter, ClassMemberKind.Setter, decorators, isStatic);
      if (setterMember) {
        members.push(setterMember);

        // Prevent attaching the decorators to a potential getter. In ES2015, we can't tell where
        // the decorators were originally attached to, however we only want to attach them to a
        // single `ClassMember` as otherwise ngtsc would handle the same decorators twice.
        decorators = undefined;
      }

      const getterMember =
          getter && this.reflectMember(getter, ClassMemberKind.Getter, decorators, isStatic);
      if (getterMember) {
        members.push(getterMember);
      }

      return members;
    }

    let kind: ClassMemberKind|null = null;
    if (symbol.flags & ts.SymbolFlags.Method) {
      kind = ClassMemberKind.Method;
    } else if (symbol.flags & ts.SymbolFlags.Property) {
      kind = ClassMemberKind.Property;
    }

    const node = symbol.valueDeclaration || symbol.declarations && symbol.declarations[0];
    if (!node) {
      // If the symbol has been imported from a TypeScript typings file then the compiler
      // may pass the `prototype` symbol as an export of the class.
      // But this has no declaration. In this case we just quietly ignore it.
      return null;
    }

    const member = this.reflectMember(node, kind, decorators, isStatic);
    if (!member) {
      return null;
    }

    return [member];
  }

  /**
   * Reflect over a symbol and extract the member information, combining it with the
   * provided decorator information, and whether it is a static member.
   * @param node the declaration node for the member to reflect over.
   * @param kind the assumed kind of the member, may become more accurate during reflection.
   * @param decorators an array of decorators associated with the member.
   * @param isStatic true if this member is static, false if it is an instance property.
   * @returns the reflected member information, or null if the symbol is not a member.
   */
  protected reflectMember(
      node: ts.Declaration, kind: ClassMemberKind|null, decorators?: Decorator[],
      isStatic?: boolean): ClassMember|null {
    let value: ts.Expression|null = null;
    let name: string|null = null;
    let nameNode: ts.Identifier|null = null;

    if (!isClassMemberType(node)) {
      return null;
    }

    if (isStatic && isPropertyAccess(node)) {
      name = node.name.text;
      value = kind === ClassMemberKind.Property ? node.parent.right : null;
    } else if (isThisAssignment(node)) {
      kind = ClassMemberKind.Property;
      name = node.left.name.text;
      value = node.right;
      isStatic = false;
    } else if (ts.isConstructorDeclaration(node)) {
      kind = ClassMemberKind.Constructor;
      name = 'constructor';
      isStatic = false;
    }

    if (kind === null) {
      this.logger.warn(`Unknown member type: "${node.getText()}`);
      return null;
    }

    if (!name) {
      if (isNamedDeclaration(node)) {
        name = node.name.text;
        nameNode = node.name;
      } else {
        return null;
      }
    }

    // If we have still not determined if this is a static or instance member then
    // look for the `static` keyword on the declaration
    if (isStatic === undefined) {
      isStatic = node.modifiers !== undefined &&
          node.modifiers.some(mod => mod.kind === ts.SyntaxKind.StaticKeyword);
    }

    const type: ts.TypeNode = (node as any).type || null;
    return {
      node,
      implementation: node, kind, type, name, nameNode, value, isStatic,
      decorators: decorators || []
    };
  }

  /**
   * Find the declarations of the constructor parameters of a class identified by its symbol.
   * @param classSymbol the class whose parameters we want to find.
   * @returns an array of `ts.ParameterDeclaration` objects representing each of the parameters in
   * the class's constructor or null if there is no constructor.
   */
  protected getConstructorParameterDeclarations(classSymbol: NgccClassSymbol):
      ts.ParameterDeclaration[]|null {
    const members = classSymbol.implementation.members;
    if (members && members.has(CONSTRUCTOR)) {
      const constructorSymbol = members.get(CONSTRUCTOR) !;
      // For some reason the constructor does not have a `valueDeclaration` ?!?
      const constructor = constructorSymbol.declarations &&
          constructorSymbol.declarations[0] as ts.ConstructorDeclaration | undefined;
      if (!constructor) {
        return [];
      }
      if (constructor.parameters.length > 0) {
        return Array.from(constructor.parameters);
      }
      if (isSynthesizedConstructor(constructor)) {
        return null;
      }
      return [];
    }
    return null;
  }

  /**
   * Get the parameter decorators of a class constructor.
   *
   * @param classSymbol the class whose parameter info we want to get.
   * @param parameterNodes the array of TypeScript parameter nodes for this class's constructor.
   * @returns an array of constructor parameter info objects.
   */
  protected getConstructorParamInfo(
      classSymbol: NgccClassSymbol, parameterNodes: ts.ParameterDeclaration[]): CtorParameter[] {
    const {constructorParamInfo} = this.acquireDecoratorInfo(classSymbol);

    return parameterNodes.map((node, index) => {
      const {decorators, typeExpression} = constructorParamInfo[index] ?
          constructorParamInfo[index] :
          {decorators: null, typeExpression: null};
      const nameNode = node.name;

      let typeValueReference: TypeValueReference|null = null;
      if (typeExpression !== null) {
        // `typeExpression` is an expression in a "type" context. Resolve it to a declared value.
        // Either it's a reference to an imported type, or a type declared locally. Distinguish the
        // two cases with `getDeclarationOfExpression`.
        const decl = this.getDeclarationOfExpression(typeExpression);
        if (decl !== null && decl.node !== null && decl.viaModule !== null &&
            isNamedDeclaration(decl.node)) {
          typeValueReference = {
            local: false,
            valueDeclaration: decl.node,
            moduleName: decl.viaModule,
            name: decl.node.name.text,
          };
        } else {
          typeValueReference = {
            local: true,
            expression: typeExpression,
            defaultImportStatement: null,
          };
        }
      }

      return {
        name: getNameText(nameNode),
        nameNode,
        typeValueReference,
        typeNode: null, decorators
      };
    });
  }

  /**
   * Get the parameter type and decorators for the constructor of a class,
   * where the information is stored on a static property of the class.
   *
   * Note that in ESM2015, the property is defined an array, or by an arrow function that returns
   * an array, of decorator and type information.
   *
   * For example,
   *
   * ```
   * SomeDirective.ctorParameters = () => [
   *   {type: ViewContainerRef},
   *   {type: TemplateRef},
   *   {type: undefined, decorators: [{ type: Inject, args: [INJECTED_TOKEN]}]},
   * ];
   * ```
   *
   * or
   *
   * ```
   * SomeDirective.ctorParameters = [
   *   {type: ViewContainerRef},
   *   {type: TemplateRef},
   *   {type: undefined, decorators: [{type: Inject, args: [INJECTED_TOKEN]}]},
   * ];
   * ```
   *
   * @param paramDecoratorsProperty the property that holds the parameter info we want to get.
   * @returns an array of objects containing the type and decorators for each parameter.
   */
  protected getParamInfoFromStaticProperty(paramDecoratorsProperty: ts.Symbol): ParamInfo[]|null {
    const paramDecorators = getPropertyValueFromSymbol(paramDecoratorsProperty);
    if (paramDecorators) {
      // The decorators array may be wrapped in an arrow function. If so unwrap it.
      const container =
          ts.isArrowFunction(paramDecorators) ? paramDecorators.body : paramDecorators;
      if (ts.isArrayLiteralExpression(container)) {
        const elements = container.elements;
        return elements
            .map(
                element =>
                    ts.isObjectLiteralExpression(element) ? reflectObjectLiteral(element) : null)
            .map(paramInfo => {
              const typeExpression =
                  paramInfo && paramInfo.has('type') ? paramInfo.get('type') ! : null;
              const decoratorInfo =
                  paramInfo && paramInfo.has('decorators') ? paramInfo.get('decorators') ! : null;
              const decorators = decoratorInfo &&
                  this.reflectDecorators(decoratorInfo)
                      .filter(decorator => this.isFromCore(decorator));
              return {typeExpression, decorators};
            });
      } else if (paramDecorators !== undefined) {
        this.logger.warn(
            'Invalid constructor parameter decorator in ' +
                paramDecorators.getSourceFile().fileName + ':\n',
            paramDecorators.getText());
      }
    }
    return null;
  }

  /**
   * Search statements related to the given class for calls to the specified helper.
   * @param classSymbol the class whose helper calls we are interested in.
   * @param helperNames the names of the helpers (e.g. `__decorate`) whose calls we are interested
   * in.
   * @returns an array of CallExpression nodes for each matching helper call.
   */
  protected getHelperCallsForClass(classSymbol: NgccClassSymbol, helperNames: string[]):
      ts.CallExpression[] {
    return this.getStatementsForClass(classSymbol)
        .map(statement => this.getHelperCall(statement, helperNames))
        .filter(isDefined);
  }

  /**
   * Find statements related to the given class that may contain calls to a helper.
   *
   * In ESM2015 code the helper calls are in the top level module, so we have to consider
   * all the statements in the module.
   *
   * @param classSymbol the class whose helper calls we are interested in.
   * @returns an array of statements that may contain helper calls.
   */
  protected getStatementsForClass(classSymbol: NgccClassSymbol): ts.Statement[] {
    return Array.from(classSymbol.declaration.valueDeclaration.getSourceFile().statements);
  }

  /**
   * Test whether a decorator was imported from `@angular/core`.
   *
   * Is the decorator:
   * * externally imported from `@angular/core`?
   * * the current hosted program is actually `@angular/core` and
   *   - relatively internally imported; or
   *   - not imported, from the current file.
   *
   * @param decorator the decorator to test.
   */
  protected isFromCore(decorator: Decorator): boolean {
    if (this.isCore) {
      return !decorator.import || /^\./.test(decorator.import.from);
    } else {
      return !!decorator.import && decorator.import.from === '@angular/core';
    }
  }

  /**
   * Create a mapping between the public exports in a src program and the public exports of a dts
   * program.
   *
   * @param src the program bundle containing the source files.
   * @param dts the program bundle containing the typings files.
   * @returns a map of source declarations to typings declarations.
   */
  protected computePublicDtsDeclarationMap(src: BundleProgram, dts: BundleProgram):
      Map<ts.Declaration, ts.Declaration> {
    const declarationMap = new Map<ts.Declaration, ts.Declaration>();
    const dtsDeclarationMap = new Map<string, ts.Declaration>();
    const rootDts = getRootFileOrFail(dts);
    this.collectDtsExportedDeclarations(dtsDeclarationMap, rootDts, dts.program.getTypeChecker());
    const rootSrc = getRootFileOrFail(src);
    this.collectSrcExportedDeclarations(declarationMap, dtsDeclarationMap, rootSrc);
    return declarationMap;
  }

  /**
   * Create a mapping between the "private" exports in a src program and the "private" exports of a
   * dts program. These exports may be exported from individual files in the src or dts programs,
   * but not exported from the root file (i.e publicly from the entry-point).
   *
   * This mapping is a "best guess" since we cannot guarantee that two declarations that happen to
   * be exported from a file with the same name are actually equivalent. But this is a reasonable
   * estimate for the purposes of ngcc.
   *
   * @param src the program bundle containing the source files.
   * @param dts the program bundle containing the typings files.
   * @returns a map of source declarations to typings declarations.
   */
  protected computePrivateDtsDeclarationMap(src: BundleProgram, dts: BundleProgram):
      Map<ts.Declaration, ts.Declaration> {
    const declarationMap = new Map<ts.Declaration, ts.Declaration>();
    const dtsDeclarationMap = new Map<string, ts.Declaration>();
    const typeChecker = dts.program.getTypeChecker();

    const dtsFiles = getNonRootPackageFiles(dts);
    for (const dtsFile of dtsFiles) {
      this.collectDtsExportedDeclarations(dtsDeclarationMap, dtsFile, typeChecker);
    }

    const srcFiles = getNonRootPackageFiles(src);
    for (const srcFile of srcFiles) {
      this.collectSrcExportedDeclarations(declarationMap, dtsDeclarationMap, srcFile);
    }
    return declarationMap;
  }

  /**
   * Collect mappings between names of exported declarations in a file and its actual declaration.
   *
   * Any new mappings are added to the `dtsDeclarationMap`.
   */
  protected collectDtsExportedDeclarations(
      dtsDeclarationMap: Map<string, ts.Declaration>, srcFile: ts.SourceFile,
      checker: ts.TypeChecker): void {
    const srcModule = srcFile && checker.getSymbolAtLocation(srcFile);
    const moduleExports = srcModule && checker.getExportsOfModule(srcModule);
    if (moduleExports) {
      moduleExports.forEach(exportedSymbol => {
        const name = exportedSymbol.name;
        if (exportedSymbol.flags & ts.SymbolFlags.Alias) {
          exportedSymbol = checker.getAliasedSymbol(exportedSymbol);
        }
        const declaration = exportedSymbol.valueDeclaration;
        if (declaration && !dtsDeclarationMap.has(name)) {
          dtsDeclarationMap.set(name, declaration);
        }
      });
    }
  }


  protected collectSrcExportedDeclarations(
      declarationMap: Map<ts.Declaration, ts.Declaration>,
      dtsDeclarationMap: Map<string, ts.Declaration>, srcFile: ts.SourceFile): void {
    const fileExports = this.getExportsOfModule(srcFile);
    if (fileExports !== null) {
      for (const [exportName, {node: declaration}] of fileExports) {
        if (declaration !== null && dtsDeclarationMap.has(exportName)) {
          declarationMap.set(declaration, dtsDeclarationMap.get(exportName) !);
        }
      }
    }
  }

  /**
   * Parse a function/method node (or its implementation), to see if it returns a
   * `ModuleWithProviders` object.
   * @param name The name of the function.
   * @param node the node to check - this could be a function, a method or a variable declaration.
   * @param implementation the actual function expression if `node` is a variable declaration.
   * @param container the class that contains the function, if it is a method.
   * @returns info about the function if it does return a `ModuleWithProviders` object; `null`
   * otherwise.
   */
  protected parseForModuleWithProviders(
      name: string, node: ts.Node|null, implementation: ts.Node|null = node,
      container: ts.Declaration|null = null): ModuleWithProvidersFunction|null {
    if (implementation === null ||
        (!ts.isFunctionDeclaration(implementation) && !ts.isMethodDeclaration(implementation) &&
         !ts.isFunctionExpression(implementation))) {
      return null;
    }
    const declaration = implementation;
    const definition = this.getDefinitionOfFunction(declaration);
    if (definition === null) {
      return null;
    }
    const body = definition.body;
    const lastStatement = body && body[body.length - 1];
    const returnExpression =
        lastStatement && ts.isReturnStatement(lastStatement) && lastStatement.expression || null;
    const ngModuleProperty = returnExpression && ts.isObjectLiteralExpression(returnExpression) &&
            returnExpression.properties.find(
                prop =>
                    !!prop.name && ts.isIdentifier(prop.name) && prop.name.text === 'ngModule') ||
        null;

    if (!ngModuleProperty || !ts.isPropertyAssignment(ngModuleProperty)) {
      return null;
    }

    // The ngModuleValue could be of the form `SomeModule` or `namespace_1.SomeModule`
    const ngModuleValue = ngModuleProperty.initializer;
    if (!ts.isIdentifier(ngModuleValue) && !ts.isPropertyAccessExpression(ngModuleValue)) {
      return null;
    }

    const ngModuleDeclaration = this.getDeclarationOfExpression(ngModuleValue);
    if (!ngModuleDeclaration || ngModuleDeclaration.node === null) {
      throw new Error(
          `Cannot find a declaration for NgModule ${ngModuleValue.getText()} referenced in "${declaration!.getText()}"`);
    }
    if (!hasNameIdentifier(ngModuleDeclaration.node)) {
      return null;
    }
    return {
      name,
      ngModule: ngModuleDeclaration as ConcreteDeclaration<ClassDeclaration>, declaration, container
    };
  }

  protected getDeclarationOfExpression(expression: ts.Expression): Declaration|null {
    if (ts.isIdentifier(expression)) {
      return this.getDeclarationOfIdentifier(expression);
    }

    if (!ts.isPropertyAccessExpression(expression) || !ts.isIdentifier(expression.expression)) {
      return null;
    }

    const namespaceDecl = this.getDeclarationOfIdentifier(expression.expression);
    if (!namespaceDecl || namespaceDecl.node === null || !ts.isSourceFile(namespaceDecl.node)) {
      return null;
    }

    const namespaceExports = this.getExportsOfModule(namespaceDecl.node);
    if (namespaceExports === null) {
      return null;
    }

    if (!namespaceExports.has(expression.name.text)) {
      return null;
    }

    const exportDecl = namespaceExports.get(expression.name.text) !;
    return {...exportDecl, viaModule: namespaceDecl.viaModule};
  }

  /** Checks if the specified declaration resolves to the known JavaScript global `Object`. */
  protected isJavaScriptObjectDeclaration(decl: Declaration): boolean {
    if (decl.node === null) {
      return false;
    }
    const node = decl.node;
    // The default TypeScript library types the global `Object` variable through
    // a variable declaration with a type reference resolving to `ObjectConstructor`.
    if (!ts.isVariableDeclaration(node) || !ts.isIdentifier(node.name) ||
        node.name.text !== 'Object' || node.type === undefined) {
      return false;
    }
    const typeNode = node.type;
    // If the variable declaration does not have a type resolving to `ObjectConstructor`,
    // we cannot guarantee that the declaration resolves to the global `Object` variable.
    if (!ts.isTypeReferenceNode(typeNode) || !ts.isIdentifier(typeNode.typeName) ||
        typeNode.typeName.text !== 'ObjectConstructor') {
      return false;
    }
    // Finally, check if the type definition for `Object` originates from a default library
    // definition file. This requires default types to be enabled for the host program.
    return this.src.program.isSourceFileDefaultLibrary(node.getSourceFile());
  }
}

///////////// Exported Helpers /////////////

export type ParamInfo = {
  decorators: Decorator[] | null,
  typeExpression: ts.Expression | null
};

/**
 * Represents a call to `tslib.__metadata` as present in `tslib.__decorate` calls. This is a
 * synthetic decorator inserted by TypeScript that contains reflection information about the
 * target of the decorator, i.e. the class or property.
 */
export interface ParameterTypes {
  type: 'params';
  types: ts.Expression[];
}

/**
 * Represents a call to `tslib.__param` as present in `tslib.__decorate` calls. This contains
 * information on any decorators were applied to a certain parameter.
 */
export interface ParameterDecorators {
  type: 'param:decorators';
  index: number;
  decorator: Decorator;
}

/**
 * Represents a call to a decorator as it was present in the original source code, as present in
 * `tslib.__decorate` calls.
 */
export interface DecoratorCall {
  type: 'decorator';
  decorator: Decorator;
}

/**
 * Represents the different kinds of decorate helpers that may be present as first argument to
 * `tslib.__decorate`, as follows:
 *
 * ```
 * __decorate([
 *   Directive({ selector: '[someDirective]' }),
 *   tslib_1.__param(2, Inject(INJECTED_TOKEN)),
 *   tslib_1.__metadata("design:paramtypes", [ViewContainerRef, TemplateRef, String])
 * ], SomeDirective);
 * ```
 */
export type DecorateHelperEntry = ParameterTypes | ParameterDecorators | DecoratorCall;

/**
 * The recorded decorator information of a single class. This information is cached in the host.
 */
interface DecoratorInfo {
  /**
   * All decorators that were present on the class. If no decorators were present, this is `null`
   */
  classDecorators: Decorator[]|null;

  /**
   * All decorators per member of the class they were present on.
   */
  memberDecorators: Map<string, Decorator[]>;

  /**
   * Represents the constructor parameter information, such as the type of a parameter and all
   * decorators for a certain parameter. Indices in this array correspond with the parameter's
   * index in the constructor. Note that this array may be sparse, i.e. certain constructor
   * parameters may not have any info recorded.
   */
  constructorParamInfo: ParamInfo[];
}

/**
 * A statement node that represents an assignment.
 */
export type AssignmentStatement =
    ts.ExpressionStatement & {expression: {left: ts.Identifier, right: ts.Expression}};

/**
 * Test whether a statement node is an assignment statement.
 * @param statement the statement to test.
 */
export function isAssignmentStatement(statement: ts.Statement): statement is AssignmentStatement {
  return ts.isExpressionStatement(statement) && isAssignment(statement.expression) &&
      ts.isIdentifier(statement.expression.left);
}

export function isAssignment(node: ts.Node): node is ts.AssignmentExpression<ts.EqualsToken> {
  return ts.isBinaryExpression(node) && node.operatorToken.kind === ts.SyntaxKind.EqualsToken;
}

/**
 * Tests whether the provided call expression targets a class, by verifying its arguments are
 * according to the following form:
 *
 * ```
 * __decorate([], SomeDirective);
 * ```
 *
 * @param call the call expression that is tested to represent a class decorator call.
 * @param matches predicate function to test whether the call is associated with the desired class.
 */
export function isClassDecorateCall(
    call: ts.CallExpression, matches: (identifier: ts.Identifier) => boolean):
    call is ts.CallExpression&{arguments: [ts.ArrayLiteralExpression, ts.Expression]} {
  const helperArgs = call.arguments[0];
  if (helperArgs === undefined || !ts.isArrayLiteralExpression(helperArgs)) {
    return false;
  }

  const target = call.arguments[1];
  return target !== undefined && ts.isIdentifier(target) && matches(target);
}

/**
 * Tests whether the provided call expression targets a member of the class, by verifying its
 * arguments are according to the following form:
 *
 * ```
 * __decorate([], SomeDirective.prototype, "member", void 0);
 * ```
 *
 * @param call the call expression that is tested to represent a member decorator call.
 * @param matches predicate function to test whether the call is associated with the desired class.
 */
export function isMemberDecorateCall(
    call: ts.CallExpression, matches: (identifier: ts.Identifier) => boolean):
    call is ts.CallExpression&
    {arguments: [ts.ArrayLiteralExpression, ts.StringLiteral, ts.StringLiteral]} {
  const helperArgs = call.arguments[0];
  if (helperArgs === undefined || !ts.isArrayLiteralExpression(helperArgs)) {
    return false;
  }

  const target = call.arguments[1];
  if (target === undefined || !ts.isPropertyAccessExpression(target) ||
      !ts.isIdentifier(target.expression) || !matches(target.expression) ||
      target.name.text !== 'prototype') {
    return false;
  }

  const memberName = call.arguments[2];
  return memberName !== undefined && ts.isStringLiteral(memberName);
}

/**
 * Helper method to extract the value of a property given the property's "symbol",
 * which is actually the symbol of the identifier of the property.
 */
export function getPropertyValueFromSymbol(propSymbol: ts.Symbol): ts.Expression|undefined {
  const propIdentifier = propSymbol.valueDeclaration;
  const parent = propIdentifier && propIdentifier.parent;
  return parent && ts.isBinaryExpression(parent) ? parent.right : undefined;
}

/**
 * A callee could be one of: `__decorate(...)` or `tslib_1.__decorate`.
 */
function getCalleeName(call: ts.CallExpression): string|null {
  if (ts.isIdentifier(call.expression)) {
    return stripDollarSuffix(call.expression.text);
  }
  if (ts.isPropertyAccessExpression(call.expression)) {
    return stripDollarSuffix(call.expression.name.text);
  }
  return null;
}

///////////// Internal Helpers /////////////

/**
 * In ES2015, a class may be declared using a variable declaration of the following structure:
 *
 * ```
 * var MyClass = MyClass_1 = class MyClass {};
 * ```
 *
 * Here, the intermediate `MyClass_1` assignment is optional. In the above example, the
 * `class MyClass {}` expression is returned as declaration of `var MyClass`. If the variable
 * is not initialized using a class expression, null is returned.
 *
 * @param node the node that represents the class whose declaration we are finding.
 * @returns the declaration of the class or `null` if it is not a "class".
 */
function getInnerClassDeclaration(node: ts.Node): ClassDeclaration<ts.ClassExpression>|null {
  if (!ts.isVariableDeclaration(node) || node.initializer === undefined) {
    return null;
  }

  // Recognize a variable declaration of the form `var MyClass = class MyClass {}` or
  // `var MyClass = MyClass_1 = class MyClass {};`
  let expression = node.initializer;
  while (isAssignment(expression)) {
    expression = expression.right;
  }

  if (!ts.isClassExpression(expression) || !hasNameIdentifier(expression)) {
    return null;
  }

  return expression;
}

function getDecoratorArgs(node: ts.ObjectLiteralExpression): ts.Expression[] {
  // The arguments of a decorator are held in the `args` property of its declaration object.
  const argsProperty = node.properties.filter(ts.isPropertyAssignment)
                           .find(property => getNameText(property.name) === 'args');
  const argsExpression = argsProperty && argsProperty.initializer;
  return argsExpression && ts.isArrayLiteralExpression(argsExpression) ?
      Array.from(argsExpression.elements) :
      [];
}

function isPropertyAccess(node: ts.Node): node is ts.PropertyAccessExpression&
    {parent: ts.BinaryExpression} {
  return !!node.parent && ts.isBinaryExpression(node.parent) && ts.isPropertyAccessExpression(node);
}

function isThisAssignment(node: ts.Declaration): node is ts.BinaryExpression&
    {left: ts.PropertyAccessExpression} {
  return ts.isBinaryExpression(node) && ts.isPropertyAccessExpression(node.left) &&
      node.left.expression.kind === ts.SyntaxKind.ThisKeyword;
}

function isNamedDeclaration(node: ts.Declaration): node is ts.NamedDeclaration&
    {name: ts.Identifier} {
  const anyNode: any = node;
  return !!anyNode.name && ts.isIdentifier(anyNode.name);
}


function isClassMemberType(node: ts.Declaration): node is ts.ClassElement|
    ts.PropertyAccessExpression|ts.BinaryExpression {
  return (ts.isClassElement(node) || isPropertyAccess(node) || ts.isBinaryExpression(node)) &&
      // Additionally, ensure `node` is not an index signature, for example on an abstract class:
      // `abstract class Foo { [key: string]: any; }`
      !ts.isIndexSignatureDeclaration(node);
}

/**
 * Attempt to resolve the variable declaration that the given declaration is assigned to.
 * For example, for the following code:
 *
 * ```
 * var MyClass = MyClass_1 = class MyClass {};
 * ```
 *
 * and the provided declaration being `class MyClass {}`, this will return the `var MyClass`
 * declaration.
 *
 * @param declaration The declaration for which any variable declaration should be obtained.
 * @returns the outer variable declaration if found, undefined otherwise.
 */
function getVariableDeclarationOfDeclaration(declaration: ts.Declaration): ts.VariableDeclaration|
    undefined {
  let node = declaration.parent;

  // Detect an intermediary variable assignment and skip over it.
  if (isAssignment(node) && ts.isIdentifier(node.left)) {
    node = node.parent;
  }

  return ts.isVariableDeclaration(node) ? node : undefined;
}

/**
 * A constructor function may have been "synthesized" by TypeScript during JavaScript emit,
 * in the case no user-defined constructor exists and e.g. property initializers are used.
 * Those initializers need to be emitted into a constructor in JavaScript, so the TypeScript
 * compiler generates a synthetic constructor.
 *
 * We need to identify such constructors as ngcc needs to be able to tell if a class did
 * originally have a constructor in the TypeScript source. When a class has a superclass,
 * a synthesized constructor must not be considered as a user-defined constructor as that
 * prevents a base factory call from being created by ngtsc, resulting in a factory function
 * that does not inject the dependencies of the superclass. Hence, we identify a default
 * synthesized super call in the constructor body, according to the structure that TypeScript
 * emits during JavaScript emit:
 * https://github.com/Microsoft/TypeScript/blob/v3.2.2/src/compiler/transformers/ts.ts#L1068-L1082
 *
 * @param constructor a constructor function to test
 * @returns true if the constructor appears to have been synthesized
 */
function isSynthesizedConstructor(constructor: ts.ConstructorDeclaration): boolean {
  if (!constructor.body) return false;

  const firstStatement = constructor.body.statements[0];
  if (!firstStatement || !ts.isExpressionStatement(firstStatement)) return false;

  return isSynthesizedSuperCall(firstStatement.expression);
}

/**
 * Tests whether the expression appears to have been synthesized by TypeScript, i.e. whether
 * it is of the following form:
 *
 * ```
 * super(...arguments);
 * ```
 *
 * @param expression the expression that is to be tested
 * @returns true if the expression appears to be a synthesized super call
 */
function isSynthesizedSuperCall(expression: ts.Expression): boolean {
  if (!ts.isCallExpression(expression)) return false;
  if (expression.expression.kind !== ts.SyntaxKind.SuperKeyword) return false;
  if (expression.arguments.length !== 1) return false;

  const argument = expression.arguments[0];
  return ts.isSpreadElement(argument) && ts.isIdentifier(argument.expression) &&
      argument.expression.text === 'arguments';
}

/**
 * Find the statement that contains the given node
 * @param node a node whose containing statement we wish to find
 */
function getContainingStatement(node: ts.Node): ts.ExpressionStatement|null {
  while (node) {
    if (ts.isExpressionStatement(node)) {
      break;
    }
    node = node.parent;
  }
  return node || null;
}

function getRootFileOrFail(bundle: BundleProgram): ts.SourceFile {
  const rootFile = bundle.program.getSourceFile(bundle.path);
  if (rootFile === undefined) {
    throw new Error(`The given rootPath ${rootFile} is not a file of the program.`);
  }
  return rootFile;
}

function getNonRootPackageFiles(bundle: BundleProgram): ts.SourceFile[] {
  const rootFile = bundle.program.getSourceFile(bundle.path);
  return bundle.program.getSourceFiles().filter(
      f => (f !== rootFile) && isWithinPackage(bundle.package, f));
}<|MERGE_RESOLUTION|>--- conflicted
+++ resolved
@@ -14,11 +14,7 @@
 import {BundleProgram} from '../packages/bundle_program';
 import {findAll, getNameText, hasNameIdentifier, isDefined, stripDollarSuffix} from '../utils';
 
-<<<<<<< HEAD
-import {ModuleWithProvidersFunction, NgccReflectionHost, PRE_R3_MARKER, SwitchableVariableDeclaration, isSwitchableVariableDeclaration} from './ngcc_host';
-=======
 import {ClassSymbol, ModuleWithProvidersFunction, NgccClassSymbol, NgccReflectionHost, PRE_R3_MARKER, SwitchableVariableDeclaration, isSwitchableVariableDeclaration} from './ngcc_host';
->>>>>>> ae0253f3
 
 export const DECORATORS = 'decorators' as ts.__String;
 export const PROP_DECORATORS = 'propDecorators' as ts.__String;
@@ -369,16 +365,6 @@
     }
 
     return superDeclaration;
-  }
-
-  /** Gets all decorators of the given class symbol. */
-  getDecoratorsOfSymbol(symbol: ClassSymbol): Decorator[]|null {
-    const decoratorsProperty = this.getStaticProperty(symbol, DECORATORS);
-    if (decoratorsProperty) {
-      return this.getClassDecoratorsFromStaticProperty(decoratorsProperty);
-    } else {
-      return this.getClassDecoratorsFromHelperCall(symbol);
-    }
   }
 
   /**
@@ -472,13 +458,8 @@
    * @param sourceFile The source file to search for classes.
    * @returns An array of class symbols.
    */
-<<<<<<< HEAD
-  findClassSymbols(sourceFile: ts.SourceFile): ClassSymbol[] {
-    const classes: ClassSymbol[] = [];
-=======
   findClassSymbols(sourceFile: ts.SourceFile): NgccClassSymbol[] {
     const classes: NgccClassSymbol[] = [];
->>>>>>> ae0253f3
     this.getModuleStatements(sourceFile).forEach(statement => {
       if (ts.isVariableStatement(statement)) {
         statement.declarationList.declarations.forEach(declaration => {
