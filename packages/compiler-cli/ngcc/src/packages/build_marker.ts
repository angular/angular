/**
 * @license
 * Copyright Google Inc. All Rights Reserved.
 *
 * Use of this source code is governed by an MIT-style license that can be
 * found in the LICENSE file at https://angular.io/license
 */
import {AbsoluteFsPath} from '../../../src/ngtsc/file_system';
import {NGCC_PROPERTY_EXTENSION} from '../writing/new_entry_point_file_writer';
import {PackageJsonUpdater} from '../writing/package_json_updater';
import {EntryPointPackageJson, PackageJsonFormatProperties} from './entry_point';

export const NGCC_VERSION = '0.0.0-PLACEHOLDER';

/**
 * Returns true if there is a format in this entry-point that was compiled with an outdated version
 * of ngcc.
 *
 * @param packageJson The parsed contents of the package.json for the entry-point
 */
export function needsCleaning(packageJson: EntryPointPackageJson): boolean {
  return Object.values(packageJson.__processed_by_ivy_ngcc__ || {})
      .some(value => value !== NGCC_VERSION);
}

/**
 * Clean any build marker artifacts from the given `packageJson` object.
 * @param packageJson The parsed contents of the package.json to modify
 * @returns true if the package was modified during cleaning
 */
export function cleanPackageJson(packageJson: EntryPointPackageJson): boolean {
  if (packageJson.__processed_by_ivy_ngcc__ !== undefined) {
    // Remove the actual marker
    delete packageJson.__processed_by_ivy_ngcc__;
    // Remove new format properties that have been added by ngcc
    for (const prop of Object.keys(packageJson)) {
      if (prop.endsWith(NGCC_PROPERTY_EXTENSION)) {
        delete packageJson[prop];
      }
    }

    // Also remove the prebulish script if we modified it
    const scripts = packageJson.scripts;
    if (scripts !== undefined && scripts.prepublishOnly) {
      delete scripts.prepublishOnly;
      if (scripts.prepublishOnly__ivy_ngcc_bak !== undefined) {
        scripts.prepublishOnly = scripts.prepublishOnly__ivy_ngcc_bak;
        delete scripts.prepublishOnly__ivy_ngcc_bak;
      }
    }
    return true;
  }
  return false;
}

/**
 * Check whether ngcc has already processed a given entry-point format.
 *
 * @param packageJson The parsed contents of the package.json file for the entry-point.
 * @param format The entry-point format property in the package.json to check.
 * @returns true if the `format` in the entry-point has already been processed by this ngcc version,
 * false otherwise.
 */
export function hasBeenProcessed(
    packageJson: EntryPointPackageJson, format: PackageJsonFormatProperties): boolean {
  return packageJson.__processed_by_ivy_ngcc__ !== undefined &&
      packageJson.__processed_by_ivy_ngcc__[format] === NGCC_VERSION;
}

/**
 * Write a build marker for the given entry-point and format properties, to indicate that they have
 * been compiled by this version of ngcc.
 *
 * @param pkgJsonUpdater The writer to use for updating `package.json`.
 * @param packageJson The parsed contents of the `package.json` file for the entry-point.
 * @param packageJsonPath The absolute path to the `package.json` file.
 * @param properties The properties in the `package.json` of the formats for which we are writing
 *                   the marker.
 */
export function markAsProcessed(
<<<<<<< HEAD
    fs: FileSystem, packageJson: EntryPointPackageJson, packageJsonPath: AbsoluteFsPath,
    format: EntryPointJsonProperty) {
  if (!packageJson.__processed_by_ivy_ngcc__) packageJson.__processed_by_ivy_ngcc__ = {};
  packageJson.__processed_by_ivy_ngcc__[format] = NGCC_VERSION;
  fs.writeFile(packageJsonPath, JSON.stringify(packageJson, null, 2));
=======
    pkgJsonUpdater: PackageJsonUpdater, packageJson: EntryPointPackageJson,
    packageJsonPath: AbsoluteFsPath, formatProperties: PackageJsonFormatProperties[]): void {
  const update = pkgJsonUpdater.createUpdate();

  // Update the format properties to mark them as processed.
  for (const prop of formatProperties) {
    update.addChange(['__processed_by_ivy_ngcc__', prop], NGCC_VERSION, 'alphabetic');
  }

  // Update the `prepublishOnly` script (keeping a backup, if necessary) to prevent `ngcc`'d
  // packages from getting accidentally published.
  const oldPrepublishOnly = packageJson.scripts && packageJson.scripts.prepublishOnly;
  const newPrepublishOnly = 'node --eval \"console.error(\'' +
      'ERROR: Trying to publish a package that has been compiled by NGCC. This is not allowed.\\n' +
      'Please delete and rebuild the package, without compiling with NGCC, before attempting to publish.\\n' +
      'Note that NGCC may have been run by importing this package into another project that is being built with Ivy enabled.\\n' +
      '\')\" ' +
      '&& exit 1';

  if (oldPrepublishOnly && (oldPrepublishOnly !== newPrepublishOnly)) {
    update.addChange(['scripts', 'prepublishOnly__ivy_ngcc_bak'], oldPrepublishOnly);
  }

  update.addChange(['scripts', 'prepublishOnly'], newPrepublishOnly);

  update.writeChanges(packageJsonPath, packageJson);
>>>>>>> ae0253f3
}<|MERGE_RESOLUTION|>--- conflicted
+++ resolved
@@ -78,13 +78,6 @@
  *                   the marker.
  */
 export function markAsProcessed(
-<<<<<<< HEAD
-    fs: FileSystem, packageJson: EntryPointPackageJson, packageJsonPath: AbsoluteFsPath,
-    format: EntryPointJsonProperty) {
-  if (!packageJson.__processed_by_ivy_ngcc__) packageJson.__processed_by_ivy_ngcc__ = {};
-  packageJson.__processed_by_ivy_ngcc__[format] = NGCC_VERSION;
-  fs.writeFile(packageJsonPath, JSON.stringify(packageJson, null, 2));
-=======
     pkgJsonUpdater: PackageJsonUpdater, packageJson: EntryPointPackageJson,
     packageJsonPath: AbsoluteFsPath, formatProperties: PackageJsonFormatProperties[]): void {
   const update = pkgJsonUpdater.createUpdate();
@@ -111,5 +104,4 @@
   update.addChange(['scripts', 'prepublishOnly'], newPrepublishOnly);
 
   update.writeChanges(packageJsonPath, packageJson);
->>>>>>> ae0253f3
 }