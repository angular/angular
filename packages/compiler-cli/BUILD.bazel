--- conflicted
+++ resolved
@@ -26,18 +26,8 @@
         "//packages/compiler-cli/src/ngtsc/core",
         "//packages/compiler-cli/src/ngtsc/core:api",
         "//packages/compiler-cli/src/ngtsc/diagnostics",
-<<<<<<< HEAD
-        "//packages/compiler-cli/src/ngtsc/entry_point",
-        "//packages/compiler-cli/src/ngtsc/imports",
-        "//packages/compiler-cli/src/ngtsc/incremental",
-        "//packages/compiler-cli/src/ngtsc/indexer",
-        "//packages/compiler-cli/src/ngtsc/metadata",
-        "//packages/compiler-cli/src/ngtsc/partial_evaluator",
-        "//packages/compiler-cli/src/ngtsc/path",
-=======
         "//packages/compiler-cli/src/ngtsc/file_system",
         "//packages/compiler-cli/src/ngtsc/indexer",
->>>>>>> ae0253f3
         "//packages/compiler-cli/src/ngtsc/perf",
         "@npm//@bazel/typescript",
         "@npm//@types/chokidar",
