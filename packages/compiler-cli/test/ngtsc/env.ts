/**
 * @license
 * Copyright Google Inc. All Rights Reserved.
 *
 * Use of this source code is governed by an MIT-style license that can be
 * found in the LICENSE file at https://angular.io/license
 */

import {CustomTransformers, Program, defaultGatherDiagnostics} from '@angular/compiler-cli';
import * as api from '@angular/compiler-cli/src/transformers/api';
import * as ts from 'typescript';

import {createCompilerHost, createProgram} from '../../index';
import {main, mainDiagnosticsForTest, readNgcCommandLineAndConfiguration} from '../../src/main';
import {AbsoluteFsPath, FileSystem, NgtscCompilerHost, absoluteFrom, getFileSystem} from '../../src/ngtsc/file_system';
import {Folder, MockFileSystem} from '../../src/ngtsc/file_system/testing';
import {IndexedComponent} from '../../src/ngtsc/indexer';
import {NgtscProgram} from '../../src/ngtsc/program';
import {LazyRoute} from '../../src/ngtsc/routing';
import {setWrapHostForTest} from '../../src/transformers/compiler_host';


/**
 * Manages a temporary testing directory structure and environment for testing ngtsc by feeding it
 * TypeScript code.
 */
export class NgtscTestEnvironment {
  private multiCompileHostExt: MultiCompileHostExt|null = null;
  private oldProgram: Program|null = null;
<<<<<<< HEAD
  private changedResources: Set<string>|undefined = undefined;
=======
  private changedResources: Set<string>|null = null;
>>>>>>> ae0253f3

  private constructor(
      private fs: FileSystem, readonly outDir: AbsoluteFsPath, readonly basePath: AbsoluteFsPath) {}

  /**
   * Set up a new testing environment.
   */
  static setup(files?: Folder, workingDir: AbsoluteFsPath = absoluteFrom('/')):
      NgtscTestEnvironment {
    const fs = getFileSystem();
    if (files !== undefined && fs instanceof MockFileSystem) {
      fs.init(files);
    }

    const host = new AugmentedCompilerHost(fs);
    setWrapHostForTest(makeWrapHost(host));

    const env = new NgtscTestEnvironment(fs, fs.resolve('/built'), workingDir);
    fs.chdir(workingDir);

    env.write(absoluteFrom('/tsconfig-base.json'), `{
      "compilerOptions": {
        "emitDecoratorMetadata": true,
        "experimentalDecorators": true,
        "skipLibCheck": true,
        "noImplicitAny": true,
        "noEmitOnError": true,
        "strictNullChecks": true,
        "outDir": "built",
        "baseUrl": ".",
        "declaration": true,
        "target": "es5",
        "newLine": "lf",
        "module": "es2015",
        "moduleResolution": "node",
        "lib": ["es6", "dom"],
        "typeRoots": ["node_modules/@types"]
      },
      "angularCompilerOptions": {
        "enableIvy": true,
        "ivyTemplateTypeCheck": false
      },
      "exclude": [
        "built"
      ]
    }`);

    return env;
  }

  assertExists(fileName: string) {
    if (!this.fs.exists(this.fs.resolve(this.outDir, fileName))) {
      throw new Error(`Expected ${fileName} to be emitted (outDir: ${this.outDir})`);
    }
  }

  assertDoesNotExist(fileName: string) {
    if (this.fs.exists(this.fs.resolve(this.outDir, fileName))) {
      throw new Error(`Did not expect ${fileName} to be emitted (outDir: ${this.outDir})`);
    }
  }

  getContents(fileName: string): string {
    this.assertExists(fileName);
    const modulePath = this.fs.resolve(this.outDir, fileName);
    return this.fs.readFile(modulePath);
  }

  enableMultipleCompilations(): void {
    this.changedResources = new Set();
<<<<<<< HEAD
    this.multiCompileHostExt = new MultiCompileHostExt();
=======
    this.multiCompileHostExt = new MultiCompileHostExt(this.fs);
>>>>>>> ae0253f3
    setWrapHostForTest(makeWrapHost(this.multiCompileHostExt));
  }

  /**
   * Installs a compiler host that allows for asynchronous reading of resources by implementing the
   * `CompilerHost.readResource` method. Note that only asynchronous compilations are affected, as
   * synchronous compilations do not use the asynchronous resource loader.
   */
  enablePreloading(): void {
    setWrapHostForTest(makeWrapHost(new ResourceLoadingCompileHost(this.fs)));
  }

  flushWrittenFileTracking(): void {
    if (this.multiCompileHostExt === null) {
      throw new Error(`Not tracking written files - call enableMultipleCompilations()`);
    }
    this.changedResources !.clear();
    this.multiCompileHostExt.flushWrittenFileTracking();
  }

  /**
   * Older versions of the CLI do not provide the `CompilerHost.getModifiedResourceFiles()` method.
   * This results in the `changedResources` set being `null`.
   */
  simulateLegacyCLICompilerHost() { this.changedResources = null; }

  getFilesWrittenSinceLastFlush(): Set<string> {
    if (this.multiCompileHostExt === null) {
      throw new Error(`Not tracking written files - call enableMultipleCompilations()`);
    }
    const writtenFiles = new Set<string>();
    this.multiCompileHostExt.getFilesWrittenSinceLastFlush().forEach(rawFile => {
      if (rawFile.startsWith(this.outDir)) {
        writtenFiles.add(rawFile.substr(this.outDir.length));
      }
    });
    return writtenFiles;
  }

  write(fileName: string, content: string) {
    const absFilePath = this.fs.resolve(this.basePath, fileName);
    if (this.multiCompileHostExt !== null) {
<<<<<<< HEAD
      const absFilePath = path.resolve(this.support.basePath, fileName).replace(/\\/g, '/');
=======
>>>>>>> ae0253f3
      this.multiCompileHostExt.invalidate(absFilePath);
      this.changedResources !.add(absFilePath);
    }
    this.fs.ensureDir(this.fs.dirname(absFilePath));
    this.fs.writeFile(absFilePath, content);
  }

  invalidateCachedFile(fileName: string): void {
    const absFilePath = this.fs.resolve(this.basePath, fileName);
    if (this.multiCompileHostExt === null) {
      throw new Error(`Not caching files - call enableMultipleCompilations()`);
    }
    this.multiCompileHostExt.invalidate(absFilePath);
  }

  tsconfig(extraOpts: {[key: string]: string | boolean | null} = {}, extraRootDirs?: string[]):
      void {
    const tsconfig: {[key: string]: any} = {
      extends: './tsconfig-base.json',
      angularCompilerOptions: {...extraOpts, enableIvy: true},
    };
    if (extraRootDirs !== undefined) {
      tsconfig.compilerOptions = {
        rootDirs: ['.', ...extraRootDirs],
      };
    }
    this.write('tsconfig.json', JSON.stringify(tsconfig, null, 2));

    if (extraOpts['_useHostForImportGeneration'] === true) {
      setWrapHostForTest(makeWrapHost(new FileNameToModuleNameHost(this.fs)));
    }
  }

  /**
   * Run the compiler to completion, and assert that no errors occurred.
   */
  driveMain(customTransformers?: CustomTransformers): void {
    const errorSpy = jasmine.createSpy('consoleError').and.callFake(console.error);
    let reuseProgram: {program: Program | undefined}|undefined = undefined;
    if (this.multiCompileHostExt !== null) {
      reuseProgram = {
        program: this.oldProgram || undefined,
      };
    }
    const exitCode = main(
        ['-p', this.basePath], errorSpy, undefined, customTransformers, reuseProgram,
        this.changedResources);
    expect(errorSpy).not.toHaveBeenCalled();
    expect(exitCode).toBe(0);
    if (this.multiCompileHostExt !== null) {
      this.oldProgram = reuseProgram !.program !;
    }
  }

  /**
   * Run the compiler to completion, and return any `ts.Diagnostic` errors that may have occurred.
   */
  driveDiagnostics(): ReadonlyArray<ts.Diagnostic> {
    // ngtsc only produces ts.Diagnostic messages.
    let reuseProgram: {program: Program | undefined}|undefined = undefined;
    if (this.multiCompileHostExt !== null) {
      reuseProgram = {
        program: this.oldProgram || undefined,
      };
    }

    const diags = mainDiagnosticsForTest(
        ['-p', this.basePath], undefined, reuseProgram, this.changedResources);


    if (this.multiCompileHostExt !== null) {
      this.oldProgram = reuseProgram !.program !;
    }

    // In ngtsc, only `ts.Diagnostic`s are produced.
    return diags as ReadonlyArray<ts.Diagnostic>;
  }

  async driveDiagnosticsAsync(): Promise<ReadonlyArray<ts.Diagnostic>> {
    const {rootNames, options} = readNgcCommandLineAndConfiguration(['-p', this.basePath]);
    const host = createCompilerHost({options});
    const program = createProgram({rootNames, host, options});
    await program.loadNgStructureAsync();

    // ngtsc only produces ts.Diagnostic messages.
    return defaultGatherDiagnostics(program as api.Program) as ts.Diagnostic[];
  }

  driveRoutes(entryPoint?: string): LazyRoute[] {
    const {rootNames, options} = readNgcCommandLineAndConfiguration(['-p', this.basePath]);
    const host = createCompilerHost({options});
    const program = createProgram({rootNames, host, options});
    return program.listLazyRoutes(entryPoint);
  }

  driveIndexer(): Map<ts.Declaration, IndexedComponent> {
    const {rootNames, options} = readNgcCommandLineAndConfiguration(['-p', this.basePath]);
    const host = createCompilerHost({options});
    const program = createProgram({rootNames, host, options});
    return (program as NgtscProgram).getIndexedComponents();
  }
}

class AugmentedCompilerHost extends NgtscCompilerHost {
  delegate !: ts.CompilerHost;
}

const ROOT_PREFIX = 'root/';

class FileNameToModuleNameHost extends AugmentedCompilerHost {
  fileNameToModuleName(importedFilePath: string): string {
    const relativeFilePath = this.fs.relative(this.fs.pwd(), this.fs.resolve(importedFilePath));
    const rootedPath = this.fs.join('root', relativeFilePath);
    return rootedPath.replace(/(\.d)?.ts$/, '');
  }

  resolveModuleNames(
      moduleNames: string[], containingFile: string, reusedNames: string[]|undefined,
      redirectedReference: ts.ResolvedProjectReference|undefined,
      options: ts.CompilerOptions): (ts.ResolvedModule|undefined)[] {
    return moduleNames.map(moduleName => {
      if (moduleName.startsWith(ROOT_PREFIX)) {
        // Strip the artificially added root prefix.
        moduleName = '/' + moduleName.substr(ROOT_PREFIX.length);
      }

      return ts
          .resolveModuleName(
              moduleName, containingFile, options, this, /* cache */ undefined, redirectedReference)
          .resolvedModule;
    });
  }
}

class MultiCompileHostExt extends AugmentedCompilerHost implements Partial<ts.CompilerHost> {
  private cache = new Map<string, ts.SourceFile>();
  private writtenFiles = new Set<string>();

  getSourceFile(
      fileName: string, languageVersion: ts.ScriptTarget, onError?: (message: string) => void,
      shouldCreateNewSourceFile?: boolean): ts.SourceFile|undefined {
    if (this.cache.has(fileName)) {
      return this.cache.get(fileName) !;
    }
    const sf = super.getSourceFile(fileName, languageVersion);
    if (sf !== undefined) {
      this.cache.set(sf.fileName, sf);
    }
    return sf;
  }

  flushWrittenFileTracking(): void { this.writtenFiles.clear(); }

  writeFile(
      fileName: string, data: string, writeByteOrderMark: boolean,
      onError: ((message: string) => void)|undefined,
      sourceFiles?: ReadonlyArray<ts.SourceFile>): void {
    super.writeFile(fileName, data, writeByteOrderMark, onError, sourceFiles);
    this.writtenFiles.add(fileName);
  }

  getFilesWrittenSinceLastFlush(): Set<string> { return this.writtenFiles; }

  invalidate(fileName: string): void { this.cache.delete(fileName); }
}

class ResourceLoadingCompileHost extends AugmentedCompilerHost implements api.CompilerHost {
  readResource(fileName: string): Promise<string>|string {
    const resource = this.readFile(fileName);
    if (resource === undefined) {
      throw new Error(`Resource ${fileName} not found`);
    }
    return resource;
  }
}

function makeWrapHost(wrapped: AugmentedCompilerHost): (host: ts.CompilerHost) => ts.CompilerHost {
  return (delegate) => {
    wrapped.delegate = delegate;
    return new Proxy(delegate, {
      get: (target: ts.CompilerHost, name: string): any => {
        if ((wrapped as any)[name] !== undefined) {
          return (wrapped as any)[name] !.bind(wrapped);
        }
        return (target as any)[name];
      }
    });
  };
}<|MERGE_RESOLUTION|>--- conflicted
+++ resolved
@@ -27,11 +27,7 @@
 export class NgtscTestEnvironment {
   private multiCompileHostExt: MultiCompileHostExt|null = null;
   private oldProgram: Program|null = null;
-<<<<<<< HEAD
-  private changedResources: Set<string>|undefined = undefined;
-=======
   private changedResources: Set<string>|null = null;
->>>>>>> ae0253f3
 
   private constructor(
       private fs: FileSystem, readonly outDir: AbsoluteFsPath, readonly basePath: AbsoluteFsPath) {}
@@ -102,11 +98,7 @@
 
   enableMultipleCompilations(): void {
     this.changedResources = new Set();
-<<<<<<< HEAD
-    this.multiCompileHostExt = new MultiCompileHostExt();
-=======
     this.multiCompileHostExt = new MultiCompileHostExt(this.fs);
->>>>>>> ae0253f3
     setWrapHostForTest(makeWrapHost(this.multiCompileHostExt));
   }
 
@@ -149,10 +141,6 @@
   write(fileName: string, content: string) {
     const absFilePath = this.fs.resolve(this.basePath, fileName);
     if (this.multiCompileHostExt !== null) {
-<<<<<<< HEAD
-      const absFilePath = path.resolve(this.support.basePath, fileName).replace(/\\/g, '/');
-=======
->>>>>>> ae0253f3
       this.multiCompileHostExt.invalidate(absFilePath);
       this.changedResources !.add(absFilePath);
     }
