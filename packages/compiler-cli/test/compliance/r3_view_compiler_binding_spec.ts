/**
 * @license
 * Copyright Google Inc. All Rights Reserved.
 *
 * Use of this source code is governed by an MIT-style license that can be
 * found in the LICENSE file at https://angular.io/license
 */
import {AttributeMarker} from '@angular/compiler/src/core';
import {MockDirectory, setup} from '@angular/compiler/test/aot/test_util';
import {compile, expectEmit} from './mock_compile';

describe('compiler compliance: bindings', () => {
  const angularFiles = setup({
    compileAngular: false,
    compileFakeCore: true,
    compileAnimations: false,
  });

  describe('text bindings', () => {
    it('should generate interpolation instruction', () => {
      const files: MockDirectory = {
        app: {
          'example.ts': `
          import {Component, NgModule} from '@angular/core';
          @Component({
            selector: 'my-component',
            template: \`
              <div>Hello {{ name }}</div>\`
          })
          export class MyComponent {
            name = 'World';
          }
          @NgModule({declarations: [MyComponent]})
          export class MyModule {}
          `
        }
      };

      const template = `
      template:function MyComponent_Template(rf, $ctx$){
        if (rf & 1) {
          $i0$.ɵɵelementStart(0, "div");
          $i0$.ɵɵtext(1);
          $i0$.ɵɵelementEnd();
        }
        if (rf & 2) {
          $r3$.ɵɵadvance(1);
          $i0$.ɵɵtextInterpolate1("Hello ", $ctx$.name, "");
        }
      }`;
      const result = compile(files, angularFiles);
      expectEmit(result.source, template, 'Incorrect interpolated text binding');
    });
  });

  describe('property bindings', () => {
    it('should generate bind instruction', () => {
      const files: MockDirectory = {
        app: {
          'example.ts': `
          import {Component, NgModule} from '@angular/core';

          @Component({
            selector: 'my-app',
            template: '<a [title]="title"></a>'
          })
          export class MyComponent {
            title = 'Hello World';
          }

          @NgModule({declarations: [MyComponent]})
          export class MyModule {}`
        }
      };

      const template = `
      …
      consts: [[${AttributeMarker.Bindings}, "title"]],
      template:function MyComponent_Template(rf, $ctx$){
        if (rf & 1) {
          $i0$.ɵɵelement(0, "a", 0);
        }
        if (rf & 2) {
          $i0$.ɵɵproperty("title", $ctx$.title);
        }
      }`;
      const result = compile(files, angularFiles);
      expectEmit(result.source, template, 'Incorrect property binding');
    });

    it('should generate interpolation instruction for {{...}} bindings', () => {
      const files: MockDirectory = {
        app: {
          'example.ts': `
          import {Component, NgModule} from '@angular/core';
          @Component({
            selector: 'my-component',
            template: \`
              <a title="Hello {{name}}"></a>\`
          })
          export class MyComponent {
            name = 'World';
          }
          @NgModule({declarations: [MyComponent]})
          export class MyModule {}
          `
        }
      };

      const template = `
      …
      consts: [[${AttributeMarker.Bindings}, "title"]],
      template:function MyComponent_Template(rf, $ctx$){
        if (rf & 1) {
          $i0$.ɵɵelement(0, "a", 0);
        }
        if (rf & 2) {
          $i0$.ɵɵpropertyInterpolate1("title", "Hello ", $ctx$.name, "");
        }
      }`;
      const result = compile(files, angularFiles);
      expectEmit(result.source, template, 'Incorrect interpolated property binding');
    });

    it('should ignore empty bindings', () => {
      const files: MockDirectory = {
        app: {
          'example.ts': `
            import {Component} from '@angular/core';
            @Component({
              selector: 'test',
              template: '<div [someProp]></div>'
            })
            class FooCmp {}
          `
        }
      };
      const result = compile(files, angularFiles);
      expect(result.source).not.toContain('i0.ɵɵproperty');
    });

    it('should not remap property names whose names do not correspond to their attribute names',
       () => {
         const files = {
           app: {
             'spec.ts': `
              import {Component, NgModule} from '@angular/core';

              @Component({
                selector: 'my-component',
                template: \`
                  <label [for]="forValue"></label>\`
              })
              export class MyComponent {
                forValue = 'some-input';
              }

              @NgModule({declarations: [MyComponent]})
              export class MyModule {}
          `
           }
         };

         const template = `
      consts: [[${AttributeMarker.Bindings}, "for"]]

      // ...

      function MyComponent_Template(rf, ctx) {
        if (rf & 1) {
            $i0$.ɵɵelement(0, "label", 0);
        }
        if (rf & 2) {
            $i0$.ɵɵproperty("for", ctx.forValue);
        }
      }`;

         const result = compile(files, angularFiles);

         expectEmit(result.source, template, 'Incorrect template');
       });

    it('should chain multiple property bindings into a single instruction', () => {
      const files = {
        app: {
          'example.ts': `
            import {Component} from '@angular/core';

            @Component({
              template: '<button [title]="myTitle" [id]="buttonId" [tabindex]="1"></button>'
            })
            export class MyComponent {
              myTitle = 'hello';
              buttonId = 'special-button';
            }`
        }
      };

      const result = compile(files, angularFiles);
      const template = `
          …
          template: function MyComponent_Template(rf, ctx) {
            …
            if (rf & 2) {
              $r3$.ɵɵproperty("title", ctx.myTitle)("id", ctx.buttonId)("tabindex", 1);
            }
          }
        `;

      expectEmit(result.source, template, 'Incorrect template');
    });

<<<<<<< HEAD
    it('should chain property bindings in the presence of other instructions', () => {
=======
    it('should chain property bindings in the presence of other bindings', () => {
>>>>>>> ae0253f3
      const files = {
        app: {
          'example.ts': `
            import {Component} from '@angular/core';

            @Component({
              template: '<button [title]="1" [attr.id]="2" [tabindex]="3" aria-label="{{1 + 3}}"></button>'
            })
            export class MyComponent {}`
        }
      };

      const result = compile(files, angularFiles);
      const template = `
          …
          template: function MyComponent_Template(rf, ctx) {
            …
            if (rf & 2) {
<<<<<<< HEAD
              $r3$.ɵɵattribute("id", 2);
              $r3$.ɵɵpropertyInterpolate("aria-label", 1 + 3);
              $r3$.ɵɵproperty("title", 1)("tabindex", 3);
=======
              $r3$.ɵɵpropertyInterpolate("aria-label", 1 + 3);
              $r3$.ɵɵproperty("title", 1)("tabindex", 3);
              $r3$.ɵɵattribute("id", 2);
>>>>>>> ae0253f3
            }
          }
        `;

      expectEmit(result.source, template, 'Incorrect template');
    });

    it('should not add interpolated properties to the property instruction chain', () => {
      const files = {
        app: {
          'example.ts': `
            import {Component} from '@angular/core';

            @Component({
              template: '<button [title]="1" [id]="2" tabindex="{{0 + 3}}" aria-label="hello-{{1 + 3}}-{{2 + 3}}"></button>'
            })
            export class MyComponent {}`
        }
      };

      const result = compile(files, angularFiles);
      const template = `
          …
          template: function MyComponent_Template(rf, ctx) {
            …
            if (rf & 2) {
              $r3$.ɵɵpropertyInterpolate("tabindex", 0 + 3);
              $r3$.ɵɵpropertyInterpolate2("aria-label", "hello-", 1 + 3, "-", 2 + 3, "");
              $r3$.ɵɵproperty("title", 1)("id", 2);
            }
          }
        `;

      expectEmit(result.source, template, 'Incorrect template');
    });

    it('should chain synthetic property bindings together with regular property bindings', () => {
      const files = {
        app: {
          'example.ts': `
            import {Component} from '@angular/core';

            @Component({
              template: \`
                <button
                  [title]="myTitle"
                  [@expand]="expansionState"
                  [tabindex]="1"
                  [@fade]="'out'"></button>
                \`
            })
            export class MyComponent {
              expansionState = 'expanded';
            }`
        }
      };

      const result = compile(files, angularFiles);
      const template = `
          …
          template: function MyComponent_Template(rf, ctx) {
            …
            if (rf & 2) {
              $r3$.ɵɵproperty("title", ctx.myTitle)("@expand", ctx.expansionState)("tabindex", 1)("@fade", "out");
            }
          }
        `;

      expectEmit(result.source, template, 'Incorrect template');
    });

    it('should chain multiple property bindings on an ng-template', () => {
      const files = {
        app: {
          'example.ts': `
            import {Component} from '@angular/core';

            @Component({
              template: '<ng-template [title]="myTitle" [id]="buttonId" [tabindex]="1"></ng-template>'
            })
            export class MyComponent {
              myTitle = 'hello';
              buttonId = 'custom-id';
            }`
        }
      };

      const result = compile(files, angularFiles);
      const template = `
          …
          template: function MyComponent_Template(rf, ctx) {
            …
            if (rf & 2) {
              $r3$.ɵɵproperty("title", ctx.myTitle)("id", ctx.buttonId)("tabindex", 1);
            }
          }
        `;

      expectEmit(result.source, template, 'Incorrect template');
    });

    it('should chain multiple property bindings when there are multiple elements', () => {
      const files = {
        app: {
          'example.ts': `
            import {Component} from '@angular/core';

            @Component({
              template: \`
                <button [title]="myTitle" [id]="buttonId" [tabindex]="1"></button>
                <span [id]="1" [title]="'hello'" [someProp]="1 + 2"></span>
                <custom-element [prop]="'one'" [otherProp]="2"></custom-element>
              \`
            })
            export class MyComponent {
              myTitle = 'hello';
              buttonId = 'special-button';
            }`
        }
      };

      const result = compile(files, angularFiles);
      const template = `
          …
          template: function MyComponent_Template(rf, ctx) {
            …
            if (rf & 2) {
              $r3$.ɵɵproperty("title", ctx.myTitle)("id", ctx.buttonId)("tabindex", 1);
<<<<<<< HEAD
              $r3$.ɵɵselect(1);
              $r3$.ɵɵproperty("id", 1)("title", "hello")("someProp", 1 + 2);
              $r3$.ɵɵselect(2);
=======
              $r3$.ɵɵadvance(1);
              $r3$.ɵɵproperty("id", 1)("title", "hello")("someProp", 1 + 2);
              $r3$.ɵɵadvance(1);
>>>>>>> ae0253f3
              $r3$.ɵɵproperty("prop", "one")("otherProp", 2);
            }
          }
        `;

      expectEmit(result.source, template, 'Incorrect template');
    });

    it('should chain multiple property bindings when there are child elements', () => {
      const files = {
        app: {
          'example.ts': `
            import {Component} from '@angular/core';

            @Component({
              template: \`
                <button [title]="myTitle" [id]="buttonId" [tabindex]="1">
                  <span [id]="1" [title]="'hello'" [someProp]="1 + 2"></span>
                </button>\`
            })
            export class MyComponent {
              myTitle = 'hello';
              buttonId = 'special-button';
            }`
        }
      };

      const result = compile(files, angularFiles);
      const template = `
          …
          template: function MyComponent_Template(rf, ctx) {
            …
            if (rf & 2) {
              $r3$.ɵɵproperty("title", ctx.myTitle)("id", ctx.buttonId)("tabindex", 1);
<<<<<<< HEAD
              $r3$.ɵɵselect(1);
=======
              $r3$.ɵɵadvance(1);
>>>>>>> ae0253f3
              $r3$.ɵɵproperty("id", 1)("title", "hello")("someProp", 1 + 2);
            }
          }
        `;

      expectEmit(result.source, template, 'Incorrect template');
    });

<<<<<<< HEAD
=======
  });

  describe('attribute bindings', () => {
    it('should chain multiple attribute bindings into a single instruction', () => {
      const files = {
        app: {
          'example.ts': `
            import {Component} from '@angular/core';

            @Component({
              template: \`
                <button [attr.title]="myTitle" attr.id="{{buttonId}}" [attr.tabindex]="1"></button>
              \`
            })
            export class MyComponent {
              myTitle = 'hello';
              buttonId = 'special-button';
            }`
        }
      };

      const result = compile(files, angularFiles);
      const template = `
          …
          template: function MyComponent_Template(rf, ctx) {
            …
            if (rf & 2) {
              $r3$.ɵɵattribute("title", ctx.myTitle)("id", ctx.buttonId)("tabindex", 1);
            }
          }
        `;

      expectEmit(result.source, template, 'Incorrect template');
    });

    it('should chain multiple single-interpolation attribute bindings into one instruction', () => {
      const files = {
        app: {
          'example.ts': `
            import {Component} from '@angular/core';

            @Component({
              template: \`
                <button attr.title="{{myTitle}}" attr.id="{{buttonId}}" attr.tabindex="{{1}}"></button>
              \`
            })
            export class MyComponent {
              myTitle = 'hello';
              buttonId = 'special-button';
            }`
        }
      };

      const result = compile(files, angularFiles);
      const template = `
          …
          template: function MyComponent_Template(rf, ctx) {
            …
            if (rf & 2) {
              $r3$.ɵɵattribute("title", ctx.myTitle)("id", ctx.buttonId)("tabindex", 1);
            }
          }
        `;

      expectEmit(result.source, template, 'Incorrect template');
    });

    it('should chain attribute bindings in the presence of other bindings', () => {
      const files = {
        app: {
          'example.ts': `
            import {Component} from '@angular/core';

            @Component({
              template: \`
                <button [attr.title]="1" [id]="2" [attr.tabindex]="3" attr.aria-label="prefix-{{1 + 3}}">
                </button>
              \`
            })
            export class MyComponent {}`
        }
      };

      const result = compile(files, angularFiles);
      const template = `
          …
          template: function MyComponent_Template(rf, ctx) {
            …
            if (rf & 2) {
              $r3$.ɵɵattributeInterpolate1("aria-label", "prefix-", 1 + 3, "");
              $r3$.ɵɵproperty("id", 2);
              $r3$.ɵɵattribute("title", 1)("tabindex", 3);
            }
          }
        `;

      expectEmit(result.source, template, 'Incorrect template');
    });

    it('should not add interpolated attributes to the attribute instruction chain', () => {
      const files = {
        app: {
          'example.ts': `
            import {Component} from '@angular/core';

            @Component({
              template: \`
                <button
                  [attr.title]="1"
                  [attr.id]="2"
                  attr.tabindex="prefix-{{0 + 3}}"
                  attr.aria-label="hello-{{1 + 3}}-{{2 + 3}}"></button>\`
            })
            export class MyComponent {}`
        }
      };

      const result = compile(files, angularFiles);
      const template = `
          …
          template: function MyComponent_Template(rf, ctx) {
            …
            if (rf & 2) {
              $r3$.ɵɵattributeInterpolate1("tabindex", "prefix-", 0 + 3, "");
              $r3$.ɵɵattributeInterpolate2("aria-label", "hello-", 1 + 3, "-", 2 + 3, "");
              $r3$.ɵɵattribute("title", 1)("id", 2);
            }
          }
        `;

      expectEmit(result.source, template, 'Incorrect template');
    });

    it('should chain multiple attribute bindings when there are multiple elements', () => {
      const files = {
        app: {
          'example.ts': `
            import {Component} from '@angular/core';

            @Component({
              template: \`
                <button [attr.title]="myTitle" [attr.id]="buttonId" [attr.tabindex]="1"></button>
                <span [attr.id]="1" [attr.title]="'hello'" [attr.some-attr]="1 + 2"></span>
                <custom-element [attr.some-attr]="'one'" [attr.some-other-attr]="2"></custom-element>
              \`
            })
            export class MyComponent {
              myTitle = 'hello';
              buttonId = 'special-button';
            }`
        }
      };

      const result = compile(files, angularFiles);
      const template = `
          …
          template: function MyComponent_Template(rf, ctx) {
            …
            if (rf & 2) {
              $r3$.ɵɵattribute("title", ctx.myTitle)("id", ctx.buttonId)("tabindex", 1);
              $r3$.ɵɵadvance(1);
              $r3$.ɵɵattribute("id", 1)("title", "hello")("some-attr", 1 + 2);
              $r3$.ɵɵadvance(1);
              $r3$.ɵɵattribute("some-attr", "one")("some-other-attr", 2);
            }
          }
        `;

      expectEmit(result.source, template, 'Incorrect template');
    });

    it('should chain multiple attribute bindings when there are child elements', () => {
      const files = {
        app: {
          'example.ts': `
            import {Component} from '@angular/core';

            @Component({
              template: \`
                <button [attr.title]="myTitle" [attr.id]="buttonId" [attr.tabindex]="1">
                  <span [attr.id]="1" [attr.title]="'hello'" [attr.some-attr]="1 + 2"></span>
                </button>\`
            })
            export class MyComponent {
              myTitle = 'hello';
              buttonId = 'special-button';
            }`
        }
      };

      const result = compile(files, angularFiles);
      const template = `
          …
          template: function MyComponent_Template(rf, ctx) {
            …
            if (rf & 2) {
              $r3$.ɵɵattribute("title", ctx.myTitle)("id", ctx.buttonId)("tabindex", 1);
              $r3$.ɵɵadvance(1);
              $r3$.ɵɵattribute("id", 1)("title", "hello")("some-attr", 1 + 2);
            }
          }
        `;

      expectEmit(result.source, template, 'Incorrect template');
    });

    it('should exclude attribute bindings from the attributes array', () => {
      const files: MockDirectory = {
        app: {
          'example.ts': `
          import {Component, NgModule} from '@angular/core';

          @Component({
            selector: 'my-app',
            template: \`<a
              target="_blank"
              [title]="1"
              [attr.foo]="'one'"
              (customEvent)="doThings()"
              [attr.bar]="'two'"
              [id]="2"
              aria-label="link"
              [attr.baz]="three"></a>\`
          })
          export class MyComponent {
            doThings() {}
          }

          @NgModule({declarations: [MyComponent]})
          export class MyModule {}`
        }
      };

      const template = `
        consts: [["target", "_blank", "aria-label", "link", ${AttributeMarker.Bindings}, "title", "id", "customEvent"]],
        …
      `;
      const result = compile(files, angularFiles);
      expectEmit(result.source, template, 'Incorrect attribute array');
    });

>>>>>>> ae0253f3
  });

  describe('host bindings', () => {
    it('should support host bindings', () => {
      const files = {
        app: {
          'spec.ts': `
            import {Directive, HostBinding, NgModule} from '@angular/core';

            @Directive({selector: '[hostBindingDir]'})
            export class HostBindingDir {
              @HostBinding('id') dirId = 'some id';
            }

            @NgModule({declarations: [HostBindingDir]})
            export class MyModule {}
          `
        }
      };

      const HostBindingDirDeclaration = `
      HostBindingDir.ɵdir = $r3$.ɵɵdefineDirective({
        type: HostBindingDir,
        selectors: [["", "hostBindingDir", ""]],
          hostVars: 1,
          hostBindings: function HostBindingDir_HostBindings(rf, ctx) {
            if (rf & 2) {
              $r3$.ɵɵhostProperty("id", ctx.dirId);
            }
          }
        });
      `;

      const result = compile(files, angularFiles);
      const source = result.source;

      expectEmit(source, HostBindingDirDeclaration, 'Invalid host binding code');
    });

    it('should support host bindings with pure functions', () => {
      const files = {
        app: {
          'spec.ts': `
            import {Component, NgModule} from '@angular/core';

            @Component({
              selector: 'host-binding-comp',
              host: {
                '[id]': '["red", id]'
              },
              template: ''
            })
            export class HostBindingComp {
              id = 'some id';
            }

            @NgModule({declarations: [HostBindingComp]})
            export class MyModule {}
          `
        }
      };

      const HostBindingCompDeclaration = `
        const $ff$ = function ($v$) { return ["red", $v$]; };
        …
        HostBindingComp.ɵcmp = $r3$.ɵɵdefineComponent({
          type: HostBindingComp,
          selectors: [["host-binding-comp"]],
          hostVars: 3,
          hostBindings: function HostBindingComp_HostBindings(rf, ctx) {
            if (rf & 2) {
              $r3$.ɵɵhostProperty("id", $r3$.ɵɵpureFunction1(1, $ff$, ctx.id));
            }
          },
          decls: 0,
          vars: 0,
          template: function HostBindingComp_Template(rf, ctx) {},
          encapsulation: 2
        });
      `;

      const result = compile(files, angularFiles);
      const source = result.source;

      expectEmit(source, HostBindingCompDeclaration, 'Invalid host binding code');
    });

    it('should support host attribute bindings', () => {
      const files = {
        app: {
          'spec.ts': `
            import {Directive, NgModule} from '@angular/core';

            @Directive({
              selector: '[hostAttributeDir]',
              host: {
                '[attr.required]': 'required'
              }
            })
            export class HostAttributeDir {
              required = true;
            }

            @NgModule({declarations: [HostAttributeDir]})
            export class MyModule {}
          `
        }
      };

      const HostAttributeDirDeclaration = `
        HostAttributeDir.ɵdir = $r3$.ɵɵdefineDirective({
          type: HostAttributeDir,
          selectors: [["", "hostAttributeDir", ""]],
          hostVars: 1,
          hostBindings: function HostAttributeDir_HostBindings(rf, ctx) {
            if (rf & 2) {
              $r3$.ɵɵattribute("required", ctx.required);
            }
          }
        });
      `;

      const result = compile(files, angularFiles);
      const source = result.source;

      expectEmit(source, HostAttributeDirDeclaration, 'Invalid host attribute code');
    });

    it('should support host attributes', () => {
      const files = {
        app: {
          'spec.ts': `
            import {Directive, NgModule} from '@angular/core';

            @Directive({
              selector: '[hostAttributeDir]',
              host: {
                'aria-label': 'label'
              }
            })
            export class HostAttributeDir {
            }

            @NgModule({declarations: [HostAttributeDir]})
            export class MyModule {}
          `
        }
      };

      const HostAttributeDirDeclaration = `
        HostAttributeDir.ɵdir = $r3$.ɵɵdefineDirective({
          type: HostAttributeDir,
          selectors: [["", "hostAttributeDir", ""]],
          hostAttrs: ["aria-label", "label"]
        });
      `;

      const result = compile(files, angularFiles);
      const source = result.source;

      expectEmit(source, HostAttributeDirDeclaration, 'Invalid host attribute code');
    });

    it('should support host attributes together with host classes and styles', () => {
      const files = {
        app: {
          'spec.ts': `
            import {Component, Directive, NgModule} from '@angular/core';

            @Component({
              selector: 'my-host-attribute-component',
              template: "...",
              host: {
                'title': 'hello there from component',
                'style': 'opacity:1'
              }
            })
            export class HostAttributeComp {
            }

            @Directive({
              selector: '[hostAttributeDir]',
              host: {
                'style': 'width: 200px; height: 500px',
                '[style.opacity]': "true",
                'class': 'one two',
                '[class.three]': "true",
                'title': 'hello there from directive',
              }
            })
            export class HostAttributeDir {
            }

            @NgModule({declarations: [HostAttributeComp, HostAttributeDir]})
            export class MyModule {}
          `
        }
      };

      const CompAndDirDeclaration = `
        HostAttributeComp.ɵcmp = $r3$.ɵɵdefineComponent({
          type: HostAttributeComp,
          selectors: [["my-host-attribute-component"]],
          hostAttrs: ["title", "hello there from component", ${AttributeMarker.Styles}, "opacity", "1"],
        …
        HostAttributeDir.ɵdir = $r3$.ɵɵdefineDirective({
          type: HostAttributeDir,
          selectors: [["", "hostAttributeDir", ""]],
          hostAttrs: ["title", "hello there from directive", ${AttributeMarker.Classes}, "one", "two", ${AttributeMarker.Styles}, "width", "200px", "height", "500px"],
          hostVars: 4,
          hostBindings: function HostAttributeDir_HostBindings(rf, ctx) {
            …
          }
    `;

      const result = compile(files, angularFiles);
      const source = result.source;
      expectEmit(source, CompAndDirDeclaration, 'Invalid host attribute code');
    });

    it('should chain multiple host property bindings into a single instruction', () => {
      const files = {
        app: {
          'example.ts': `
            import {Directive} from '@angular/core';

            @Directive({
              selector: '[my-dir]',
              host: {
                '[title]': 'myTitle',
                '[tabindex]': '1',
                '[id]': 'myId'
              }
            })
            export class MyDirective {
              myTitle = 'hello';
              myId = 'special-directive';
            }`
        }
      };

      const result = compile(files, angularFiles);
      const template = `
          …
          hostBindings: function MyDirective_HostBindings(rf, ctx) {
            …
            if (rf & 2) {
              $r3$.ɵɵhostProperty("title", ctx.myTitle)("tabindex", 1)("id", ctx.myId);
            }
          }
        `;

      expectEmit(result.source, template, 'Incorrect template');
    });

    it('should chain both host properties in the decorator and on the class', () => {
      const files = {
        app: {
          'example.ts': `
            import {Directive, HostBinding} from '@angular/core';

            @Directive({
              selector: '[my-dir]',
              host: {
                '[tabindex]': '1'
              }
            })
            export class MyDirective {
              @HostBinding('title')
              myTitle = 'hello';

              @HostBinding('id')
              myId = 'special-directive';
            }`
        }
      };

      const result = compile(files, angularFiles);
      const template = `
          …
          hostBindings: function MyDirective_HostBindings(rf, ctx) {
            …
            if (rf & 2) {
              $r3$.ɵɵhostProperty("tabindex", 1)("title", ctx.myTitle)("id", ctx.myId);
            }
          }
        `;

      expectEmit(result.source, template, 'Incorrect template');
    });

    it('should chain multiple host property bindings in the presence of other bindings', () => {
      const files = {
        app: {
          'example.ts': `
            import {Directive} from '@angular/core';

            @Directive({
              selector: '[my-dir]',
              host: {
                '[title]': '"my title"',
                '[attr.tabindex]': '1',
                '[id]': '"my-id"'
              }
            })
            export class MyDirective {}`
        }
      };

      const result = compile(files, angularFiles);
      const template = `
          …
          hostBindings: function MyDirective_HostBindings(rf, ctx) {
            …
            if (rf & 2) {
              $r3$.ɵɵhostProperty("title", "my title")("id", "my-id");
              $r3$.ɵɵattribute("tabindex", 1);
            }
          }
        `;

      expectEmit(result.source, template, 'Incorrect template');
    });

    it('should chain multiple synthetic properties into a single instruction call', () => {
      const files = {
        app: {
          'example.ts': `
            import {Directive} from '@angular/core';

            @Directive({
              selector: '[my-dir]',
              host: {
                '[@expand]': 'expandedState',
                '[@fadeOut]': 'true',
                '[@shrink]': 'isSmall'
              }
            })
            export class MyDirective {
              expandedState = 'collapsed';
              isSmall = true;
            }`
        }
      };

      const result = compile(files, angularFiles);
      const template = `
        …
        hostBindings: function MyDirective_HostBindings(rf, ctx) {
          …
          if (rf & 2) {
            $r3$.ɵɵupdateSyntheticHostBinding("@expand", ctx.expandedState)("@fadeOut", true)("@shrink", ctx.isSmall);
          }
        }
      `;

      expectEmit(result.source, template, 'Incorrect template');
    });

    it('should chain multiple host attribute bindings into a single instruction', () => {
      const files = {
        app: {
          'example.ts': `
            import {Directive} from '@angular/core';

            @Directive({
              selector: '[my-dir]',
              host: {
                '[attr.title]': 'myTitle',
                '[attr.tabindex]': '1',
                '[attr.id]': 'myId'
              }
            })
            export class MyDirective {
              myTitle = 'hello';
              myId = 'special-directive';
            }`
        }
      };

      const result = compile(files, angularFiles);
      const template = `
          …
          hostBindings: function MyDirective_HostBindings(rf, ctx) {
            …
            if (rf & 2) {
              $r3$.ɵɵattribute("title", ctx.myTitle)("tabindex", 1)("id", ctx.myId);
            }
          }
        `;

      expectEmit(result.source, template, 'Incorrect template');
    });

    it('should chain both host attributes in the decorator and on the class', () => {
      const files = {
        app: {
          'example.ts': `
            import {Directive, HostBinding} from '@angular/core';

            @Directive({
              selector: '[my-dir]',
              host: {
                '[attr.tabindex]': '1'
              }
            })
            export class MyDirective {
              @HostBinding('attr.title')
              myTitle = 'hello';

              @HostBinding('attr.id')
              myId = 'special-directive';
            }`
        }
      };

      const result = compile(files, angularFiles);
      const template = `
          …
          hostBindings: function MyDirective_HostBindings(rf, ctx) {
            …
            if (rf & 2) {
              $r3$.ɵɵattribute("tabindex", 1)("title", ctx.myTitle)("id", ctx.myId);
            }
          }
        `;

      expectEmit(result.source, template, 'Incorrect template');
    });

    it('should chain multiple host attribute bindings in the presence of other bindings', () => {
      const files = {
        app: {
          'example.ts': `
            import {Directive} from '@angular/core';

            @Directive({
              selector: '[my-dir]',
              host: {
                '[attr.title]': '"my title"',
                '[tabindex]': '1',
                '[attr.id]': '"my-id"'
              }
            })
            export class MyDirective {}`
        }
      };

      const result = compile(files, angularFiles);
      const template = `
            …
            hostBindings: function MyDirective_HostBindings(rf, ctx) {
              …
              if (rf & 2) {
                $r3$.ɵɵhostProperty("tabindex", 1);
                $r3$.ɵɵattribute("title", "my title")("id", "my-id");
              }
            }
          `;

      expectEmit(result.source, template, 'Incorrect template');
    });

    it('should chain multiple host listeners into a single instruction', () => {
      const files = {
        app: {
          'example.ts': `
            import {Directive, HostListener} from '@angular/core';

            @Directive({
              selector: '[my-dir]',
              host: {
                '(mousedown)': 'mousedown()',
                '(mouseup)': 'mouseup()',
              }
            })
            export class MyDirective {
              mousedown() {}
              mouseup() {}

              @HostListener('click')
              click() {}
            }`
        }
      };

      const result = compile(files, angularFiles);
      const template = `
          …
          hostBindings: function MyDirective_HostBindings(rf, ctx) {
            if (rf & 1) {
              $r3$.ɵɵlistener("mousedown", function MyDirective_mousedown_HostBindingHandler($event) { return ctx.mousedown(); })("mouseup", function MyDirective_mouseup_HostBindingHandler($event) { return ctx.mouseup(); })("click", function MyDirective_click_HostBindingHandler($event) { return ctx.click(); });
            }
          }
        `;

      expectEmit(result.source, template, 'Incorrect template');
    });

    it('should chain multiple synthetic host listeners into a single instruction', () => {
      const files = {
        app: {
          'example.ts': `
            import {Component, HostListener} from '@angular/core';

            @Component({
              selector: 'my-comp',
              template: '',
              host: {
                '(@animation.done)': 'done()',
              }
            })
            export class MyComponent {
              @HostListener('@animation.start')
              start() {}
            }`
        }
      };

      const result = compile(files, angularFiles);
      const template = `
          …
          hostBindings: function MyComponent_HostBindings(rf, ctx) {
            if (rf & 1) {
              $r3$.ɵɵcomponentHostSyntheticListener("@animation.done", function MyComponent_animation_animation_done_HostBindingHandler($event) { return ctx.done(); })("@animation.start", function MyComponent_animation_animation_start_HostBindingHandler($event) { return ctx.start(); });
            }
          }
        `;

      expectEmit(result.source, template, 'Incorrect template');
    });

    it('should chain multiple regular and synthetic host listeners into two instructions', () => {
      const files = {
        app: {
          'example.ts': `
            import {Component, HostListener} from '@angular/core';

            @Component({
              selector: 'my-comp',
              template: '',
              host: {
                '(mousedown)': 'mousedown()',
                '(@animation.done)': 'done()',
                '(mouseup)': 'mouseup()',
              }
            })
            export class MyComponent {
              @HostListener('@animation.start')
              start() {}

              @HostListener('click')
              click() {}
            }`
        }
      };

      const result = compile(files, angularFiles);
      const template = `
        …
        hostBindings: function MyComponent_HostBindings(rf, ctx) {
          if (rf & 1) {
            $r3$.ɵɵcomponentHostSyntheticListener("@animation.done", function MyComponent_animation_animation_done_HostBindingHandler($event) { return ctx.done(); })("@animation.start", function MyComponent_animation_animation_start_HostBindingHandler($event) { return ctx.start(); });
            $r3$.ɵɵlistener("mousedown", function MyComponent_mousedown_HostBindingHandler($event) { return ctx.mousedown(); })("mouseup", function MyComponent_mouseup_HostBindingHandler($event) { return ctx.mouseup(); })("click", function MyComponent_click_HostBindingHandler($event) { return ctx.click(); });
          }
        }
      `;
      expectEmit(result.source, template, 'Incorrect template');
    });

  });

  describe('non bindable behavior', () => {
    const getAppFiles = (template: string = ''): MockDirectory => ({
      app: {
        'example.ts': `
          import {Component, NgModule} from '@angular/core';

          @Component({
            selector: 'my-app',
            template: \`${template}\`
          })
          export class MyComponent {
            name = 'John Doe';
          }

          @NgModule({declarations: [MyComponent]})
          export class MyModule {}`
      }
    });

    it('should generate the proper update instructions for interpolated properties', () => {
      const files: MockDirectory = getAppFiles(`
        <div title="a{{one}}b{{two}}c{{three}}d{{four}}e{{five}}f{{six}}g{{seven}}h{{eight}}i{{nine}}j"></div>
        <div title="a{{one}}b{{two}}c{{three}}d{{four}}e{{five}}f{{six}}g{{seven}}h{{eight}}i"></div>
        <div title="a{{one}}b{{two}}c{{three}}d{{four}}e{{five}}f{{six}}g{{seven}}h"></div>
        <div title="a{{one}}b{{two}}c{{three}}d{{four}}e{{five}}f{{six}}g"></div>
        <div title="a{{one}}b{{two}}c{{three}}d{{four}}e{{five}}f"></div>
        <div title="a{{one}}b{{two}}c{{three}}d{{four}}e"></div>
        <div title="a{{one}}b{{two}}c{{three}}d"></div>
        <div title="a{{one}}b{{two}}c"></div>
        <div title="a{{one}}b"></div>
        <div title="{{one}}"></div>
      `);

      const template = `
      …
        if (rf & 2) {
          i0.ɵɵpropertyInterpolateV("title", ["a", ctx.one, "b", ctx.two, "c", ctx.three, "d", ctx.four, "e", ctx.five, "f", ctx.six, "g", ctx.seven, "h", ctx.eight, "i", ctx.nine, "j"]);
          i0.ɵɵadvance(1);
          i0.ɵɵpropertyInterpolate8("title", "a", ctx.one, "b", ctx.two, "c", ctx.three, "d", ctx.four, "e", ctx.five, "f", ctx.six, "g", ctx.seven, "h", ctx.eight, "i");
          i0.ɵɵadvance(1);
          i0.ɵɵpropertyInterpolate7("title", "a", ctx.one, "b", ctx.two, "c", ctx.three, "d", ctx.four, "e", ctx.five, "f", ctx.six, "g", ctx.seven, "h");
          i0.ɵɵadvance(1);
          i0.ɵɵpropertyInterpolate6("title", "a", ctx.one, "b", ctx.two, "c", ctx.three, "d", ctx.four, "e", ctx.five, "f", ctx.six, "g");
          i0.ɵɵadvance(1);
          i0.ɵɵpropertyInterpolate5("title", "a", ctx.one, "b", ctx.two, "c", ctx.three, "d", ctx.four, "e", ctx.five, "f");
          i0.ɵɵadvance(1);
          i0.ɵɵpropertyInterpolate4("title", "a", ctx.one, "b", ctx.two, "c", ctx.three, "d", ctx.four, "e");
          i0.ɵɵadvance(1);
          i0.ɵɵpropertyInterpolate3("title", "a", ctx.one, "b", ctx.two, "c", ctx.three, "d");
          i0.ɵɵadvance(1);
          i0.ɵɵpropertyInterpolate2("title", "a", ctx.one, "b", ctx.two, "c");
          i0.ɵɵadvance(1);
          i0.ɵɵpropertyInterpolate1("title", "a", ctx.one, "b");
          i0.ɵɵadvance(1);
          i0.ɵɵpropertyInterpolate("title", ctx.one);
      }
      …
      `;
      const result = compile(files, angularFiles);
      expectEmit(result.source, template, 'Incorrect handling of interpolated properties');
    });


    it('should generate the proper update instructions for interpolated attributes', () => {
      const files: MockDirectory = getAppFiles(`
        <div attr.title="a{{one}}b{{two}}c{{three}}d{{four}}e{{five}}f{{six}}g{{seven}}h{{eight}}i{{nine}}j"></div>
        <div attr.title="a{{one}}b{{two}}c{{three}}d{{four}}e{{five}}f{{six}}g{{seven}}h{{eight}}i"></div>
        <div attr.title="a{{one}}b{{two}}c{{three}}d{{four}}e{{five}}f{{six}}g{{seven}}h"></div>
        <div attr.title="a{{one}}b{{two}}c{{three}}d{{four}}e{{five}}f{{six}}g"></div>
        <div attr.title="a{{one}}b{{two}}c{{three}}d{{four}}e{{five}}f"></div>
        <div attr.title="a{{one}}b{{two}}c{{three}}d{{four}}e"></div>
        <div attr.title="a{{one}}b{{two}}c{{three}}d"></div>
        <div attr.title="a{{one}}b{{two}}c"></div>
        <div attr.title="a{{one}}b"></div>
        <div attr.title="{{one}}"></div>
      `);

      const template = `
      …
        if (rf & 2) {
          i0.ɵɵattributeInterpolateV("title", ["a", ctx.one, "b", ctx.two, "c", ctx.three, "d", ctx.four, "e", ctx.five, "f", ctx.six, "g", ctx.seven, "h", ctx.eight, "i", ctx.nine, "j"]);
          i0.ɵɵadvance(1);
          i0.ɵɵattributeInterpolate8("title", "a", ctx.one, "b", ctx.two, "c", ctx.three, "d", ctx.four, "e", ctx.five, "f", ctx.six, "g", ctx.seven, "h", ctx.eight, "i");
          i0.ɵɵadvance(1);
          i0.ɵɵattributeInterpolate7("title", "a", ctx.one, "b", ctx.two, "c", ctx.three, "d", ctx.four, "e", ctx.five, "f", ctx.six, "g", ctx.seven, "h");
          i0.ɵɵadvance(1);
          i0.ɵɵattributeInterpolate6("title", "a", ctx.one, "b", ctx.two, "c", ctx.three, "d", ctx.four, "e", ctx.five, "f", ctx.six, "g");
          i0.ɵɵadvance(1);
          i0.ɵɵattributeInterpolate5("title", "a", ctx.one, "b", ctx.two, "c", ctx.three, "d", ctx.four, "e", ctx.five, "f");
          i0.ɵɵadvance(1);
          i0.ɵɵattributeInterpolate4("title", "a", ctx.one, "b", ctx.two, "c", ctx.three, "d", ctx.four, "e");
          i0.ɵɵadvance(1);
          i0.ɵɵattributeInterpolate3("title", "a", ctx.one, "b", ctx.two, "c", ctx.three, "d");
          i0.ɵɵadvance(1);
          i0.ɵɵattributeInterpolate2("title", "a", ctx.one, "b", ctx.two, "c");
          i0.ɵɵadvance(1);
          i0.ɵɵattributeInterpolate1("title", "a", ctx.one, "b");
          i0.ɵɵadvance(1);
          i0.ɵɵattribute("title", ctx.one);
      }
      …
      `;
      const result = compile(files, angularFiles);
      expectEmit(result.source, template, 'Incorrect handling of interpolated properties');
    });

    it('should keep local ref for host element', () => {
      const files: MockDirectory = getAppFiles(`
        <b ngNonBindable #myRef id="my-id">
          <i>Hello {{ name }}!</i>
        </b>
        {{ myRef.id }}
      `);

      const template = `
        …
        consts: [["id", "my-id"], ["myRef", ""]],
        template:function MyComponent_Template(rf, $ctx$){
          if (rf & 1) {
            $i0$.ɵɵelementStart(0, "b", 0, 1);
            $i0$.ɵɵdisableBindings();
            $i0$.ɵɵelementStart(2, "i");
            $i0$.ɵɵtext(3, "Hello {{ name }}!");
            $i0$.ɵɵelementEnd();
            $i0$.ɵɵenableBindings();
            $i0$.ɵɵelementEnd();
            $i0$.ɵɵtext(4);
          }
          if (rf & 2) {
            const $_r0$ = $i0$.ɵɵreference(1);
            $r3$.ɵɵadvance(4);
            $i0$.ɵɵtextInterpolate1(" ", $_r0$.id, " ");
          }
        }
      `;
      const result = compile(files, angularFiles);
      expectEmit(result.source, template, 'Incorrect handling of local refs for host element');
    });

    it('should not have local refs for nested elements', () => {
      const files: MockDirectory = getAppFiles(`
       <div ngNonBindable>
         <input value="one" #myInput> {{ myInput.value }}
       </div>
      `);

      const template = `
        …
        consts: [["value", "one", "#myInput", ""]],
        template:function MyComponent_Template(rf, $ctx$){
          if (rf & 1) {
            $i0$.ɵɵelementStart(0, "div");
            $i0$.ɵɵdisableBindings();
            $i0$.ɵɵelement(1, "input", 0);
            $i0$.ɵɵtext(2, " {{ myInput.value }} ");
            $i0$.ɵɵenableBindings();
            $i0$.ɵɵelementEnd();
        }
      `;
      const result = compile(files, angularFiles);
      expectEmit(result.source, template, 'Incorrect handling of local refs for nested elements');
    });

    it('should not process property bindings and listeners', () => {
      const files: MockDirectory = getAppFiles(`
        <div ngNonBindable>
          <div [id]="my-id" (click)="onclick"></div>
        </div>
      `);

      const template = `
        …
        consts: [["[id]", "my-id", "(click)", "onclick"]],
        template:function MyComponent_Template(rf, $ctx$){
          if (rf & 1) {
            $i0$.ɵɵelementStart(0, "div");
            $i0$.ɵɵdisableBindings();
            $i0$.ɵɵelement(1, "div", 0);
            $i0$.ɵɵenableBindings();
            $i0$.ɵɵelementEnd();
        }
      `;
      const result = compile(files, angularFiles);
      expectEmit(result.source, template, 'Incorrect handling of property bindings and listeners');
    });

    it('should not generate extra instructions for elements with no children', () => {
      const files: MockDirectory = getAppFiles(`
        <div ngNonBindable></div>
      `);

      const template = `
        template:function MyComponent_Template(rf, $ctx$){
          if (rf & 1) {
            $i0$.ɵɵelement(0, "div");
          }
        }
      `;
      const result = compile(files, angularFiles);
      expectEmit(result.source, template, 'Incorrect handling of elements with no children');
    });

  });

});<|MERGE_RESOLUTION|>--- conflicted
+++ resolved
@@ -210,11 +210,7 @@
       expectEmit(result.source, template, 'Incorrect template');
     });
 
-<<<<<<< HEAD
-    it('should chain property bindings in the presence of other instructions', () => {
-=======
     it('should chain property bindings in the presence of other bindings', () => {
->>>>>>> ae0253f3
       const files = {
         app: {
           'example.ts': `
@@ -233,15 +229,9 @@
           template: function MyComponent_Template(rf, ctx) {
             …
             if (rf & 2) {
-<<<<<<< HEAD
-              $r3$.ɵɵattribute("id", 2);
-              $r3$.ɵɵpropertyInterpolate("aria-label", 1 + 3);
-              $r3$.ɵɵproperty("title", 1)("tabindex", 3);
-=======
               $r3$.ɵɵpropertyInterpolate("aria-label", 1 + 3);
               $r3$.ɵɵproperty("title", 1)("tabindex", 3);
               $r3$.ɵɵattribute("id", 2);
->>>>>>> ae0253f3
             }
           }
         `;
@@ -370,15 +360,9 @@
             …
             if (rf & 2) {
               $r3$.ɵɵproperty("title", ctx.myTitle)("id", ctx.buttonId)("tabindex", 1);
-<<<<<<< HEAD
-              $r3$.ɵɵselect(1);
-              $r3$.ɵɵproperty("id", 1)("title", "hello")("someProp", 1 + 2);
-              $r3$.ɵɵselect(2);
-=======
               $r3$.ɵɵadvance(1);
               $r3$.ɵɵproperty("id", 1)("title", "hello")("someProp", 1 + 2);
               $r3$.ɵɵadvance(1);
->>>>>>> ae0253f3
               $r3$.ɵɵproperty("prop", "one")("otherProp", 2);
             }
           }
@@ -413,11 +397,7 @@
             …
             if (rf & 2) {
               $r3$.ɵɵproperty("title", ctx.myTitle)("id", ctx.buttonId)("tabindex", 1);
-<<<<<<< HEAD
-              $r3$.ɵɵselect(1);
-=======
               $r3$.ɵɵadvance(1);
->>>>>>> ae0253f3
               $r3$.ɵɵproperty("id", 1)("title", "hello")("someProp", 1 + 2);
             }
           }
@@ -426,8 +406,6 @@
       expectEmit(result.source, template, 'Incorrect template');
     });
 
-<<<<<<< HEAD
-=======
   });
 
   describe('attribute bindings', () => {
@@ -669,7 +647,6 @@
       expectEmit(result.source, template, 'Incorrect attribute array');
     });
 
->>>>>>> ae0253f3
   });
 
   describe('host bindings', () => {
