--- conflicted
+++ resolved
@@ -93,15 +93,6 @@
       }]
     };
   }
-<<<<<<< HEAD
-  const file = files[0];
-  const indexModule = file.replace(/\.ts$/, '');
-  const bundler = new MetadataBundler(
-      indexModule, ngOptions.flatModuleId, new CompilerHostAdapter(host),
-      ngOptions.flatModulePrivateSymbolPrefix);
-  const metadataBundle = bundler.getMetadataBundle();
-  const metadata = JSON.stringify(metadataBundle.metadata);
-=======
 
   const indexModule = indexFile.replace(/\.ts$/, '');
 
@@ -119,7 +110,6 @@
 
   // First, produce the bundle with no MetadataCache.
   const metadataBundle = getMetadataBundle(/* MetadataCache */ null);
->>>>>>> 77ff72f9
   const name =
       path.join(path.dirname(indexModule), ngOptions.flatModuleOutFile !.replace(JS_EXT, '.ts'));
   const libraryIndex = `./${path.basename(indexModule)}`;
