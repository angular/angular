--- conflicted
+++ resolved
@@ -457,13 +457,8 @@
                   left: {
                     __symbolic: 'select',
                     expression: recordEntry({__symbolic: 'reference', name: enumName}, node), name
-<<<<<<< HEAD
-                  } as any,
-                };
-=======
                   },
                 } as any;
->>>>>>> ae0253f3
               } else {
                 nextDefaultValue =
                     recordEntry(errorSym('Unsupported enum member name', member.name), node);
