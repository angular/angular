--- conflicted
+++ resolved
@@ -8,37 +8,15 @@
 
 import * as ts from 'typescript';
 
-<<<<<<< HEAD
-import {Reference} from '../../imports';
-import {DirectiveMeta, MetadataReader, MetadataRegistry, NgModuleMeta, PipeMeta} from '../../metadata';
-import {DependencyTracker} from '../../partial_evaluator';
-import {ClassDeclaration} from '../../reflection';
-import {ResourceDependencyRecorder} from '../../util/src/resource_recorder';
-=======
 import {AbsoluteFsPath, absoluteFrom} from '../../file_system';
 import {ClassRecord, TraitCompiler} from '../../transform';
 import {IncrementalBuild} from '../api';
 
 import {FileDependencyGraph} from './dependency_tracking';
->>>>>>> ae0253f3
 
 /**
  * Drives an incremental build, by tracking changes and determining which files need to be emitted.
  */
-<<<<<<< HEAD
-export class IncrementalState implements DependencyTracker, MetadataReader, MetadataRegistry,
-    ResourceDependencyRecorder {
-  private constructor(
-      private unchangedFiles: Set<ts.SourceFile>,
-      private metadata: Map<ts.SourceFile, FileMetadata>,
-      private modifiedResourceFiles: Set<string>|null) {}
-
-  static reconcile(
-      previousState: IncrementalState, oldProgram: ts.Program, newProgram: ts.Program,
-      modifiedResourceFiles: Set<string>|null): IncrementalState {
-    const unchangedFiles = new Set<ts.SourceFile>();
-    const metadata = new Map<ts.SourceFile, FileMetadata>();
-=======
 export class IncrementalDriver implements IncrementalBuild<ClassRecord> {
   /**
    * State of the current build.
@@ -95,7 +73,6 @@
     //    leaking memory.
 
     // All files in the old program, for easy detection of changes.
->>>>>>> ae0253f3
     const oldFiles = new Set<ts.SourceFile>(oldProgram.getSourceFiles());
 
     // Assume all the old files were deleted to begin with. Only TS files are tracked.
@@ -125,19 +102,6 @@
       }
     }
 
-<<<<<<< HEAD
-    return new IncrementalState(unchangedFiles, metadata, modifiedResourceFiles);
-  }
-
-  static fresh(): IncrementalState {
-    return new IncrementalState(
-        new Set<ts.SourceFile>(), new Map<ts.SourceFile, FileMetadata>(), null);
-  }
-
-  safeToSkip(sf: ts.SourceFile): boolean|Promise<boolean> {
-    return this.unchangedFiles.has(sf) && !this.hasChangedResourceDependencies(sf);
-  }
-=======
     // The next step is to remove any deleted files from the state.
     for (const filePath of deletedTsPaths) {
       state.pendingEmit.delete(filePath);
@@ -150,7 +114,6 @@
     // Now, changedTsPaths contains physically changed TS paths. Use the previous program's logical
     // dependency graph to determine logically changed files.
     const depGraph = new FileDependencyGraph();
->>>>>>> ae0253f3
 
     // If a previous compilation exists, use its dependency graph to determine the set of logically
     // changed files.
@@ -231,17 +194,6 @@
     };
   }
 
-<<<<<<< HEAD
-  recordResourceDependency(file: ts.SourceFile, resourcePath: string): void {
-    const metadata = this.ensureMetadata(file);
-    metadata.resourcePaths.add(resourcePath);
-  }
-
-  private ensureMetadata(sf: ts.SourceFile): FileMetadata {
-    const metadata = this.metadata.get(sf) || new FileMetadata();
-    this.metadata.set(sf, metadata);
-    return metadata;
-=======
   recordSuccessfulEmit(sf: ts.SourceFile): void { this.state.pendingEmit.delete(sf.fileName); }
 
   safeToSkipEmit(sf: ts.SourceFile): boolean { return !this.state.pendingEmit.has(sf.fileName); }
@@ -257,16 +209,6 @@
       // Prior work might exist, and if it does then it's usable!
       return this.state.lastGood.traitCompiler.recordsFor(sf);
     }
->>>>>>> ae0253f3
-  }
-
-  private hasChangedResourceDependencies(sf: ts.SourceFile): boolean {
-    if (this.modifiedResourceFiles === undefined || !this.metadata.has(sf)) {
-      return false;
-    }
-    const resourceDeps = this.metadata.get(sf) !.resourcePaths;
-    return Array.from(resourceDeps.keys())
-        .some(resourcePath => this.modifiedResourceFiles !.has(resourcePath));
   }
 }
 
@@ -327,15 +269,6 @@
 /**
  * State of a build before the Angular analysis phase completes.
  */
-<<<<<<< HEAD
-class FileMetadata {
-  /** A set of source files that this file depends upon. */
-  fileDependencies = new Set<ts.SourceFile>();
-  resourcePaths = new Set<string>();
-  directiveMeta = new Map<ClassDeclaration, DirectiveMeta>();
-  ngModuleMeta = new Map<ClassDeclaration, NgModuleMeta>();
-  pipeMeta = new Map<ClassDeclaration, PipeMeta>();
-=======
 interface PendingBuildState extends BaseBuildState {
   kind: BuildStateKind.Pending;
 
@@ -373,5 +306,4 @@
 
 function tsOnlyFiles(program: ts.Program): ReadonlyArray<ts.SourceFile> {
   return program.getSourceFiles().filter(sf => !sf.isDeclarationFile);
->>>>>>> ae0253f3
 }