/**
 * @license
 * Copyright Google Inc. All Rights Reserved.
 *
 * Use of this source code is governed by an MIT-style license that can be
 * found in the LICENSE file at https://angular.io/license
 */

import {AnimationBuilder, animate, state, style, transition, trigger} from '@angular/animations';
import {DOCUMENT, PlatformLocation, isPlatformServer} from '@angular/common';
import {HTTP_INTERCEPTORS, HttpClient, HttpClientModule, HttpEvent, HttpHandler, HttpInterceptor, HttpRequest} from '@angular/common/http';
import {HttpClientTestingModule, HttpTestingController} from '@angular/common/http/testing';
import {ApplicationRef, CompilerFactory, Component, HostListener, Inject, Injectable, Input, NgModule, NgZone, PLATFORM_ID, PlatformRef, ViewEncapsulation, destroyPlatform, getPlatform} from '@angular/core';
import {async, inject} from '@angular/core/testing';
import {BrowserModule, Title, TransferState, makeStateKey} from '@angular/platform-browser';
import {getDOM} from '@angular/platform-browser/src/dom/dom_adapter';
import {BEFORE_APP_SERIALIZED, INITIAL_CONFIG, PlatformState, ServerModule, ServerTransferStateModule, platformDynamicServer, renderModule, renderModuleFactory} from '@angular/platform-server';
import {ivyEnabled, modifiedInIvy} from '@angular/private/testing';
import {Observable} from 'rxjs';
import {first} from 'rxjs/operators';

@Component({selector: 'app', template: `Works!`})
class MyServerApp {
}

@NgModule({
  bootstrap: [MyServerApp],
  declarations: [MyServerApp],
  imports: [ServerModule],
})
class ExampleModule {
}

function getTitleRenderHook(doc: any) {
  return () => {
    // Set the title as part of the render hook.
    doc.title = 'RenderHook';
  };
}

function exceptionRenderHook() {
  throw new Error('error');
}

function getMetaRenderHook(doc: any) {
  return () => {
    // Add a meta tag before rendering the document.
    const metaElement = doc.createElement('meta');
    metaElement.setAttribute('name', 'description');
    doc.head.appendChild(metaElement);
  };
}

function getAsyncTitleRenderHook(doc: any) {
  return () => {
    // Async set the title as part of the render hook.
    return new Promise(resolve => {
      setTimeout(() => {
        doc.title = 'AsyncRenderHook';
        resolve();
      });
    });
  };
}

function asyncRejectRenderHook() {
  return () => {
    return new Promise((_resolve, reject) => { setTimeout(() => { reject('reject'); }); });
  };
}

@NgModule({
  bootstrap: [MyServerApp],
  declarations: [MyServerApp],
  imports: [BrowserModule.withServerTransition({appId: 'render-hook'}), ServerModule],
  providers: [
    {provide: BEFORE_APP_SERIALIZED, useFactory: getTitleRenderHook, multi: true, deps: [DOCUMENT]},
  ]
})
class RenderHookModule {
}

@NgModule({
  bootstrap: [MyServerApp],
  declarations: [MyServerApp],
  imports: [BrowserModule.withServerTransition({appId: 'render-hook'}), ServerModule],
  providers: [
    {provide: BEFORE_APP_SERIALIZED, useFactory: getTitleRenderHook, multi: true, deps: [DOCUMENT]},
    {provide: BEFORE_APP_SERIALIZED, useValue: exceptionRenderHook, multi: true},
    {provide: BEFORE_APP_SERIALIZED, useFactory: getMetaRenderHook, multi: true, deps: [DOCUMENT]},
  ]
})
class MultiRenderHookModule {
}

@NgModule({
  bootstrap: [MyServerApp],
  declarations: [MyServerApp],
  imports: [BrowserModule.withServerTransition({appId: 'render-hook'}), ServerModule],
  providers: [
    {
      provide: BEFORE_APP_SERIALIZED,
      useFactory: getAsyncTitleRenderHook,
      multi: true,
      deps: [DOCUMENT]
    },
  ]
})
class AsyncRenderHookModule {
}
@NgModule({
  bootstrap: [MyServerApp],
  declarations: [MyServerApp],
  imports: [BrowserModule.withServerTransition({appId: 'render-hook'}), ServerModule],
  providers: [
    {provide: BEFORE_APP_SERIALIZED, useFactory: getMetaRenderHook, multi: true, deps: [DOCUMENT]},
    {
      provide: BEFORE_APP_SERIALIZED,
      useFactory: getAsyncTitleRenderHook,
      multi: true,
      deps: [DOCUMENT]
    },
    {provide: BEFORE_APP_SERIALIZED, useFactory: asyncRejectRenderHook, multi: true},
  ]
})
class AsyncMultiRenderHookModule {
}

@Component({selector: 'app', template: `Works too!`})
class MyServerApp2 {
}

@NgModule({declarations: [MyServerApp2], imports: [ServerModule], bootstrap: [MyServerApp2]})
class ExampleModule2 {
}

@Component({selector: 'app', template: ``})
class TitleApp {
  constructor(private title: Title) {}
  ngOnInit() { this.title.setTitle('Test App Title'); }
}

@NgModule({declarations: [TitleApp], imports: [ServerModule], bootstrap: [TitleApp]})
class TitleAppModule {
}

@Component({selector: 'app', template: '{{text}}<h1 [textContent]="h1"></h1>'})
class MyAsyncServerApp {
  text = '';
  h1 = '';

  @HostListener('window:scroll')
  track() { console.error('scroll'); }

  ngOnInit() {
    Promise.resolve(null).then(() => setTimeout(() => {
                                 this.text = 'Works!';
                                 this.h1 = 'fine';
                               }, 10));
  }
}

@NgModule({
  declarations: [MyAsyncServerApp],
  imports: [BrowserModule.withServerTransition({appId: 'async-server'}), ServerModule],
  bootstrap: [MyAsyncServerApp]
})
class AsyncServerModule {
}

@Component({selector: 'app', template: '<svg><use xlink:href="#clear"></use></svg>'})
class SVGComponent {
}

@NgModule({
  declarations: [SVGComponent],
  imports: [BrowserModule.withServerTransition({appId: 'svg-server'}), ServerModule],
  bootstrap: [SVGComponent]
})
class SVGServerModule {
}

@Component({
  selector: 'app',
  template: `<div [@myAnimation]="state">{{text}}</div>`,
  animations: [trigger(
      'myAnimation',
      [
        state('void', style({'opacity': '0'})),
        state('active', style({
                'opacity': '1',                       // simple supported property
                'font-weight': 'bold',                // property with dashed name
                'transform': 'translate3d(0, 0, 0)',  // not natively supported by Domino
              })),
        transition('void => *', [animate('0ms')]),
      ], )]
})
class MyAnimationApp {
  state = 'active';
  constructor(private builder: AnimationBuilder) {}

  text = 'Works!';
}

@NgModule({
  declarations: [MyAnimationApp],
  imports: [BrowserModule.withServerTransition({appId: 'anim-server'}), ServerModule],
  bootstrap: [MyAnimationApp]
})
class AnimationServerModule {
}

@Component({
  selector: 'app',
  template: `<div>Works!</div>`,
  styles: ['div {color: blue; } :host { color: red; }']
})
class MyStylesApp {
}

@NgModule({
  declarations: [MyStylesApp],
  imports: [BrowserModule.withServerTransition({appId: 'example-styles'}), ServerModule],
  bootstrap: [MyStylesApp]
})
class ExampleStylesModule {
}

@NgModule({
  bootstrap: [MyServerApp],
  declarations: [MyServerApp],
  imports: [ServerModule, HttpClientModule, HttpClientTestingModule],
})
export class HttpClientExampleModule {
}

@Injectable()
export class MyHttpInterceptor implements HttpInterceptor {
  constructor(private http: HttpClient) {}

  intercept(req: HttpRequest<any>, next: HttpHandler): Observable<HttpEvent<any>> {
    return next.handle(req);
  }
}

@NgModule({
  bootstrap: [MyServerApp],
  declarations: [MyServerApp],
  imports: [ServerModule, HttpClientModule, HttpClientTestingModule],
  providers: [
    {provide: HTTP_INTERCEPTORS, multi: true, useClass: MyHttpInterceptor},
  ],
})
export class HttpInterceptorExampleModule {
}

@Component({selector: 'app', template: `<img [src]="'link'">`})
class ImageApp {
}

@NgModule({declarations: [ImageApp], imports: [ServerModule], bootstrap: [ImageApp]})
class ImageExampleModule {
}

@Component({
  selector: 'app',
  template: 'Native works',
  encapsulation: ViewEncapsulation.Native,
  styles: [':host { color: red; }']
})
class NativeEncapsulationApp {
}

@NgModule({
  declarations: [NativeEncapsulationApp],
  imports: [BrowserModule.withServerTransition({appId: 'test'}), ServerModule],
  bootstrap: [NativeEncapsulationApp]
})
class NativeExampleModule {
}

@Component({selector: 'my-child', template: 'Works!'})
class MyChildComponent {
  // TODO(issue/24571): remove '!'.
  @Input() public attr !: boolean;
}

@Component({selector: 'app', template: '<my-child [attr]="false"></my-child>'})
class MyHostComponent {
}

@NgModule({
  declarations: [MyHostComponent, MyChildComponent],
  bootstrap: [MyHostComponent],
  imports: [ServerModule, BrowserModule.withServerTransition({appId: 'false-attributes'})]
})
class FalseAttributesModule {
}

@Component({selector: 'app', template: '<div [innerText]="foo"></div>'})
class InnerTextComponent {
  foo = 'Some text';
}

@NgModule({
  declarations: [InnerTextComponent],
  bootstrap: [InnerTextComponent],
  imports: [ServerModule, BrowserModule.withServerTransition({appId: 'inner-text'})]
})
class InnerTextModule {
}

@Component({selector: 'app', template: '<input [name]="name">'})
class MyInputComponent {
  @Input()
  name = '';
}

@NgModule({
  declarations: [MyInputComponent],
  bootstrap: [MyInputComponent],
  imports: [ServerModule, BrowserModule.withServerTransition({appId: 'name-attributes'})]
})
class NameModule {
}

@Component({selector: 'app', template: '<div [innerHTML]="html"></div>'})
class HTMLTypesApp {
  html = '<b>foo</b> bar';
  constructor(@Inject(DOCUMENT) doc: Document) {}
}

@NgModule({
  declarations: [HTMLTypesApp],
  imports: [BrowserModule.withServerTransition({appId: 'inner-html'}), ServerModule],
  bootstrap: [HTMLTypesApp]
})
class HTMLTypesModule {
}

const TEST_KEY = makeStateKey<number>('test');
const STRING_KEY = makeStateKey<string>('testString');

@Component({selector: 'app', template: 'Works!'})
class TransferComponent {
  constructor(private transferStore: TransferState) {}
  ngOnInit() { this.transferStore.set(TEST_KEY, 10); }
}

@Component({selector: 'esc-app', template: 'Works!'})
class EscapedComponent {
  constructor(private transferStore: TransferState) {}
  ngOnInit() {
    this.transferStore.set(STRING_KEY, '</script><script>alert(\'Hello&\' + "World");');
  }
}

@NgModule({
  bootstrap: [TransferComponent],
  declarations: [TransferComponent],
  imports: [
    BrowserModule.withServerTransition({appId: 'transfer'}),
    ServerModule,
    ServerTransferStateModule,
  ]
})
class TransferStoreModule {
}

@NgModule({
  bootstrap: [EscapedComponent],
  declarations: [EscapedComponent],
  imports: [
    BrowserModule.withServerTransition({appId: 'transfer'}),
    ServerModule,
    ServerTransferStateModule,
  ]
})
class EscapedTransferStoreModule {
}

@Component({selector: 'app', template: '<input [hidden]="true"><input [hidden]="false">'})
class MyHiddenComponent {
  @Input()
  name = '';
}

@NgModule({
  declarations: [MyHiddenComponent],
  bootstrap: [MyHiddenComponent],
  imports: [ServerModule, BrowserModule.withServerTransition({appId: 'hidden-attributes'})]
})
class HiddenModule {
}

(function() {
  if (getDOM().supportsDOMEvents()) return;  // NODE only

  describe('platform-server integration', () => {
    beforeEach(() => {
      if (getPlatform()) destroyPlatform();
    });

    it('should bootstrap', async(() => {
         const platform = platformDynamicServer(
             [{provide: INITIAL_CONFIG, useValue: {document: '<app></app>'}}]);

         platform.bootstrapModule(ExampleModule).then((moduleRef) => {
           expect(isPlatformServer(moduleRef.injector.get(PLATFORM_ID))).toBe(true);
           const doc = moduleRef.injector.get(DOCUMENT);

           expect(doc.head).toBe(getDOM().querySelector(doc, 'head'));
           expect(doc.body).toBe(getDOM().querySelector(doc, 'body'));

           expect(getDOM().getText(doc.documentElement)).toEqual('Works!');

           platform.destroy();
         });
       }));

    it('should allow multiple platform instances', async(() => {
         const platform = platformDynamicServer(
             [{provide: INITIAL_CONFIG, useValue: {document: '<app></app>'}}]);

         const platform2 = platformDynamicServer(
             [{provide: INITIAL_CONFIG, useValue: {document: '<app></app>'}}]);


         platform.bootstrapModule(ExampleModule).then((moduleRef) => {
           const doc = moduleRef.injector.get(DOCUMENT);
           expect(getDOM().getText(doc.documentElement)).toEqual('Works!');
           platform.destroy();
         });

         platform2.bootstrapModule(ExampleModule2).then((moduleRef) => {
           const doc = moduleRef.injector.get(DOCUMENT);
           expect(getDOM().getText(doc.documentElement)).toEqual('Works too!');
           platform2.destroy();
         });
       }));

    it('adds title to the document using Title service', async(() => {
         const platform = platformDynamicServer([{
           provide: INITIAL_CONFIG,
           useValue:
               {document: '<html><head><title></title></head><body><app></app></body></html>'}
         }]);
         platform.bootstrapModule(TitleAppModule).then(ref => {
           const state = ref.injector.get(PlatformState);
           const doc = ref.injector.get(DOCUMENT);
           const title = getDOM().querySelector(doc, 'title');
           expect(getDOM().getText(title)).toBe('Test App Title');
           expect(state.renderToString()).toContain('<title>Test App Title</title>');
         });
       }));

    it('should get base href from document', async(() => {
         const platform = platformDynamicServer([{
           provide: INITIAL_CONFIG,
           useValue:
               {document: '<html><head><base href="/"></head><body><app></app></body></html>'}
         }]);
         platform.bootstrapModule(ExampleModule).then((moduleRef) => {
           const location = moduleRef.injector.get(PlatformLocation);
           expect(location.getBaseHrefFromDOM()).toEqual('/');
           platform.destroy();
         });
       }));

    it('adds styles with ng-transition attribute', async(() => {
         const platform = platformDynamicServer([{
           provide: INITIAL_CONFIG,
           useValue: {document: '<html><head></head><body><app></app></body></html>'}
         }]);
         platform.bootstrapModule(ExampleStylesModule).then(ref => {
           const doc = ref.injector.get(DOCUMENT);
           const head = getDOM().getElementsByTagName(doc, 'head')[0];
           const styles: any[] = head.children as any;
           expect(styles.length).toBe(1);
           expect(getDOM().getText(styles[0])).toContain('color: red');
           expect(getDOM().getAttribute(styles[0], 'ng-transition')).toBe('example-styles');
         });
       }));

    it('copies known properties to attributes', async(() => {
         const platform = platformDynamicServer(
             [{provide: INITIAL_CONFIG, useValue: {document: '<app></app>'}}]);
         platform.bootstrapModule(ImageExampleModule).then(ref => {
           const appRef: ApplicationRef = ref.injector.get(ApplicationRef);
           const app = appRef.components[0].location.nativeElement;
           const img = getDOM().getElementsByTagName(app, 'img')[0] as any;
           expect(img.attributes['src'].value).toEqual('link');
         });
       }));

    describe('PlatformLocation', () => {
      it('is injectable', async(() => {
           const platform = platformDynamicServer(
               [{provide: INITIAL_CONFIG, useValue: {document: '<app></app>'}}]);
           platform.bootstrapModule(ExampleModule).then(appRef => {
             const location: PlatformLocation = appRef.injector.get(PlatformLocation);
             expect(location.pathname).toBe('/');
             platform.destroy();
           });
         }));
      it('is configurable via INITIAL_CONFIG', () => {
        platformDynamicServer([{
          provide: INITIAL_CONFIG,
          useValue: {document: '<app></app>', url: 'http://test.com/deep/path?query#hash'}
        }])
            .bootstrapModule(ExampleModule)
            .then(appRef => {
              const location: PlatformLocation = appRef.injector.get(PlatformLocation);
              expect(location.pathname).toBe('/deep/path');
              expect(location.search).toBe('?query');
              expect(location.hash).toBe('#hash');
            });
      });
      it('parses component pieces of a URL', () => {
        platformDynamicServer([{
          provide: INITIAL_CONFIG,
          useValue: {document: '<app></app>', url: 'http://test.com:80/deep/path?query#hash'}
        }])
            .bootstrapModule(ExampleModule)
            .then(appRef => {
              const location: PlatformLocation = appRef.injector.get(PlatformLocation);
              expect(location.hostname).toBe('test.com');
              expect(location.protocol).toBe('http:');
              expect(location.port).toBe('80');
              expect(location.pathname).toBe('/deep/path');
              expect(location.search).toBe('?query');
              expect(location.hash).toBe('#hash');
            });
      });
      it('handles empty search and hash portions of the url', () => {
        platformDynamicServer([{
          provide: INITIAL_CONFIG,
          useValue: {document: '<app></app>', url: 'http://test.com/deep/path'}
        }])
            .bootstrapModule(ExampleModule)
            .then(appRef => {
              const location: PlatformLocation = appRef.injector.get(PlatformLocation);
              expect(location.pathname).toBe('/deep/path');
              expect(location.search).toBe('');
              expect(location.hash).toBe('');
            });
      });
      it('pushState causes the URL to update', async(() => {
           const platform = platformDynamicServer(
               [{provide: INITIAL_CONFIG, useValue: {document: '<app></app>'}}]);
           platform.bootstrapModule(ExampleModule).then(appRef => {
             const location: PlatformLocation = appRef.injector.get(PlatformLocation);
             location.pushState(null, 'Test', '/foo#bar');
             expect(location.pathname).toBe('/foo');
             expect(location.hash).toBe('#bar');
             platform.destroy();
           });
         }));
      it('allows subscription to the hash state', done => {
        const platform =
            platformDynamicServer([{provide: INITIAL_CONFIG, useValue: {document: '<app></app>'}}]);
        platform.bootstrapModule(ExampleModule).then(appRef => {
          const location: PlatformLocation = appRef.injector.get(PlatformLocation);
          expect(location.pathname).toBe('/');
          location.onHashChange((e: any) => {
            expect(e.type).toBe('hashchange');
            expect(e.oldUrl).toBe('/');
            expect(e.newUrl).toBe('/foo#bar');
            platform.destroy();
            done();
          });
          location.pushState(null, 'Test', '/foo#bar');
        });
      });
    });

    describe('render', () => {
      let doc: string;
      let called: boolean;
      let expectedOutput =
<<<<<<< HEAD
          '<html><head></head><body><app data-ng-version="0.0.0-PLACEHOLDER">Works!<h1 innertext="fine">fine</h1></app></body></html>';
=======
          '<html><head></head><body><app ng-version="0.0.0-PLACEHOLDER">Works!<h1 textcontent="fine">fine</h1></app></body></html>';
>>>>>>> bfedfa79

      beforeEach(() => {
        // PlatformConfig takes in a parsed document so that it can be cached across requests.
        doc = '<html><head></head><body><app></app></body></html>';
        called = false;
        // We use `window` and `document` directly in some parts of render3 for ivy
        // Only set it to undefined for legacy
        if (!ivyEnabled) {
          (global as any)['window'] = undefined;
          (global as any)['document'] = undefined;
        }
      });
      afterEach(() => { expect(called).toBe(true); });

      it('using long form should work', async(() => {
           const platform =
               platformDynamicServer([{provide: INITIAL_CONFIG, useValue: {document: doc}}]);

           platform.bootstrapModule(AsyncServerModule)
               .then((moduleRef) => {
                 const applicationRef: ApplicationRef = moduleRef.injector.get(ApplicationRef);
                 return applicationRef.isStable.pipe(first((isStable: boolean) => isStable))
                     .toPromise();
               })
               .then((b) => {
                 expect(platform.injector.get(PlatformState).renderToString()).toBe(expectedOutput);
                 platform.destroy();
                 called = true;
               });
         }));

      it('using renderModule should work', async(() => {
           renderModule(AsyncServerModule, {document: doc}).then(output => {
             expect(output).toBe(expectedOutput);
             called = true;
           });
         }));

      modifiedInIvy('Will not support binding to innerText in Ivy since domino does not')
          .it('should support binding to innerText', async(() => {
                renderModule(InnerTextModule, {document: doc}).then(output => {
                  expect(output).toBe(
                      '<html><head></head><body><app ng-version="0.0.0-PLACEHOLDER"><div innertext="Some text">Some text</div></app></body></html>');
                  called = true;
                });
              }));

      it('using renderModuleFactory should work',
         async(inject([PlatformRef], (defaultPlatform: PlatformRef) => {
           const compilerFactory: CompilerFactory =
               defaultPlatform.injector.get(CompilerFactory, null);
           const moduleFactory =
               compilerFactory.createCompiler().compileModuleSync(AsyncServerModule);
           renderModuleFactory(moduleFactory, {document: doc}).then(output => {
             expect(output).toBe(expectedOutput);
             called = true;
           });
         })));

      it('works with SVG elements', async(() => {
           renderModule(SVGServerModule, {document: doc}).then(output => {
             expect(output).toBe(
                 '<html><head></head><body><app data-ng-version="0.0.0-PLACEHOLDER">' +
                 '<svg><use xlink:href="#clear"></use></svg></app></body></html>');
             called = true;
           });
         }));

      it('works with animation', async(() => {
           renderModule(AnimationServerModule, {document: doc}).then(output => {
             expect(output).toContain('Works!');
             expect(output).toContain('ng-trigger-myAnimation');
             expect(output).toContain('opacity:1;');
             expect(output).toContain('transform:translate3d(0 , 0 , 0);');
             expect(output).toContain('font-weight:bold;');
             called = true;
           });
         }));

      it('should handle ViewEncapsulation.Native', async(() => {
           renderModule(NativeExampleModule, {document: doc}).then(output => {
             expect(output).not.toBe('');
             expect(output).toContain('color: red');
             called = true;
           });
         }));


      it('sets a prefix for the _nghost and _ngcontent attributes', async(() => {
           renderModule(ExampleStylesModule, {document: doc}).then(output => {
             expect(output).toMatch(
                 /<html><head><style ng-transition="example-styles">div\[_ngcontent-sc\d+\] {color: blue; } \[_nghost-sc\d+\] { color: red; }<\/style><\/head><body><app _nghost-sc\d+="" ng-version="0.0.0-PLACEHOLDER"><div _ngcontent-sc\d+="">Works!<\/div><\/app><\/body><\/html>/);
             called = true;
           });
         }));

      it('should handle false values on attributes', async(() => {
           renderModule(FalseAttributesModule, {document: doc}).then(output => {
             expect(output).toBe(
                 '<html><head></head><body><app data-ng-version="0.0.0-PLACEHOLDER">' +
                 '<my-child ng-reflect-attr="false">Works!</my-child></app></body></html>');
             called = true;
           });
         }));

      it('should handle element property "name"', async(() => {
           renderModule(NameModule, {document: doc}).then(output => {
             expect(output).toBe(
                 '<html><head></head><body><app data-ng-version="0.0.0-PLACEHOLDER">' +
                 '<input name=""></app></body></html>');
             called = true;
           });
         }));

      it('should work with sanitizer to handle "innerHTML"', async(() => {
           // Clear out any global states. These should be set when platform-server
           // is initialized.
           (global as any).Node = undefined;
           (global as any).Document = undefined;
           renderModule(HTMLTypesModule, {document: doc}).then(output => {
             expect(output).toBe(
                 '<html><head></head><body><app ng-version="0.0.0-PLACEHOLDER">' +
                 '<div><b>foo</b> bar</div></app></body></html>');
             called = true;
           });
         }));

      it('should handle element property "hidden"', async(() => {
           renderModule(HiddenModule, {document: doc}).then(output => {
             expect(output).toBe(
                 '<html><head></head><body><app ng-version="0.0.0-PLACEHOLDER">' +
                 '<input hidden=""><input></app></body></html>');
             called = true;
           });
         }));

      it('should call render hook', async(() => {
           renderModule(RenderHookModule, {document: doc}).then(output => {
             // title should be added by the render hook.
             expect(output).toBe(
                 '<html><head><title>RenderHook</title></head><body>' +
                 '<app data-ng-version="0.0.0-PLACEHOLDER">Works!</app></body></html>');
             called = true;
           });
         }));

      it('should call multiple render hooks', async(() => {
           const consoleSpy = spyOn(console, 'warn');
           renderModule(MultiRenderHookModule, {document: doc}).then(output => {
             // title should be added by the render hook.
             expect(output).toBe(
                 '<html><head><title>RenderHook</title><meta name="description"></head>' +
                 '<body><app data-ng-version="0.0.0-PLACEHOLDER">Works!</app></body></html>');
             expect(consoleSpy).toHaveBeenCalled();
             called = true;
           });
         }));

      it('should call async render hooks', async(() => {
           renderModule(AsyncRenderHookModule, {document: doc}).then(output => {
             // title should be added by the render hook.
             expect(output).toBe(
                 '<html><head><title>AsyncRenderHook</title></head><body>' +
                 '<app ng-version="0.0.0-PLACEHOLDER">Works!</app></body></html>');
             called = true;
           });
         }));

      it('should call multiple async and sync render hooks', async(() => {
           const consoleSpy = spyOn(console, 'warn');
           renderModule(AsyncMultiRenderHookModule, {document: doc}).then(output => {
             // title should be added by the render hook.
             expect(output).toBe(
                 '<html><head><meta name="description"><title>AsyncRenderHook</title></head>' +
                 '<body><app ng-version="0.0.0-PLACEHOLDER">Works!</app></body></html>');
             expect(consoleSpy).toHaveBeenCalled();
             called = true;
           });
         }));
    });

    describe('HttpClient', () => {
      it('can inject HttpClient', async(() => {
           const platform = platformDynamicServer(
               [{provide: INITIAL_CONFIG, useValue: {document: '<app></app>'}}]);
           platform.bootstrapModule(HttpClientExampleModule).then(ref => {
             expect(ref.injector.get(HttpClient) instanceof HttpClient).toBeTruthy();
           });
         }));

      it('can make HttpClient requests', async(() => {
           const platform = platformDynamicServer(
               [{provide: INITIAL_CONFIG, useValue: {document: '<app></app>'}}]);
           platform.bootstrapModule(HttpClientExampleModule).then(ref => {
             const mock = ref.injector.get(HttpTestingController) as HttpTestingController;
             const http = ref.injector.get(HttpClient);
             ref.injector.get<NgZone>(NgZone).run(() => {
               http.get('http://localhost/testing').subscribe(body => {
                 NgZone.assertInAngularZone();
                 expect(body).toEqual('success!');
               });
               mock.expectOne('http://localhost/testing').flush('success!');
             });
           });
         }));

      it('requests are macrotasks', async(() => {
           const platform = platformDynamicServer(
               [{provide: INITIAL_CONFIG, useValue: {document: '<app></app>'}}]);
           platform.bootstrapModule(HttpClientExampleModule).then(ref => {
             const mock = ref.injector.get(HttpTestingController) as HttpTestingController;
             const http = ref.injector.get(HttpClient);
             ref.injector.get<NgZone>(NgZone).run(() => {
               http.get('http://localhost/testing').subscribe(body => {
                 expect(body).toEqual('success!');
               });
               expect(ref.injector.get<NgZone>(NgZone).hasPendingMacrotasks).toBeTruthy();
               mock.expectOne('http://localhost/testing').flush('success!');
               expect(ref.injector.get<NgZone>(NgZone).hasPendingMacrotasks).toBeFalsy();
             });
           });
         }));

      it('can use HttpInterceptor that injects HttpClient', () => {
        const platform =
            platformDynamicServer([{provide: INITIAL_CONFIG, useValue: {document: '<app></app>'}}]);
        platform.bootstrapModule(HttpInterceptorExampleModule).then(ref => {
          const mock = ref.injector.get(HttpTestingController) as HttpTestingController;
          const http = ref.injector.get(HttpClient);
          ref.injector.get<NgZone>(NgZone).run(() => {
            http.get('http://localhost/testing').subscribe(body => {
              NgZone.assertInAngularZone();
              expect(body).toEqual('success!');
            });
            mock.expectOne('http://localhost/testing').flush('success!');
          });
        });
      });
    });

    describe('ServerTransferStoreModule', () => {
      let called = false;
      const defaultExpectedOutput =
          '<html><head></head><body><app data-ng-version="0.0.0-PLACEHOLDER">Works!</app><script id="transfer-state" type="application/json">{&q;test&q;:10}</script></body></html>';

      beforeEach(() => { called = false; });
      afterEach(() => { expect(called).toBe(true); });

      it('adds transfer script tag when using renderModule', async(() => {
           renderModule(TransferStoreModule, {document: '<app></app>'}).then(output => {
             expect(output).toBe(defaultExpectedOutput);
             called = true;
           });
         }));

      it('adds transfer script tag when using renderModuleFactory',
         async(inject([PlatformRef], (defaultPlatform: PlatformRef) => {
           const compilerFactory: CompilerFactory =
               defaultPlatform.injector.get(CompilerFactory, null);
           const moduleFactory =
               compilerFactory.createCompiler().compileModuleSync(TransferStoreModule);
           renderModuleFactory(moduleFactory, {document: '<app></app>'}).then(output => {
             expect(output).toBe(defaultExpectedOutput);
             called = true;
           });
         })));

      it('cannot break out of <script> tag in serialized output', async(() => {
           renderModule(EscapedTransferStoreModule, {
             document: '<esc-app></esc-app>'
           }).then(output => {
             expect(output).toBe(
                 '<html><head></head><body><esc-app data-ng-version="0.0.0-PLACEHOLDER">Works!</esc-app>' +
                 '<script id="transfer-state" type="application/json">' +
                 '{&q;testString&q;:&q;&l;/script&g;&l;script&g;' +
                 'alert(&s;Hello&a;&s; + \\&q;World\\&q;);&q;}</script></body></html>');
             called = true;
           });
         }));
    });
  });
})();<|MERGE_RESOLUTION|>--- conflicted
+++ resolved
@@ -578,11 +578,7 @@
       let doc: string;
       let called: boolean;
       let expectedOutput =
-<<<<<<< HEAD
-          '<html><head></head><body><app data-ng-version="0.0.0-PLACEHOLDER">Works!<h1 innertext="fine">fine</h1></app></body></html>';
-=======
-          '<html><head></head><body><app ng-version="0.0.0-PLACEHOLDER">Works!<h1 textcontent="fine">fine</h1></app></body></html>';
->>>>>>> bfedfa79
+          '<html><head></head><body><app data-ng-version="0.0.0-PLACEHOLDER">Works!<h1 textcontent="fine">fine</h1></app></body></html>';
 
       beforeEach(() => {
         // PlatformConfig takes in a parsed document so that it can be cached across requests.
@@ -625,7 +621,7 @@
           .it('should support binding to innerText', async(() => {
                 renderModule(InnerTextModule, {document: doc}).then(output => {
                   expect(output).toBe(
-                      '<html><head></head><body><app ng-version="0.0.0-PLACEHOLDER"><div innertext="Some text">Some text</div></app></body></html>');
+                      '<html><head></head><body><app data-ng-version="0.0.0-PLACEHOLDER"><div innertext="Some text">Some text</div></app></body></html>');
                   called = true;
                 });
               }));
@@ -674,7 +670,7 @@
       it('sets a prefix for the _nghost and _ngcontent attributes', async(() => {
            renderModule(ExampleStylesModule, {document: doc}).then(output => {
              expect(output).toMatch(
-                 /<html><head><style ng-transition="example-styles">div\[_ngcontent-sc\d+\] {color: blue; } \[_nghost-sc\d+\] { color: red; }<\/style><\/head><body><app _nghost-sc\d+="" ng-version="0.0.0-PLACEHOLDER"><div _ngcontent-sc\d+="">Works!<\/div><\/app><\/body><\/html>/);
+                 /<html><head><style ng-transition="example-styles">div\[_ngcontent-sc\d+\] {color: blue; } \[_nghost-sc\d+\] { color: red; }<\/style><\/head><body><app _nghost-sc\d+="" data-ng-version="0.0.0-PLACEHOLDER"><div _ngcontent-sc\d+="">Works!<\/div><\/app><\/body><\/html>/);
              called = true;
            });
          }));
@@ -704,7 +700,7 @@
            (global as any).Document = undefined;
            renderModule(HTMLTypesModule, {document: doc}).then(output => {
              expect(output).toBe(
-                 '<html><head></head><body><app ng-version="0.0.0-PLACEHOLDER">' +
+                 '<html><head></head><body><app data-ng-version="0.0.0-PLACEHOLDER">' +
                  '<div><b>foo</b> bar</div></app></body></html>');
              called = true;
            });
@@ -713,7 +709,7 @@
       it('should handle element property "hidden"', async(() => {
            renderModule(HiddenModule, {document: doc}).then(output => {
              expect(output).toBe(
-                 '<html><head></head><body><app ng-version="0.0.0-PLACEHOLDER">' +
+                 '<html><head></head><body><app data-ng-version="0.0.0-PLACEHOLDER">' +
                  '<input hidden=""><input></app></body></html>');
              called = true;
            });
@@ -746,7 +742,7 @@
              // title should be added by the render hook.
              expect(output).toBe(
                  '<html><head><title>AsyncRenderHook</title></head><body>' +
-                 '<app ng-version="0.0.0-PLACEHOLDER">Works!</app></body></html>');
+                 '<app data-ng-version="0.0.0-PLACEHOLDER">Works!</app></body></html>');
              called = true;
            });
          }));
@@ -757,7 +753,7 @@
              // title should be added by the render hook.
              expect(output).toBe(
                  '<html><head><meta name="description"><title>AsyncRenderHook</title></head>' +
-                 '<body><app ng-version="0.0.0-PLACEHOLDER">Works!</app></body></html>');
+                 '<body><app data-ng-version="0.0.0-PLACEHOLDER">Works!</app></body></html>');
              expect(consoleSpy).toHaveBeenCalled();
              called = true;
            });
