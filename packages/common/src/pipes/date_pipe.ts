/**
 * @license
 * Copyright Google Inc. All Rights Reserved.
 *
 * Use of this source code is governed by an MIT-style license that can be
 * found in the LICENSE file at https://angular.io/license
 */

import {Inject, LOCALE_ID, Pipe, PipeTransform} from '@angular/core';
import {formatDate} from '../i18n/format_date';
import {invalidPipeArgumentError} from './invalid_pipe_argument_error';

// clang-format off
/**
 * @ngModule CommonModule
<<<<<<< HEAD
 * @whatItDoes Uses the function {@link formatDate} to format a date according to locale rules.
 * @howToUse `date_expression | date[:format[:timezone[:locale]]]`
 * @description
 *
 * Where:
 * - `value` is a date object or a number (milliseconds since UTC epoch) or an ISO string
 * (https://www.w3.org/TR/NOTE-datetime).
 * - `format` indicates which date/time components to include. The format can be predefined as
 *   shown below (all examples are given for `en-US`) or custom as shown in the table.
 *   - `'short'`: equivalent to `'M/d/yy, h:mm a'` (e.g. `6/15/15, 9:03 AM`).
 *   - `'medium'`: equivalent to `'MMM d, y, h:mm:ss a'` (e.g. `Jun 15, 2015, 9:03:01 AM`).
 *   - `'long'`: equivalent to `'MMMM d, y, h:mm:ss a z'` (e.g. `June 15, 2015 at 9:03:01 AM GMT+1`).
 *   - `'full'`: equivalent to `'EEEE, MMMM d, y, h:mm:ss a zzzz'` (e.g. `Monday, June 15, 2015 at
 * 9:03:01 AM GMT+01:00`).
 *   - `'shortDate'`: equivalent to `'M/d/yy'` (e.g. `6/15/15`).
 *   - `'mediumDate'`: equivalent to `'MMM d, y'` (e.g. `Jun 15, 2015`).
 *   - `'longDate'`: equivalent to `'MMMM d, y'` (e.g. `June 15, 2015`).
 *   - `'fullDate'`: equivalent to `'EEEE, MMMM d, y'` (e.g. `Monday, June 15, 2015`).
 *   - `'shortTime'`: equivalent to `'h:mm a'` (e.g. `9:03 AM`).
 *   - `'mediumTime'`: equivalent to `'h:mm:ss a'` (e.g. `9:03:01 AM`).
 *   - `'longTime'`: equivalent to `'h:mm:ss a z'` (e.g. `9:03:01 AM GMT+1`).
 *   - `'fullTime'`: equivalent to `'h:mm:ss a zzzz'` (e.g. `9:03:01 AM GMT+01:00`).
 * - `timezone` to be used for formatting. It understands UTC/GMT and the continental US time zone
 *  abbreviations, but for general use, use a time zone offset (e.g. `'+0430'`).
 *  If not specified, the local system timezone of the end-user's browser will be used.
 * - `locale` is a `string` defining the locale to use (uses the current {@link LOCALE_ID} by
 * default).
=======
 * @description
 *
 * Uses the function {@link formatDate} to format a date according to locale rules.
>>>>>>> 77ff72f9
 *
 * The following tabled describes the formatting options.
 *
 *  | Field Type         | Format      | Description                                                   | Example Value                                              |
 *  |--------------------|-------------|---------------------------------------------------------------|------------------------------------------------------------|
 *  | Era                | G, GG & GGG | Abbreviated                                                   | AD                                                         |
 *  |                    | GGGG        | Wide                                                          | Anno Domini                                                |
 *  |                    | GGGGG       | Narrow                                                        | A                                                          |
 *  | Year               | y           | Numeric: minimum digits                                       | 2, 20, 201, 2017, 20173                                    |
 *  |                    | yy          | Numeric: 2 digits + zero padded                               | 02, 20, 01, 17, 73                                         |
 *  |                    | yyy         | Numeric: 3 digits + zero padded                               | 002, 020, 201, 2017, 20173                                 |
 *  |                    | yyyy        | Numeric: 4 digits or more + zero padded                       | 0002, 0020, 0201, 2017, 20173                              |
 *  | Month              | M           | Numeric: 1 digit                                              | 9, 12                                                      |
 *  |                    | MM          | Numeric: 2 digits + zero padded                               | 09, 12                                                     |
 *  |                    | MMM         | Abbreviated                                                   | Sep                                                        |
 *  |                    | MMMM        | Wide                                                          | September                                                  |
 *  |                    | MMMMM       | Narrow                                                        | S                                                          |
 *  | Month standalone   | L           | Numeric: 1 digit                                              | 9, 12                                                      |
 *  |                    | LL          | Numeric: 2 digits + zero padded                               | 09, 12                                                     |
 *  |                    | LLL         | Abbreviated                                                   | Sep                                                        |
 *  |                    | LLLL        | Wide                                                          | September                                                  |
 *  |                    | LLLLL       | Narrow                                                        | S                                                          |
 *  | Week of year       | w           | Numeric: minimum digits                                       | 1... 53                                                    |
 *  |                    | ww          | Numeric: 2 digits + zero padded                               | 01... 53                                                   |
 *  | Week of month      | W           | Numeric: 1 digit                                              | 1... 5                                                     |
 *  | Day of month       | d           | Numeric: minimum digits                                       | 1                                                          |
 *  |                    | dd          | Numeric: 2 digits + zero padded                               | 01                                                          |
 *  | Week day           | E, EE & EEE | Abbreviated                                                   | Tue                                                        |
 *  |                    | EEEE        | Wide                                                          | Tuesday                                                    |
 *  |                    | EEEEE       | Narrow                                                        | T                                                          |
 *  |                    | EEEEEE      | Short                                                         | Tu                                                         |
 *  | Period             | a, aa & aaa | Abbreviated                                                   | am/pm or AM/PM                                             |
 *  |                    | aaaa        | Wide (fallback to `a` when missing)                           | ante meridiem/post meridiem                                |
 *  |                    | aaaaa       | Narrow                                                        | a/p                                                        |
 *  | Period*            | B, BB & BBB | Abbreviated                                                   | mid.                                                       |
 *  |                    | BBBB        | Wide                                                          | am, pm, midnight, noon, morning, afternoon, evening, night |
 *  |                    | BBBBB       | Narrow                                                        | md                                                         |
 *  | Period standalone* | b, bb & bbb | Abbreviated                                                   | mid.                                                       |
 *  |                    | bbbb        | Wide                                                          | am, pm, midnight, noon, morning, afternoon, evening, night |
 *  |                    | bbbbb       | Narrow                                                        | md                                                         |
 *  | Hour 1-12          | h           | Numeric: minimum digits                                       | 1, 12                                                      |
 *  |                    | hh          | Numeric: 2 digits + zero padded                               | 01, 12                                                     |
 *  | Hour 0-23          | H           | Numeric: minimum digits                                       | 0, 23                                                      |
 *  |                    | HH          | Numeric: 2 digits + zero padded                               | 00, 23                                                     |
 *  | Minute             | m           | Numeric: minimum digits                                       | 8, 59                                                      |
 *  |                    | mm          | Numeric: 2 digits + zero padded                               | 08, 59                                                     |
 *  | Second             | s           | Numeric: minimum digits                                       | 0... 59                                                    |
 *  |                    | ss          | Numeric: 2 digits + zero padded                               | 00... 59                                                   |
 *  | Fractional seconds | S           | Numeric: 1 digit                                              | 0... 9                                                     |
 *  |                    | SS          | Numeric: 2 digits + zero padded                               | 00... 99                                                   |
 *  |                    | SSS         | Numeric: 3 digits + zero padded (= milliseconds)              | 000... 999                                                 |
 *  | Zone               | z, zz & zzz | Short specific non location format (fallback to O)            | GMT-8                                                      |
 *  |                    | zzzz        | Long specific non location format (fallback to OOOO)          | GMT-08:00                                                  |
 *  |                    | Z, ZZ & ZZZ | ISO8601 basic format                                          | -0800                                                      |
 *  |                    | ZZZZ        | Long localized GMT format                                     | GMT-8:00                                                   |
 *  |                    | ZZZZZ       | ISO8601 extended format + Z indicator for offset 0 (= XXXXX)  | -08:00                                                     |
 *  |                    | O, OO & OOO | Short localized GMT format                                    | GMT-8                                                      |
 *  |                    | OOOO        | Long localized GMT format                                     | GMT-08:00                                                  |
 *
 *
 * When the expression is a ISO string without time (e.g. 2016-09-19) the time zone offset is not
 * applied and the formatted text will have the same day, month and year of the expression.
 *
 * WARNINGS:
 * - this pipe has only access to en-US locale data by default. If you want to localize the dates
 *   in another language, you will have to import data for other locales.
 *   See the {@linkDocs guide/i18n#i18n-pipes "I18n guide"} to know how to import additional locale
 *   data.
 * - Fields suffixed with * are only available in the extra dataset.
 *   See the {@linkDocs guide/i18n#i18n-pipes "I18n guide"} to know how to import extra locale
 *   data.
 * - this pipe is marked as pure hence it will not be re-evaluated when the input is mutated.
 *   Instead users should treat the date as an immutable object and change the reference when the
 *   pipe needs to re-run (this is to avoid reformatting the date on every change detection run
 *   which would be an expensive operation).
 *
 * ### Examples
 *
 * Assuming `dateObj` is (year: 2015, month: 6, day: 15, hour: 21, minute: 43, second: 11)
 * in the _local_ time and locale is 'en-US':
 *
 * {@example common/pipes/ts/date_pipe.ts region='DatePipe'}
 *
 *
 */
// clang-format on
@Pipe({name: 'date', pure: true})
export class DatePipe implements PipeTransform {
  constructor(@Inject(LOCALE_ID) private locale: string) {}

  /**
   * @param value a date object or a number (milliseconds since UTC epoch) or an ISO string
   * (https://www.w3.org/TR/NOTE-datetime).
   * @param format indicates which date/time components to include. The format can be predefined as
   *   shown below (all examples are given for `en-US`) or custom as shown in the table.
   *   - `'short'`: equivalent to `'M/d/yy, h:mm a'` (e.g. `6/15/15, 9:03 AM`).
   *   - `'medium'`: equivalent to `'MMM d, y, h:mm:ss a'` (e.g. `Jun 15, 2015, 9:03:01 AM`).
   *   - `'long'`: equivalent to `'MMMM d, y, h:mm:ss a z'` (e.g. `June 15, 2015 at 9:03:01 AM
   * GMT+1`).
   *   - `'full'`: equivalent to `'EEEE, MMMM d, y, h:mm:ss a zzzz'` (e.g. `Monday, June 15, 2015 at
   * 9:03:01 AM GMT+01:00`).
   *   - `'shortDate'`: equivalent to `'M/d/yy'` (e.g. `6/15/15`).
   *   - `'mediumDate'`: equivalent to `'MMM d, y'` (e.g. `Jun 15, 2015`).
   *   - `'longDate'`: equivalent to `'MMMM d, y'` (e.g. `June 15, 2015`).
   *   - `'fullDate'`: equivalent to `'EEEE, MMMM d, y'` (e.g. `Monday, June 15, 2015`).
   *   - `'shortTime'`: equivalent to `'h:mm a'` (e.g. `9:03 AM`).
   *   - `'mediumTime'`: equivalent to `'h:mm:ss a'` (e.g. `9:03:01 AM`).
   *   - `'longTime'`: equivalent to `'h:mm:ss a z'` (e.g. `9:03:01 AM GMT+1`).
   *   - `'fullTime'`: equivalent to `'h:mm:ss a zzzz'` (e.g. `9:03:01 AM GMT+01:00`).
   * @param timezone to be used for formatting the time. It understands UTC/GMT and the continental
   * US time zone
   *  abbreviations, but for general use, use a time zone offset (e.g. `'+0430'`).
   * @param locale a `string` defining the locale to use (uses the current {@link LOCALE_ID} by
   * default).
   */
  transform(value: any, format = 'mediumDate', timezone?: string, locale?: string): string|null {
    if (value == null || value === '' || value !== value) return null;

    try {
      return formatDate(value, format, locale || this.locale, timezone);
    } catch (error) {
      throw invalidPipeArgumentError(DatePipe, error.message);
    }
  }
}<|MERGE_RESOLUTION|>--- conflicted
+++ resolved
@@ -13,39 +13,9 @@
 // clang-format off
 /**
  * @ngModule CommonModule
-<<<<<<< HEAD
- * @whatItDoes Uses the function {@link formatDate} to format a date according to locale rules.
- * @howToUse `date_expression | date[:format[:timezone[:locale]]]`
- * @description
- *
- * Where:
- * - `value` is a date object or a number (milliseconds since UTC epoch) or an ISO string
- * (https://www.w3.org/TR/NOTE-datetime).
- * - `format` indicates which date/time components to include. The format can be predefined as
- *   shown below (all examples are given for `en-US`) or custom as shown in the table.
- *   - `'short'`: equivalent to `'M/d/yy, h:mm a'` (e.g. `6/15/15, 9:03 AM`).
- *   - `'medium'`: equivalent to `'MMM d, y, h:mm:ss a'` (e.g. `Jun 15, 2015, 9:03:01 AM`).
- *   - `'long'`: equivalent to `'MMMM d, y, h:mm:ss a z'` (e.g. `June 15, 2015 at 9:03:01 AM GMT+1`).
- *   - `'full'`: equivalent to `'EEEE, MMMM d, y, h:mm:ss a zzzz'` (e.g. `Monday, June 15, 2015 at
- * 9:03:01 AM GMT+01:00`).
- *   - `'shortDate'`: equivalent to `'M/d/yy'` (e.g. `6/15/15`).
- *   - `'mediumDate'`: equivalent to `'MMM d, y'` (e.g. `Jun 15, 2015`).
- *   - `'longDate'`: equivalent to `'MMMM d, y'` (e.g. `June 15, 2015`).
- *   - `'fullDate'`: equivalent to `'EEEE, MMMM d, y'` (e.g. `Monday, June 15, 2015`).
- *   - `'shortTime'`: equivalent to `'h:mm a'` (e.g. `9:03 AM`).
- *   - `'mediumTime'`: equivalent to `'h:mm:ss a'` (e.g. `9:03:01 AM`).
- *   - `'longTime'`: equivalent to `'h:mm:ss a z'` (e.g. `9:03:01 AM GMT+1`).
- *   - `'fullTime'`: equivalent to `'h:mm:ss a zzzz'` (e.g. `9:03:01 AM GMT+01:00`).
- * - `timezone` to be used for formatting. It understands UTC/GMT and the continental US time zone
- *  abbreviations, but for general use, use a time zone offset (e.g. `'+0430'`).
- *  If not specified, the local system timezone of the end-user's browser will be used.
- * - `locale` is a `string` defining the locale to use (uses the current {@link LOCALE_ID} by
- * default).
-=======
  * @description
  *
  * Uses the function {@link formatDate} to format a date according to locale rules.
->>>>>>> 77ff72f9
  *
  * The following tabled describes the formatting options.
  *
