--- conflicted
+++ resolved
@@ -25,11 +25,7 @@
  *
  * A service that applications can use to interact with a browser's URL.
  *
-<<<<<<< HEAD
- * Depending on the `LocationStrategy` used, `Location` will either persist
-=======
  * Depending on the `LocationStrategy` used, `Location` persists
->>>>>>> ae0253f3
  * to the URL's path or the URL's hash segment.
  *
  * @usageNotes
