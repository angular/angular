--- conflicted
+++ resolved
@@ -9,11 +9,8 @@
 // THIS CODE IS GENERATED - DO NOT MODIFY
 // See angular/tools/gulp-tasks/cldr/extract.js
 
-<<<<<<< HEAD
-=======
 const u = undefined;
 
->>>>>>> 77ff72f9
 function plural(n: number): number {
   return 5;
 }
@@ -26,11 +23,7 @@
       'တနင်္ဂနွေ', 'တနင်္လာ', 'အင်္ဂါ',
       'ဗုဒ္ဓဟူး', 'ကြာသပတေး', 'သောကြာ', 'စနေ'
     ],
-<<<<<<< HEAD
-    ,
-=======
     u, u
->>>>>>> 77ff72f9
   ],
   u,
   [
@@ -46,15 +39,6 @@
       'ဒီဇင်ဘာ'
     ]
   ],
-<<<<<<< HEAD
-  ,
-  [
-    ['ဘီစီ', 'အေဒီ'], ,
-    ['ခရစ်တော် မပေါ်မီနှစ်', 'ခရစ်နှစ်']
-  ],
-  0, [6, 0], ['dd-MM-yy', 'y၊ MMM d', 'y၊ d MMMM', 'y၊ MMMM d၊ EEEE'],
-  ['B H:mm', 'B HH:mm:ss', 'z HH:mm:ss', 'zzzz HH:mm:ss'],
-=======
   u,
   [
     ['ဘီစီ', 'အေဒီ'], u,
@@ -62,12 +46,6 @@
   ],
   0, [6, 0], ['dd-MM-yy', 'y၊ MMM d', 'y၊ d MMMM', 'y၊ MMMM d၊ EEEE'],
   ['B H:mm', 'B HH:mm:ss', 'z HH:mm:ss', 'zzzz HH:mm:ss'], ['{1} {0}', u, u, u],
->>>>>>> 77ff72f9
-  [
-    '.', ',', ';', '%', '+', '-', 'E', '×', '‰', '∞',
-    'ဂဏန်းမဟုတ်သော', ':'
-  ],
-<<<<<<< HEAD
   [
     '.', ',', ';', '%', '+', '-', 'E', '×', '‰', '∞',
     'ဂဏန်းမဟုတ်သော', ':'
@@ -75,15 +53,8 @@
   ['#,##0.###', '#,##0%', '#,##0.00 ¤', '#E0'], 'K', 'မြန်မာ ကျပ်', {
     'ANG': ['NAf'],
     'AWG': ['Afl'],
-    'BBD': [, 'Bds$'],
-    'BSD': [, 'B$'],
-=======
-  ['#,##0.###', '#,##0%', '#,##0.00 ¤', '#E0'], 'K', 'မြန်မာ ကျပ်', {
-    'ANG': ['NAf'],
-    'AWG': ['Afl'],
     'BBD': [u, 'Bds$'],
     'BSD': [u, 'B$'],
->>>>>>> 77ff72f9
     'HTG': ['G'],
     'JPY': ['JP¥', '¥'],
     'MMK': ['K'],
