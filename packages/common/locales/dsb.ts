--- conflicted
+++ resolved
@@ -9,11 +9,8 @@
 // THIS CODE IS GENERATED - DO NOT MODIFY
 // See angular/tools/gulp-tasks/cldr/extract.js
 
-<<<<<<< HEAD
-=======
 const u = undefined;
 
->>>>>>> 77ff72f9
 function plural(n: number): number {
   let i = Math.floor(Math.abs(n)), v = n.toString().replace(/^[^.]*\.?/, '').length,
       f = parseInt(n.toString().replace(/^[^.]*\.?/, ''), 10) || 0;
@@ -53,24 +50,10 @@
       'oktober', 'nowember', 'december'
     ]
   ],
-<<<<<<< HEAD
-  [['pś.Chr.n.', 'pó Chr.n.'], , ['pśed Kristusowym naroźenim', 'pó Kristusowem naroźenju']],
-  1, [6, 0], ['d.M.yy', 'd.M.y', 'd. MMMM y', 'EEEE, d. MMMM y'],
-  ['H:mm', 'H:mm:ss', 'H:mm:ss z', 'H:mm:ss zzzz'],
-  [
-    '{1} {0}',
-    ,
-    ,
-  ],
-  [',', '.', ';', '%', '+', '-', 'E', '·', '‰', '∞', 'NaN', ':'],
-  ['#,##0.###', '#,##0 %', '#,##0.00 ¤', '#E0'], '€', 'euro',
-  {'AUD': [, '$'], 'PLN': ['zł'], 'THB': ['฿']}, plural
-=======
   [['pś.Chr.n.', 'pó Chr.n.'], u, ['pśed Kristusowym naroźenim', 'pó Kristusowem naroźenju']],
   1, [6, 0], ['d.M.yy', 'd.M.y', 'd. MMMM y', 'EEEE, d. MMMM y'],
   ['H:mm', 'H:mm:ss', 'H:mm:ss z', 'H:mm:ss zzzz'], ['{1} {0}', u, u, u],
   [',', '.', ';', '%', '+', '-', 'E', '·', '‰', '∞', 'NaN', ':'],
   ['#,##0.###', '#,##0 %', '#,##0.00 ¤', '#E0'], '€', 'euro',
   {'AUD': [u, '$'], 'PLN': ['zł'], 'THB': ['฿']}, plural
->>>>>>> 77ff72f9
 ];