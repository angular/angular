/**
 * @license
 * Copyright Google Inc. All Rights Reserved.
 *
 * Use of this source code is governed by an MIT-style license that can be
 * found in the LICENSE file at https://angular.io/license
 */

// THIS CODE IS GENERATED - DO NOT MODIFY
// See angular/tools/gulp-tasks/cldr/extract.js

<<<<<<< HEAD
=======
const u = undefined;

>>>>>>> 77ff72f9
function plural(n: number): number {
  let i = Math.floor(Math.abs(n));
  if (i === 0 || n === 1) return 1;
  return 5;
}

export default [
<<<<<<< HEAD
  'as',
  [
    ['পূৰ্বাহ্ণ', 'অপৰাহ্ণ'],
    ,
  ],
  ,
  [
    ['দ', 'স', 'ম', 'ব', 'ব', 'শ', 'শ'],
    [
      'দেও', 'সোম', 'মঙ্গল', 'বুধ', 'বৃহ', 'শুক্ৰ',
      'শনি'
    ],
    [
      'দেওবাৰ', 'সোমবাৰ', 'মঙ্গলবাৰ', 'বুধবাৰ',
      'বৃহস্পতিবাৰ', 'শুক্ৰবাৰ', 'শনিবাৰ'
    ],
    [
      'দেও', 'সোম', 'মঙ্গল', 'বুধ', 'বৃহ', 'শুক্ৰ',
      'শনি'
    ]
  ],
  ,
  [
    ['জ', 'ফ', 'ম', 'এ', 'ম', 'জ', 'জ', 'আ', 'ছ', 'অ', 'ন', 'ড'],
    [
      'জানু', 'ফেব্ৰু', 'মাৰ্চ', 'এপ্ৰিল', 'মে’',
      'জুন', 'জুলাই', 'আগ', 'ছেপ্তে', 'অক্টো',
      'নৱে', 'ডিচে'
    ],
    [
      'জানুৱাৰী', 'ফেব্ৰুৱাৰী', 'মাৰ্চ',
      'এপ্ৰিল', 'মে’', 'জুন', 'জুলাই', 'আগষ্ট',
      'ছেপ্তেম্বৰ', 'অক্টোবৰ', 'নৱেম্বৰ',
      'ডিচেম্বৰ'
=======
  'as', [['পূৰ্বাহ্ন', 'অপৰাহ্ন'], u, u], u,
  [
    ['দ', 'স', 'ম', 'ব', 'ব', 'শ', 'শ'],
    [
      'দেও', 'সোম', 'মঙ্গল', 'বুধ', 'বৃহ', 'শুক্ৰ',
      'শনি'
    ],
    [
      'দেওবাৰ', 'সোমবাৰ', 'মঙ্গলবাৰ', 'বুধবাৰ',
      'বৃহস্পতিবাৰ', 'শুক্ৰবাৰ', 'শনিবাৰ'
    ],
    [
      'দেও', 'সোম', 'মঙ্গল', 'বুধ', 'বৃহ', 'শুক্ৰ',
      'শনি'
>>>>>>> 77ff72f9
    ]
  ],
  u,
  [
<<<<<<< HEAD
    ['1', '2', '3', '4', '5', '6', '7', '8', '9', '10', '11', '12'],
    [
      'জানু', 'ফেব্ৰু', 'মাৰ্চ', 'এপ্ৰিল', 'মে’',
      'জুন', 'জুলাই', 'আগ', 'ছেপ্তে', 'অক্টো',
      'নৱে', 'ডিচে'
    ],
    [
      'জানুৱাৰী', 'ফেব্ৰুৱাৰী', 'মাৰ্চ',
      'এপ্ৰিল', 'মে’', 'জুন', 'জুলাই', 'আগষ্ট',
      'ছেপ্তেম্বৰ', 'অক্টোবৰ', 'নৱেম্বৰ',
      'ডিচেম্বৰ'
    ]
  ],
  [
    ['খ্ৰী.পূ.', 'খ্ৰী.দ.'], ,
    ['খ্ৰীষ্টপূৰ্ব', 'খ্ৰীষ্টাব্দ']
  ],
  0, [0, 0], ['d-M-y', 'dd-MM-y', 'd MMMM, y', 'EEEE, d MMMM, y'],
  ['h.mm. a', 'h.mm.ss a', 'h.mm.ss a z', 'h.mm.ss a zzzz'],
=======
    ['জ', 'ফ', 'ম', 'এ', 'ম', 'জ', 'জ', 'আ', 'ছ', 'অ', 'ন', 'ড'],
    [
      'জানু', 'ফেব্ৰু', 'মাৰ্চ', 'এপ্ৰিল', 'মে’',
      'জুন', 'জুলাই', 'আগ', 'ছেপ্তে', 'অক্টো',
      'নৱে', 'ডিচে'
    ],
    [
      'জানুৱাৰী', 'ফেব্ৰুৱাৰী', 'মাৰ্চ',
      'এপ্ৰিল', 'মে’', 'জুন', 'জুলাই', 'আগষ্ট',
      'ছেপ্তেম্বৰ', 'অক্টোবৰ', 'নৱেম্বৰ',
      'ডিচেম্বৰ'
    ]
  ],
  u,
>>>>>>> 77ff72f9
  [
    ['খ্ৰীঃ পূঃ', 'খ্ৰীঃ'], u,
    ['খ্ৰীষ্টপূৰ্ব', 'খ্ৰীষ্টাব্দ']
  ],
  0, [0, 0], ['d-M-y', 'dd-MM-y', 'd MMMM, y', 'EEEE, d MMMM, y'],
  ['a h.mm', 'a h.mm.ss', 'a h.mm.ss z', 'a h.mm.ss zzzz'], ['{1} {0}', u, u, u],
  ['.', ',', ';', '%', '+', '-', 'E', '×', '‰', '∞', 'NaN', ':'],
<<<<<<< HEAD
  ['#,##,##0.###', '#,##,##0%', '¤ #,##,##0.00', '#E0'], '₹', 'INR',
  {'JPY': ['JP¥', '¥'], 'USD': ['US$', '$']}, plural
=======
  ['#,##,##0.###', '#,##,##0%', '¤ #,##,##0.00', '#E0'], '₹',
  'ভাৰতীয় ৰুপী', {'JPY': ['JP¥', '¥'], 'USD': ['US$', '$']}, plural
>>>>>>> 77ff72f9
];<|MERGE_RESOLUTION|>--- conflicted
+++ resolved
@@ -9,11 +9,8 @@
 // THIS CODE IS GENERATED - DO NOT MODIFY
 // See angular/tools/gulp-tasks/cldr/extract.js
 
-<<<<<<< HEAD
-=======
 const u = undefined;
 
->>>>>>> 77ff72f9
 function plural(n: number): number {
   let i = Math.floor(Math.abs(n));
   if (i === 0 || n === 1) return 1;
@@ -21,13 +18,7 @@
 }
 
 export default [
-<<<<<<< HEAD
-  'as',
-  [
-    ['পূৰ্বাহ্ণ', 'অপৰাহ্ণ'],
-    ,
-  ],
-  ,
+  'as', [['পূৰ্বাহ্ন', 'অপৰাহ্ন'], u, u], u,
   [
     ['দ', 'স', 'ম', 'ব', 'ব', 'শ', 'শ'],
     [
@@ -43,60 +34,8 @@
       'শনি'
     ]
   ],
-  ,
-  [
-    ['জ', 'ফ', 'ম', 'এ', 'ম', 'জ', 'জ', 'আ', 'ছ', 'অ', 'ন', 'ড'],
-    [
-      'জানু', 'ফেব্ৰু', 'মাৰ্চ', 'এপ্ৰিল', 'মে’',
-      'জুন', 'জুলাই', 'আগ', 'ছেপ্তে', 'অক্টো',
-      'নৱে', 'ডিচে'
-    ],
-    [
-      'জানুৱাৰী', 'ফেব্ৰুৱাৰী', 'মাৰ্চ',
-      'এপ্ৰিল', 'মে’', 'জুন', 'জুলাই', 'আগষ্ট',
-      'ছেপ্তেম্বৰ', 'অক্টোবৰ', 'নৱেম্বৰ',
-      'ডিচেম্বৰ'
-=======
-  'as', [['পূৰ্বাহ্ন', 'অপৰাহ্ন'], u, u], u,
-  [
-    ['দ', 'স', 'ম', 'ব', 'ব', 'শ', 'শ'],
-    [
-      'দেও', 'সোম', 'মঙ্গল', 'বুধ', 'বৃহ', 'শুক্ৰ',
-      'শনি'
-    ],
-    [
-      'দেওবাৰ', 'সোমবাৰ', 'মঙ্গলবাৰ', 'বুধবাৰ',
-      'বৃহস্পতিবাৰ', 'শুক্ৰবাৰ', 'শনিবাৰ'
-    ],
-    [
-      'দেও', 'সোম', 'মঙ্গল', 'বুধ', 'বৃহ', 'শুক্ৰ',
-      'শনি'
->>>>>>> 77ff72f9
-    ]
-  ],
   u,
   [
-<<<<<<< HEAD
-    ['1', '2', '3', '4', '5', '6', '7', '8', '9', '10', '11', '12'],
-    [
-      'জানু', 'ফেব্ৰু', 'মাৰ্চ', 'এপ্ৰিল', 'মে’',
-      'জুন', 'জুলাই', 'আগ', 'ছেপ্তে', 'অক্টো',
-      'নৱে', 'ডিচে'
-    ],
-    [
-      'জানুৱাৰী', 'ফেব্ৰুৱাৰী', 'মাৰ্চ',
-      'এপ্ৰিল', 'মে’', 'জুন', 'জুলাই', 'আগষ্ট',
-      'ছেপ্তেম্বৰ', 'অক্টোবৰ', 'নৱেম্বৰ',
-      'ডিচেম্বৰ'
-    ]
-  ],
-  [
-    ['খ্ৰী.পূ.', 'খ্ৰী.দ.'], ,
-    ['খ্ৰীষ্টপূৰ্ব', 'খ্ৰীষ্টাব্দ']
-  ],
-  0, [0, 0], ['d-M-y', 'dd-MM-y', 'd MMMM, y', 'EEEE, d MMMM, y'],
-  ['h.mm. a', 'h.mm.ss a', 'h.mm.ss a z', 'h.mm.ss a zzzz'],
-=======
     ['জ', 'ফ', 'ম', 'এ', 'ম', 'জ', 'জ', 'আ', 'ছ', 'অ', 'ন', 'ড'],
     [
       'জানু', 'ফেব্ৰু', 'মাৰ্চ', 'এপ্ৰিল', 'মে’',
@@ -111,7 +50,6 @@
     ]
   ],
   u,
->>>>>>> 77ff72f9
   [
     ['খ্ৰীঃ পূঃ', 'খ্ৰীঃ'], u,
     ['খ্ৰীষ্টপূৰ্ব', 'খ্ৰীষ্টাব্দ']
@@ -119,11 +57,6 @@
   0, [0, 0], ['d-M-y', 'dd-MM-y', 'd MMMM, y', 'EEEE, d MMMM, y'],
   ['a h.mm', 'a h.mm.ss', 'a h.mm.ss z', 'a h.mm.ss zzzz'], ['{1} {0}', u, u, u],
   ['.', ',', ';', '%', '+', '-', 'E', '×', '‰', '∞', 'NaN', ':'],
-<<<<<<< HEAD
-  ['#,##,##0.###', '#,##,##0%', '¤ #,##,##0.00', '#E0'], '₹', 'INR',
-  {'JPY': ['JP¥', '¥'], 'USD': ['US$', '$']}, plural
-=======
   ['#,##,##0.###', '#,##,##0%', '¤ #,##,##0.00', '#E0'], '₹',
   'ভাৰতীয় ৰুপী', {'JPY': ['JP¥', '¥'], 'USD': ['US$', '$']}, plural
->>>>>>> 77ff72f9
 ];