/**
 * @license
 * Copyright Google Inc. All Rights Reserved.
 *
 * Use of this source code is governed by an MIT-style license that can be
 * found in the LICENSE file at https://angular.io/license
 */

// THIS CODE IS GENERATED - DO NOT MODIFY
// See angular/tools/gulp-tasks/cldr/extract.js

<<<<<<< HEAD
=======
const u = undefined;

>>>>>>> 77ff72f9
function plural(n: number): number {
  let i = Math.floor(Math.abs(n)), v = n.toString().replace(/^[^.]*\.?/, '').length;
  if (i === 1 && v === 0) return 1;
  return 5;
}

export default [
  'gl', [['a.m.', 'p.m.'], u, u], u,
  [
    ['d.', 'l.', 'm.', 'm.', 'x.', 'v.', 's.'],
    ['dom.', 'luns', 'mar.', 'mér.', 'xov.', 'ven.', 'sáb.'],
    ['domingo', 'luns', 'martes', 'mércores', 'xoves', 'venres', 'sábado'],
    ['do.', 'lu.', 'ma.', 'mé.', 'xo.', 've.', 'sá.']
  ],
  [
    ['D', 'L', 'M', 'M', 'X', 'V', 'S'], ['Dom.', 'Luns', 'Mar.', 'Mér.', 'Xov.', 'Ven.', 'Sáb.'],
    ['Domingo', 'Luns', 'Martes', 'Mércores', 'Xoves', 'Venres', 'Sábado'],
    ['Do', 'Lu', 'Ma', 'Mé', 'Xo', 'Ve', 'Sá']
  ],
  [
    ['x.', 'f.', 'm.', 'a.', 'm.', 'x.', 'x.', 'a.', 's.', 'o.', 'n.', 'd.'],
    [
      'xan.', 'feb.', 'mar.', 'abr.', 'maio', 'xuño', 'xul.', 'ago.', 'set.', 'out.', 'nov.',
      'dec.'
    ],
    [
      'xaneiro', 'febreiro', 'marzo', 'abril', 'maio', 'xuño', 'xullo', 'agosto', 'setembro',
      'outubro', 'novembro', 'decembro'
    ]
  ],
  [
    ['X', 'F', 'M', 'A', 'M', 'X', 'X', 'A', 'S', 'O', 'N', 'D'],
    [
      'Xan.', 'Feb.', 'Mar.', 'Abr.', 'Maio', 'Xuño', 'Xul.', 'Ago.', 'Set.', 'Out.', 'Nov.',
      'Dec.'
    ],
    [
      'Xaneiro', 'Febreiro', 'Marzo', 'Abril', 'Maio', 'Xuño', 'Xullo', 'Agosto', 'Setembro',
      'Outubro', 'Novembro', 'Decembro'
    ]
  ],
  [['a.C.', 'd.C.'], u, ['antes de Cristo', 'despois de Cristo']], 1, [6, 0],
  ['dd/MM/yy', 'dd/MM/y', 'd \'de\' MMMM \'de\' y', 'EEEE, d \'de\' MMMM \'de\' y'],
  ['HH:mm', 'HH:mm:ss', 'HH:mm:ss z', 'HH:mm:ss zzzz'], ['{0}, {1}', u, '{0} \'do\' {1}', u],
  [',', '.', ';', '%', '+', '-', 'E', '×', '‰', '∞', 'NaN', ':'],
  ['#,##0.###', '#,##0 %', '#,##0.00 ¤', '#E0'], '€', 'Euro', {
    'ESP': ['₧'],
    'JPY': ['JP¥', '¥'],
<<<<<<< HEAD
    'KMF': [, 'FC'],
    'MXN': ['$MX', '$'],
    'RUB': [, 'руб'],
=======
    'KMF': [u, 'FC'],
    'MXN': ['$MX', '$'],
    'RUB': [u, 'руб'],
>>>>>>> 77ff72f9
    'THB': ['฿'],
    'TWD': ['NT$']
  },
  plural
];<|MERGE_RESOLUTION|>--- conflicted
+++ resolved
@@ -9,11 +9,8 @@
 // THIS CODE IS GENERATED - DO NOT MODIFY
 // See angular/tools/gulp-tasks/cldr/extract.js
 
-<<<<<<< HEAD
-=======
 const u = undefined;
 
->>>>>>> 77ff72f9
 function plural(n: number): number {
   let i = Math.floor(Math.abs(n)), v = n.toString().replace(/^[^.]*\.?/, '').length;
   if (i === 1 && v === 0) return 1;
@@ -62,15 +59,9 @@
   ['#,##0.###', '#,##0 %', '#,##0.00 ¤', '#E0'], '€', 'Euro', {
     'ESP': ['₧'],
     'JPY': ['JP¥', '¥'],
-<<<<<<< HEAD
-    'KMF': [, 'FC'],
-    'MXN': ['$MX', '$'],
-    'RUB': [, 'руб'],
-=======
     'KMF': [u, 'FC'],
     'MXN': ['$MX', '$'],
     'RUB': [u, 'руб'],
->>>>>>> 77ff72f9
     'THB': ['฿'],
     'TWD': ['NT$']
   },
