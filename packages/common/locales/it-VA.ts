--- conflicted
+++ resolved
@@ -9,11 +9,8 @@
 // THIS CODE IS GENERATED - DO NOT MODIFY
 // See angular/tools/gulp-tasks/cldr/extract.js
 
-<<<<<<< HEAD
-=======
 const u = undefined;
 
->>>>>>> 77ff72f9
 function plural(n: number): number {
   let i = Math.floor(Math.abs(n)), v = n.toString().replace(/^[^.]*\.?/, '').length;
   if (i === 1 && v === 0) return 1;
@@ -41,19 +38,6 @@
   ['HH:mm', 'HH:mm:ss', 'HH:mm:ss z', 'HH:mm:ss zzzz'], ['{1}, {0}', u, '{1} {0}', u],
   [',', '.', ';', '%', '+', '-', 'E', '×', '‰', '∞', 'NaN', ':'],
   ['#,##0.###', '#,##0%', '#,##0.00 ¤', '#E0'], '€', 'euro', {
-<<<<<<< HEAD
-    'BRL': [, 'R$'],
-    'BYN': [, 'Br'],
-    'EGP': [, '£E'],
-    'HKD': [, '$'],
-    'JPY': [, '¥'],
-    'KRW': [, '₩'],
-    'MXN': [, '$'],
-    'NOK': [, 'NKr'],
-    'THB': ['฿'],
-    'TWD': [, 'NT$'],
-    'USD': [, '$']
-=======
     'BRL': [u, 'R$'],
     'BYN': [u, 'Br'],
     'EGP': [u, '£E'],
@@ -65,7 +49,6 @@
     'THB': ['฿'],
     'TWD': [u, 'NT$'],
     'USD': [u, '$']
->>>>>>> 77ff72f9
   },
   plural
 ];