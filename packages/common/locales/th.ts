/**
 * @license
 * Copyright Google Inc. All Rights Reserved.
 *
 * Use of this source code is governed by an MIT-style license that can be
 * found in the LICENSE file at https://angular.io/license
 */

// THIS CODE IS GENERATED - DO NOT MODIFY
// See angular/tools/gulp-tasks/cldr/extract.js

<<<<<<< HEAD
=======
const u = undefined;

>>>>>>> 77ff72f9
function plural(n: number): number {
  return 5;
}

export default [
  'th', [['a', 'p'], ['ก่อนเที่ยง', 'หลังเที่ยง'], u],
  [['ก่อนเที่ยง', 'หลังเที่ยง'], u, u],
  [
    ['อา', 'จ', 'อ', 'พ', 'พฤ', 'ศ', 'ส'],
    ['อา.', 'จ.', 'อ.', 'พ.', 'พฤ.', 'ศ.', 'ส.'],
    [
      'วันอาทิตย์', 'วันจันทร์',
      'วันอังคาร', 'วันพุธ', 'วันพฤหัสบดี',
      'วันศุกร์', 'วันเสาร์'
    ],
    ['อา.', 'จ.', 'อ.', 'พ.', 'พฤ.', 'ศ.', 'ส.']
  ],
  u,
  [
    [
      'ม.ค.', 'ก.พ.', 'มี.ค.', 'เม.ย.', 'พ.ค.', 'มิ.ย.', 'ก.ค.',
      'ส.ค.', 'ก.ย.', 'ต.ค.', 'พ.ย.', 'ธ.ค.'
    ],
    u,
    [
      'มกราคม', 'กุมภาพันธ์', 'มีนาคม',
      'เมษายน', 'พฤษภาคม', 'มิถุนายน',
      'กรกฎาคม', 'สิงหาคม', 'กันยายน',
      'ตุลาคม', 'พฤศจิกายน', 'ธันวาคม'
    ]
  ],
<<<<<<< HEAD
  ,
=======
  u,
>>>>>>> 77ff72f9
  [
    ['ก่อน ค.ศ.', 'ค.ศ.'], ['ปีก่อน ค.ศ.', 'ค.ศ.'],
    [
      'ปีก่อนคริสต์ศักราช',
      'คริสต์ศักราช'
    ]
  ],
  0, [6, 0], ['d/M/yy', 'd MMM y', 'd MMMM G y', 'EEEEที่ d MMMM G y'],
<<<<<<< HEAD
  [
    'HH:mm', 'HH:mm:ss', 'H นาฬิกา mm นาที ss วินาที z',
    'H นาฬิกา mm นาที ss วินาที zzzz'
  ],
=======
>>>>>>> 77ff72f9
  [
    'HH:mm', 'HH:mm:ss', 'H นาฬิกา mm นาที ss วินาที z',
    'H นาฬิกา mm นาที ss วินาที zzzz'
  ],
  ['{1} {0}', u, u, u], ['.', ',', ';', '%', '+', '-', 'E', '×', '‰', '∞', 'NaN', ':'],
  ['#,##0.###', '#,##0%', '¤#,##0.00', '#E0'], 'THB', 'บาท',
  {'AUD': ['AU$', '$'], 'TWD': ['NT$'], 'USD': ['US$', '$']}, plural
];<|MERGE_RESOLUTION|>--- conflicted
+++ resolved
@@ -9,11 +9,8 @@
 // THIS CODE IS GENERATED - DO NOT MODIFY
 // See angular/tools/gulp-tasks/cldr/extract.js
 
-<<<<<<< HEAD
-=======
 const u = undefined;
 
->>>>>>> 77ff72f9
 function plural(n: number): number {
   return 5;
 }
@@ -45,11 +42,7 @@
       'ตุลาคม', 'พฤศจิกายน', 'ธันวาคม'
     ]
   ],
-<<<<<<< HEAD
-  ,
-=======
   u,
->>>>>>> 77ff72f9
   [
     ['ก่อน ค.ศ.', 'ค.ศ.'], ['ปีก่อน ค.ศ.', 'ค.ศ.'],
     [
@@ -58,13 +51,6 @@
     ]
   ],
   0, [6, 0], ['d/M/yy', 'd MMM y', 'd MMMM G y', 'EEEEที่ d MMMM G y'],
-<<<<<<< HEAD
-  [
-    'HH:mm', 'HH:mm:ss', 'H นาฬิกา mm นาที ss วินาที z',
-    'H นาฬิกา mm นาที ss วินาที zzzz'
-  ],
-=======
->>>>>>> 77ff72f9
   [
     'HH:mm', 'HH:mm:ss', 'H นาฬิกา mm นาที ss วินาที z',
     'H นาฬิกา mm นาที ss วินาที zzzz'
