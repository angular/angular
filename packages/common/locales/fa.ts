--- conflicted
+++ resolved
@@ -9,11 +9,8 @@
 // THIS CODE IS GENERATED - DO NOT MODIFY
 // See angular/tools/gulp-tasks/cldr/extract.js
 
-<<<<<<< HEAD
-=======
 const u = undefined;
 
->>>>>>> 77ff72f9
 function plural(n: number): number {
   let i = Math.floor(Math.abs(n));
   if (i === 0 || n === 1) return 1;
@@ -22,22 +19,14 @@
 
 export default [
   'fa', [['ق', 'ب'], ['ق.ظ.', 'ب.ظ.'], ['قبل\u200cازظهر', 'بعدازظهر']],
-<<<<<<< HEAD
-  [['ق.ظ.', 'ب.ظ.'], , ['قبل\u200cازظهر', 'بعدازظهر']],
-=======
   [['ق.ظ.', 'ب.ظ.'], u, ['قبل\u200cازظهر', 'بعدازظهر']],
->>>>>>> 77ff72f9
   [
     ['ی', 'د', 'س', 'چ', 'پ', 'ج', 'ش'],
     [
       'یکشنبه', 'دوشنبه', 'سه\u200cشنبه', 'چهارشنبه', 'پنجشنبه',
       'جمعه', 'شنبه'
     ],
-<<<<<<< HEAD
-    , ['۱ش', '۲ش', '۳ش', '۴ش', '۵ش', 'ج', 'ش']
-=======
     u, ['۱ش', '۲ش', '۳ش', '۴ش', '۵ش', 'ج', 'ش']
->>>>>>> 77ff72f9
   ],
   u,
   [
@@ -59,15 +48,7 @@
   [['ق', 'م'], ['ق.م.', 'م.'], ['قبل از میلاد', 'میلادی']], 6, [5, 5],
   ['y/M/d', 'd MMM y', 'd MMMM y', 'EEEE d MMMM y'],
   ['H:mm', 'H:mm:ss', 'H:mm:ss (z)', 'H:mm:ss (zzzz)'],
-<<<<<<< HEAD
-  [
-    '{1}،\u200f {0}',
-    ,
-    '{1}، ساعت {0}',
-  ],
-=======
   ['{1}،\u200f {0}', u, '{1}، ساعت {0}', u],
->>>>>>> 77ff72f9
   ['.', ',', ';', '%', '\u200e+', '\u200e−', 'E', '×', '‰', '∞', 'ناعدد', ':'],
   ['#,##0.###', '#,##0%', '\u200e¤ #,##0.00', '#E0'], 'ریال', 'ریال ایران', {
     'AFN': ['؋'],
