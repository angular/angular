/**
 * @license
 * Copyright Google Inc. All Rights Reserved.
 *
 * Use of this source code is governed by an MIT-style license that can be
 * found in the LICENSE file at https://angular.io/license
 */

// THIS CODE IS GENERATED - DO NOT MODIFY
// See angular/tools/gulp-tasks/cldr/extract.js

<<<<<<< HEAD
=======
const u = undefined;

>>>>>>> 77ff72f9
function plural(n: number): number {
  if (n === 1) return 1;
  return 5;
}

export default [
  'es-US', [['a. m.', 'p. m.'], u, u], u,
  [
    ['D', 'L', 'M', 'M', 'J', 'V', 'S'], ['dom.', 'lun.', 'mar.', 'mié.', 'jue.', 'vie.', 'sáb.'],
    ['domingo', 'lunes', 'martes', 'miércoles', 'jueves', 'viernes', 'sábado'],
    ['DO', 'LU', 'MA', 'MI', 'JU', 'VI', 'SA']
  ],
  u,
  [
    ['E', 'F', 'M', 'A', 'M', 'J', 'J', 'A', 'S', 'O', 'N', 'D'],
    [
      'ene.', 'feb.', 'mar.', 'abr.', 'may.', 'jun.', 'jul.', 'ago.', 'sep.', 'oct.', 'nov.', 'dic.'
    ],
    [
      'enero', 'febrero', 'marzo', 'abril', 'mayo', 'junio', 'julio', 'agosto', 'septiembre',
      'octubre', 'noviembre', 'diciembre'
    ]
  ],
  u, [['a. C.', 'd. C.'], u, ['antes de Cristo', 'después de Cristo']], 0, [6, 0],
  ['d/M/yy', 'd MMM y', 'd \'de\' MMMM \'de\' y', 'EEEE, d \'de\' MMMM \'de\' y'],
  ['h:mm a', 'h:mm:ss a', 'h:mm:ss a z', 'h:mm:ss a zzzz'], ['{1} {0}', u, '{1}, {0}', u],
  ['.', ',', ';', '%', '+', '-', 'E', '×', '‰', '∞', 'NaN', ':'],
  ['#,##0.###', '#,##0 %', '¤#,##0.00', '#E0'], '$', 'dólar estadounidense', {
<<<<<<< HEAD
    'AUD': [, '$'],
    'BRL': [, 'R$'],
    'CAD': [, '$'],
    'CNY': [, '¥'],
    'ESP': ['₧'],
    'EUR': [, '€'],
    'GBP': [, '£'],
    'HKD': [, '$'],
    'ILS': [, '₪'],
    'INR': [, '₹'],
    'KRW': [, '₩'],
    'MXN': [, '$'],
    'NZD': [, '$'],
    'TWD': [, 'NT$'],
    'VEF': [, 'BsF'],
    'VND': [, '₫'],
    'XAF': [],
    'XCD': [, '$'],
=======
    'AUD': [u, '$'],
    'BRL': [u, 'R$'],
    'CAD': [u, '$'],
    'CNY': [u, '¥'],
    'ESP': ['₧'],
    'EUR': [u, '€'],
    'GBP': [u, '£'],
    'HKD': [u, '$'],
    'ILS': [u, '₪'],
    'INR': [u, '₹'],
    'KRW': [u, '₩'],
    'MXN': [u, '$'],
    'NZD': [u, '$'],
    'TWD': [u, 'NT$'],
    'VEF': [u, 'BsF'],
    'VND': [u, '₫'],
    'XAF': [],
    'XCD': [u, '$'],
>>>>>>> 77ff72f9
    'XOF': []
  },
  plural
];<|MERGE_RESOLUTION|>--- conflicted
+++ resolved
@@ -9,11 +9,8 @@
 // THIS CODE IS GENERATED - DO NOT MODIFY
 // See angular/tools/gulp-tasks/cldr/extract.js
 
-<<<<<<< HEAD
-=======
 const u = undefined;
 
->>>>>>> 77ff72f9
 function plural(n: number): number {
   if (n === 1) return 1;
   return 5;
@@ -42,26 +39,6 @@
   ['h:mm a', 'h:mm:ss a', 'h:mm:ss a z', 'h:mm:ss a zzzz'], ['{1} {0}', u, '{1}, {0}', u],
   ['.', ',', ';', '%', '+', '-', 'E', '×', '‰', '∞', 'NaN', ':'],
   ['#,##0.###', '#,##0 %', '¤#,##0.00', '#E0'], '$', 'dólar estadounidense', {
-<<<<<<< HEAD
-    'AUD': [, '$'],
-    'BRL': [, 'R$'],
-    'CAD': [, '$'],
-    'CNY': [, '¥'],
-    'ESP': ['₧'],
-    'EUR': [, '€'],
-    'GBP': [, '£'],
-    'HKD': [, '$'],
-    'ILS': [, '₪'],
-    'INR': [, '₹'],
-    'KRW': [, '₩'],
-    'MXN': [, '$'],
-    'NZD': [, '$'],
-    'TWD': [, 'NT$'],
-    'VEF': [, 'BsF'],
-    'VND': [, '₫'],
-    'XAF': [],
-    'XCD': [, '$'],
-=======
     'AUD': [u, '$'],
     'BRL': [u, 'R$'],
     'CAD': [u, '$'],
@@ -80,7 +57,6 @@
     'VND': [u, '₫'],
     'XAF': [],
     'XCD': [u, '$'],
->>>>>>> 77ff72f9
     'XOF': []
   },
   plural
