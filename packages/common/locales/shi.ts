--- conflicted
+++ resolved
@@ -9,11 +9,8 @@
 // THIS CODE IS GENERATED - DO NOT MODIFY
 // See angular/tools/gulp-tasks/cldr/extract.js
 
-<<<<<<< HEAD
-=======
 const u = undefined;
 
->>>>>>> 77ff72f9
 function plural(n: number): number {
   let i = Math.floor(Math.abs(n));
   if (i === 0 || n === 1) return 1;
@@ -24,14 +21,6 @@
 export default [
   'shi', [['ⵜⵉⴼⴰⵡⵜ', 'ⵜⴰⴷⴳⴳⵯⴰⵜ'], u, u], u,
   [
-<<<<<<< HEAD
-    ['ⵜⵉⴼⴰⵡⵜ', 'ⵜⴰⴷⴳⴳⵯⴰⵜ'],
-    ,
-  ],
-  ,
-  [
-=======
->>>>>>> 77ff72f9
     ['S', 'M', 'T', 'W', 'T', 'F', 'S'],
     [
       'ⴰⵙⴰ', 'ⴰⵢⵏ', 'ⴰⵙⵉ', 'ⴰⴽⵕ', 'ⴰⴽⵡ', 'ⴰⵙⵉⵎ',
@@ -59,17 +48,7 @@
       'ⴽⵜⵓⴱⵔ', 'ⵏⵓⵡⴰⵏⴱⵉⵔ', 'ⴷⵓⵊⴰⵏⴱⵉⵔ'
     ]
   ],
-<<<<<<< HEAD
-  ,
-  [
-    ['ⴷⴰⵄ', 'ⴷⴼⵄ'], ,
-    ['ⴷⴰⵜ ⵏ ⵄⵉⵙⴰ', 'ⴷⴼⴼⵉⵔ ⵏ ⵄⵉⵙⴰ']
-  ],
-  6, [5, 6], ['d/M/y', 'd MMM, y', 'd MMMM y', 'EEEE d MMMM y'],
-  ['HH:mm', 'HH:mm:ss', 'HH:mm:ss z', 'HH:mm:ss zzzz'],
-=======
   u,
->>>>>>> 77ff72f9
   [
     ['ⴷⴰⵄ', 'ⴷⴼⵄ'], u,
     ['ⴷⴰⵜ ⵏ ⵄⵉⵙⴰ', 'ⴷⴼⴼⵉⵔ ⵏ ⵄⵉⵙⴰ']
