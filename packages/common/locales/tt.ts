/**
 * @license
 * Copyright Google Inc. All Rights Reserved.
 *
 * Use of this source code is governed by an MIT-style license that can be
 * found in the LICENSE file at https://angular.io/license
 */

// THIS CODE IS GENERATED - DO NOT MODIFY
// See angular/tools/gulp-tasks/cldr/extract.js

<<<<<<< HEAD
=======
const u = undefined;

>>>>>>> 77ff72f9
function plural(n: number): number {
  return 5;
}

export default [
  'tt', [['AM', 'PM'], u, u], u,
  [
    ['Я', 'Д', 'С', 'Ч', 'П', 'Җ', 'Ш'],
    ['якш.', 'дүш.', 'сиш.', 'чәр.', 'пәнҗ.', 'җом.', 'шим.'],
    [
      'якшәмбе', 'дүшәмбе', 'сишәмбе', 'чәршәмбе',
      'пәнҗешәмбе', 'җомга', 'шимбә'
    ],
    ['якш.', 'дүш.', 'сиш.', 'чәр.', 'пәнҗ.', 'җом.', 'шим.']
  ],
  u,
  [
    ['1', '2', '3', '4', '5', '6', '7', '8', '9', '10', '11', '12'],
    [
      'гыйн.', 'фев.', 'мар.', 'апр.', 'май', 'июнь', 'июль', 'авг.',
      'сент.', 'окт.', 'нояб.', 'дек.'
    ],
    [
      'гыйнвар', 'февраль', 'март', 'апрель', 'май', 'июнь',
      'июль', 'август', 'сентябрь', 'октябрь', 'ноябрь',
      'декабрь'
    ]
  ],
<<<<<<< HEAD
  , [['б.э.к.', 'б.э.'], , ['безнең эрага кадәр', 'безнең эра']], 1,
  [6, 0], ['dd.MM.y', 'd MMM, y \'ел\'', 'd MMMM, y \'ел\'', 'd MMMM, y \'ел\', EEEE'],
  ['H:mm', 'H:mm:ss', 'H:mm:ss z', 'H:mm:ss zzzz'],
  [
    '{1}, {0}',
    ,
    ,
  ],
=======
  u, [['б.э.к.', 'б.э.'], u, ['безнең эрага кадәр', 'безнең эра']], 1,
  [6, 0], ['dd.MM.y', 'd MMM, y \'ел\'', 'd MMMM, y \'ел\'', 'd MMMM, y \'ел\', EEEE'],
  ['H:mm', 'H:mm:ss', 'H:mm:ss z', 'H:mm:ss zzzz'], ['{1}, {0}', u, u, u],
>>>>>>> 77ff72f9
  [',', ' ', ';', '%', '+', '-', 'E', '×', '‰', '∞', 'NaN', ':'],
  ['#,##0.###', '#,##0 %', '#,##0.00 ¤', '#E0'], '₽', 'Россия сумы',
  {'JPY': ['JP¥', '¥'], 'RUB': ['₽']}, plural
];<|MERGE_RESOLUTION|>--- conflicted
+++ resolved
@@ -9,11 +9,8 @@
 // THIS CODE IS GENERATED - DO NOT MODIFY
 // See angular/tools/gulp-tasks/cldr/extract.js
 
-<<<<<<< HEAD
-=======
 const u = undefined;
 
->>>>>>> 77ff72f9
 function plural(n: number): number {
   return 5;
 }
@@ -42,20 +39,9 @@
       'декабрь'
     ]
   ],
-<<<<<<< HEAD
-  , [['б.э.к.', 'б.э.'], , ['безнең эрага кадәр', 'безнең эра']], 1,
-  [6, 0], ['dd.MM.y', 'd MMM, y \'ел\'', 'd MMMM, y \'ел\'', 'd MMMM, y \'ел\', EEEE'],
-  ['H:mm', 'H:mm:ss', 'H:mm:ss z', 'H:mm:ss zzzz'],
-  [
-    '{1}, {0}',
-    ,
-    ,
-  ],
-=======
   u, [['б.э.к.', 'б.э.'], u, ['безнең эрага кадәр', 'безнең эра']], 1,
   [6, 0], ['dd.MM.y', 'd MMM, y \'ел\'', 'd MMMM, y \'ел\'', 'd MMMM, y \'ел\', EEEE'],
   ['H:mm', 'H:mm:ss', 'H:mm:ss z', 'H:mm:ss zzzz'], ['{1}, {0}', u, u, u],
->>>>>>> 77ff72f9
   [',', ' ', ';', '%', '+', '-', 'E', '×', '‰', '∞', 'NaN', ':'],
   ['#,##0.###', '#,##0 %', '#,##0.00 ¤', '#E0'], '₽', 'Россия сумы',
   {'JPY': ['JP¥', '¥'], 'RUB': ['₽']}, plural
