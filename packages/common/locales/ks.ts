--- conflicted
+++ resolved
@@ -9,11 +9,8 @@
 // THIS CODE IS GENERATED - DO NOT MODIFY
 // See angular/tools/gulp-tasks/cldr/extract.js
 
-<<<<<<< HEAD
-=======
 const u = undefined;
 
->>>>>>> 77ff72f9
 function plural(n: number): number {
   if (n === 1) return 1;
   return 5;
@@ -47,16 +44,7 @@
   ],
   u, [['بی سی', 'اے ڈی'], u, ['قبٕل مسیٖح', 'عیٖسوی سنہٕ']], 0, [0, 0],
   ['M/d/yy', 'MMM d, y', 'MMMM d, y', 'EEEE, MMMM d, y'],
-<<<<<<< HEAD
-  ['h:mm a', 'h:mm:ss a', 'h:mm:ss a z', 'h:mm:ss a zzzz'],
-  [
-    '{1} {0}',
-    ,
-    ,
-  ],
-=======
   ['h:mm a', 'h:mm:ss a', 'h:mm:ss a z', 'h:mm:ss a zzzz'], ['{1} {0}', u, u, u],
->>>>>>> 77ff72f9
   ['.', ',', ';', '%', '\u200e+', '\u200e-', 'E', '×', '‰', '∞', 'NaN', ':'],
   ['#,##,##0.###', '#,##,##0%', '¤ #,##,##0.00', '#E0'], '₹', 'ہِندُستٲنۍ رۄپَے',
   {'JPY': ['JP¥', '¥'], 'USD': ['US$', '$']}, plural
