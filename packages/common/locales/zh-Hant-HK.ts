/**
 * @license
 * Copyright Google Inc. All Rights Reserved.
 *
 * Use of this source code is governed by an MIT-style license that can be
 * found in the LICENSE file at https://angular.io/license
 */

// THIS CODE IS GENERATED - DO NOT MODIFY
// See angular/tools/gulp-tasks/cldr/extract.js

<<<<<<< HEAD
=======
const u = undefined;

>>>>>>> 77ff72f9
function plural(n: number): number {
  return 5;
}

export default [
  'zh-Hant-HK', [['上午', '下午'], u, u], u,
  [
    ['日', '一', '二', '三', '四', '五', '六'],
    ['週日', '週一', '週二', '週三', '週四', '週五', '週六'],
    ['星期日', '星期一', '星期二', '星期三', '星期四', '星期五', '星期六'],
    ['日', '一', '二', '三', '四', '五', '六']
  ],
  u,
  [
    ['1', '2', '3', '4', '5', '6', '7', '8', '9', '10', '11', '12'],
    [
      '1月', '2月', '3月', '4月', '5月', '6月', '7月', '8月', '9月', '10月', '11月',
      '12月'
    ],
<<<<<<< HEAD
  ],
  ,
  [
    ['西元前', '西元'],
    ['公元前', '公元'],
  ],
  0, [6, 0], ['d/M/y', 'y年M月d日', , 'y年M月d日EEEE'],
  ['ah:mm', 'ah:mm:ss', 'ah:mm:ss [z]', 'ah:mm:ss [zzzz]'],
  [
    '{1} {0}',
    ,
    ,
=======
    u
>>>>>>> 77ff72f9
  ],
  u, [['西元前', '西元'], ['公元前', '公元'], u], 0, [6, 0],
  ['d/M/y', 'y年M月d日', u, 'y年M月d日EEEE'],
  ['ah:mm', 'ah:mm:ss', 'ah:mm:ss [z]', 'ah:mm:ss [zzzz]'], ['{1} {0}', u, u, u],
  ['.', ',', ';', '%', '+', '-', 'E', '×', '‰', '∞', '非數值', ':'],
  ['#,##0.###', '#,##0%', '¤#,##0.00', '#E0'], 'HK$', '港元',
<<<<<<< HEAD
  {'AUD': ['AU$', '$'], 'RON': [, 'L'], 'USD': ['US$', '$']}, plural
=======
  {'AUD': ['AU$', '$'], 'RON': [u, 'L'], 'USD': ['US$', '$']}, plural
>>>>>>> 77ff72f9
];<|MERGE_RESOLUTION|>--- conflicted
+++ resolved
@@ -9,11 +9,8 @@
 // THIS CODE IS GENERATED - DO NOT MODIFY
 // See angular/tools/gulp-tasks/cldr/extract.js
 
-<<<<<<< HEAD
-=======
 const u = undefined;
 
->>>>>>> 77ff72f9
 function plural(n: number): number {
   return 5;
 }
@@ -33,31 +30,12 @@
       '1月', '2月', '3月', '4月', '5月', '6月', '7月', '8月', '9月', '10月', '11月',
       '12月'
     ],
-<<<<<<< HEAD
-  ],
-  ,
-  [
-    ['西元前', '西元'],
-    ['公元前', '公元'],
-  ],
-  0, [6, 0], ['d/M/y', 'y年M月d日', , 'y年M月d日EEEE'],
-  ['ah:mm', 'ah:mm:ss', 'ah:mm:ss [z]', 'ah:mm:ss [zzzz]'],
-  [
-    '{1} {0}',
-    ,
-    ,
-=======
     u
->>>>>>> 77ff72f9
   ],
   u, [['西元前', '西元'], ['公元前', '公元'], u], 0, [6, 0],
   ['d/M/y', 'y年M月d日', u, 'y年M月d日EEEE'],
   ['ah:mm', 'ah:mm:ss', 'ah:mm:ss [z]', 'ah:mm:ss [zzzz]'], ['{1} {0}', u, u, u],
   ['.', ',', ';', '%', '+', '-', 'E', '×', '‰', '∞', '非數值', ':'],
   ['#,##0.###', '#,##0%', '¤#,##0.00', '#E0'], 'HK$', '港元',
-<<<<<<< HEAD
-  {'AUD': ['AU$', '$'], 'RON': [, 'L'], 'USD': ['US$', '$']}, plural
-=======
   {'AUD': ['AU$', '$'], 'RON': [u, 'L'], 'USD': ['US$', '$']}, plural
->>>>>>> 77ff72f9
 ];