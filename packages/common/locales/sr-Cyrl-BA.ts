--- conflicted
+++ resolved
@@ -9,11 +9,8 @@
 // THIS CODE IS GENERATED - DO NOT MODIFY
 // See angular/tools/gulp-tasks/cldr/extract.js
 
-<<<<<<< HEAD
-=======
 const u = undefined;
 
->>>>>>> 77ff72f9
 function plural(n: number): number {
   let i = Math.floor(Math.abs(n)), v = n.toString().replace(/^[^.]*\.?/, '').length,
       f = parseInt(n.toString().replace(/^[^.]*\.?/, ''), 10) || 0;
@@ -30,13 +27,6 @@
   'sr-Cyrl-BA', [['a', 'p'], ['прије подне', 'по подне'], u],
   [['а', 'p'], ['прије подне', 'по подне'], u],
   [
-<<<<<<< HEAD
-    ['а', 'p'],
-    ['прије подне', 'по подне'],
-  ],
-  [
-=======
->>>>>>> 77ff72f9
     ['н', 'п', 'у', 'с', 'ч', 'п', 'с'],
     ['нед.', 'пон.', 'ут.', 'ср.', 'чет.', 'пет.', 'суб.'],
     [
@@ -57,17 +47,7 @@
       'август', 'септембар', 'октобар', 'новембар', 'децембар'
     ]
   ],
-<<<<<<< HEAD
-  ,
-  [
-    ['п.н.е.', 'н.е.'], ['п. н. е.', 'н. е.'],
-    ['прије нове ере', 'нове ере']
-  ],
-  1, [6, 0], ['d.M.yy.', 'dd.MM.y.', 'dd. MMMM y.', 'EEEE, dd. MMMM y.'],
-  ['HH:mm', 'HH:mm:ss', 'HH:mm:ss z', 'HH:mm:ss zzzz'],
-=======
   u,
->>>>>>> 77ff72f9
   [
     ['п.н.е.', 'н.е.'], ['п. н. е.', 'н. е.'],
     ['прије нове ере', 'нове ере']
@@ -77,16 +57,6 @@
   [',', '.', ';', '%', '+', '-', 'E', '×', '‰', '∞', 'NaN', ':'],
   ['#,##0.###', '#,##0%', '#,##0.00 ¤', '#E0'], 'КМ',
   'Босанско-херцеговачка конвертибилна марка', {
-<<<<<<< HEAD
-    'AUD': [, '$'],
-    'BAM': ['КМ', 'KM'],
-    'GEL': [, 'ლ'],
-    'KRW': [, '₩'],
-    'NZD': [, '$'],
-    'TWD': ['NT$'],
-    'USD': ['US$', '$'],
-    'VND': [, '₫']
-=======
     'AUD': [u, '$'],
     'BAM': ['КМ', 'KM'],
     'GEL': [u, 'ლ'],
@@ -95,7 +65,6 @@
     'TWD': ['NT$'],
     'USD': ['US$', '$'],
     'VND': [u, '₫']
->>>>>>> 77ff72f9
   },
   plural
 ];