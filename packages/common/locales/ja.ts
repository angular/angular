/**
 * @license
 * Copyright Google Inc. All Rights Reserved.
 *
 * Use of this source code is governed by an MIT-style license that can be
 * found in the LICENSE file at https://angular.io/license
 */

// THIS CODE IS GENERATED - DO NOT MODIFY
// See angular/tools/gulp-tasks/cldr/extract.js

<<<<<<< HEAD
=======
const u = undefined;

>>>>>>> 77ff72f9
function plural(n: number): number {
  return 5;
}

export default [
  'ja', [['午前', '午後'], u, u], u,
  [
    ['日', '月', '火', '水', '木', '金', '土'], u,
    ['日曜日', '月曜日', '火曜日', '水曜日', '木曜日', '金曜日', '土曜日'],
    ['日', '月', '火', '水', '木', '金', '土']
  ],
  u,
  [
    ['1', '2', '3', '4', '5', '6', '7', '8', '9', '10', '11', '12'],
    [
      '1月', '2月', '3月', '4月', '5月', '6月', '7月', '8月', '9月', '10月', '11月',
      '12月'
    ],
<<<<<<< HEAD
  ],
  ,
  [
    ['BC', 'AD'],
    ['紀元前', '西暦'],
  ],
  0, [6, 0], ['y/MM/dd', , 'y年M月d日', 'y年M月d日EEEE'],
  ['H:mm', 'H:mm:ss', 'H:mm:ss z', 'H時mm分ss秒 zzzz'],
  [
    '{1} {0}',
    ,
    ,
=======
    u
>>>>>>> 77ff72f9
  ],
  u, [['BC', 'AD'], ['紀元前', '西暦'], u], 0, [6, 0],
  ['y/MM/dd', u, 'y年M月d日', 'y年M月d日EEEE'],
  ['H:mm', 'H:mm:ss', 'H:mm:ss z', 'H時mm分ss秒 zzzz'], ['{1} {0}', u, u, u],
  ['.', ',', ';', '%', '+', '-', 'E', '×', '‰', '∞', 'NaN', ':'],
  ['#,##0.###', '#,##0%', '¤#,##0.00', '#E0'], '￥', '日本円',
<<<<<<< HEAD
  {'CNY': ['元', '￥'], 'JPY': ['￥'], 'RON': [, 'レイ']}, plural
=======
  {'CNY': ['元', '￥'], 'JPY': ['￥'], 'RON': [u, 'レイ']}, plural
>>>>>>> 77ff72f9
];<|MERGE_RESOLUTION|>--- conflicted
+++ resolved
@@ -9,11 +9,8 @@
 // THIS CODE IS GENERATED - DO NOT MODIFY
 // See angular/tools/gulp-tasks/cldr/extract.js
 
-<<<<<<< HEAD
-=======
 const u = undefined;
 
->>>>>>> 77ff72f9
 function plural(n: number): number {
   return 5;
 }
@@ -32,31 +29,12 @@
       '1月', '2月', '3月', '4月', '5月', '6月', '7月', '8月', '9月', '10月', '11月',
       '12月'
     ],
-<<<<<<< HEAD
-  ],
-  ,
-  [
-    ['BC', 'AD'],
-    ['紀元前', '西暦'],
-  ],
-  0, [6, 0], ['y/MM/dd', , 'y年M月d日', 'y年M月d日EEEE'],
-  ['H:mm', 'H:mm:ss', 'H:mm:ss z', 'H時mm分ss秒 zzzz'],
-  [
-    '{1} {0}',
-    ,
-    ,
-=======
     u
->>>>>>> 77ff72f9
   ],
   u, [['BC', 'AD'], ['紀元前', '西暦'], u], 0, [6, 0],
   ['y/MM/dd', u, 'y年M月d日', 'y年M月d日EEEE'],
   ['H:mm', 'H:mm:ss', 'H:mm:ss z', 'H時mm分ss秒 zzzz'], ['{1} {0}', u, u, u],
   ['.', ',', ';', '%', '+', '-', 'E', '×', '‰', '∞', 'NaN', ':'],
   ['#,##0.###', '#,##0%', '¤#,##0.00', '#E0'], '￥', '日本円',
-<<<<<<< HEAD
-  {'CNY': ['元', '￥'], 'JPY': ['￥'], 'RON': [, 'レイ']}, plural
-=======
   {'CNY': ['元', '￥'], 'JPY': ['￥'], 'RON': [u, 'レイ']}, plural
->>>>>>> 77ff72f9
 ];