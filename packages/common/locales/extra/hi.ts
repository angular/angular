--- conflicted
+++ resolved
@@ -17,11 +17,7 @@
       'मध्यरात्रि', 'सुबह', 'अपराह्न', 'शाम',
       'रात'
     ],
-<<<<<<< HEAD
-    ,
-=======
     u, u
->>>>>>> 77ff72f9
   ],
   [
     ['आधी रात', 'सुबह', 'अपराह्न', 'शाम', 'रात'],
