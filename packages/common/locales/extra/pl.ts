--- conflicted
+++ resolved
@@ -18,10 +18,7 @@
       'o północy', 'w południe', 'rano', 'przed południem', 'po południu', 'wieczorem',
       'w nocy'
     ],
-<<<<<<< HEAD
-=======
     u
->>>>>>> 77ff72f9
   ],
   [
     ['półn.', 'poł.', 'rano', 'przedpoł.', 'popoł.', 'wiecz.', 'noc'],
