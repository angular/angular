--- conflicted
+++ resolved
@@ -13,15 +13,8 @@
 
 export default [
   [
-<<<<<<< HEAD
-    ['πρωί', 'μεσημ.', 'απόγ.', 'βράδυ'], ,
-    ['πρωί', 'μεσημέρι', 'απόγευμα', 'βράδυ']
-  ],
-  , [['04:00', '12:00'], ['12:00', '17:00'], ['17:00', '20:00'], ['20:00', '04:00']]
-=======
     ['πρωί', 'μεσημ.', 'απόγ.', 'βράδυ'], u,
     ['πρωί', 'μεσημέρι', 'απόγευμα', 'βράδυ']
   ],
   u, [['04:00', '12:00'], ['12:00', '17:00'], ['17:00', '20:00'], ['20:00', '04:00']]
->>>>>>> 77ff72f9
 ];