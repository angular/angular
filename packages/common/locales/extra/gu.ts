--- conflicted
+++ resolved
@@ -21,15 +21,6 @@
       'મધ્યરાત્રિ', 'સવારે', 'બપોરે', 'સાંજે',
       'રાત્રે'
     ],
-<<<<<<< HEAD
-  ],
-  [
-    [
-      'મધ્યરાત્રિ', 'સવારે', 'બપોરે', 'સાંજે',
-      'રાત્રે'
-    ],
-    ,
-=======
     u
   ],
   [
@@ -38,7 +29,6 @@
       'રાત્રે'
     ],
     u,
->>>>>>> 77ff72f9
     [
       'મધ્યરાત્રિ', 'સવાર', 'બપોર', 'સાંજ',
       'રાત્રિ'
