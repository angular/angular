/**
 * @license
 * Copyright Google Inc. All Rights Reserved.
 *
 * Use of this source code is governed by an MIT-style license that can be
 * found in the LICENSE file at https://angular.io/license
 */

// THIS CODE IS GENERATED - DO NOT MODIFY
// See angular/tools/gulp-tasks/cldr/extract.js

<<<<<<< HEAD
=======
const u = undefined;

>>>>>>> 77ff72f9
function plural(n: number): number {
  if (n === 1) return 1;
  return 5;
}

export default [
  'ug', [['ب', 'ك'], ['چ.ب', 'چ.ك'], ['چۈشتىن بۇرۇن', 'چۈشتىن كېيىن']],
  [['چ.ب', 'چ.ك'], u, u],
  [
<<<<<<< HEAD
    ['چ.ب', 'چ.ك'],
    ,
  ],
  [
=======
>>>>>>> 77ff72f9
    ['ي', 'د', 'س', 'چ', 'پ', 'ج', 'ش'],
    ['يە', 'دۈ', 'سە', 'چا', 'پە', 'جۈ', 'شە'],
    [
      'يەكشەنبە', 'دۈشەنبە', 'سەيشەنبە', 'چارشەنبە',
      'پەيشەنبە', 'جۈمە', 'شەنبە'
    ],
    ['ي', 'د', 'س', 'چ', 'پ', 'ج', 'ش']
  ],
  u,
  [
    ['1', '2', '3', '4', '5', '6', '7', '8', '9', '10', '11', '12'],
    [
      'يانۋار', 'فېۋرال', 'مارت', 'ئاپرېل', 'ماي', 'ئىيۇن',
      'ئىيۇل', 'ئاۋغۇست', 'سېنتەبىر', 'ئۆكتەبىر', 'نويابىر',
      'دېكابىر'
    ],
    u
  ],
<<<<<<< HEAD
  , [['BCE', 'مىلادىيە'], , ['مىلادىيەدىن بۇرۇن', 'مىلادىيە']], 0,
  [6, 0], ['y-MM-dd', 'd-MMM، y', 'd-MMMM، y', 'y d-MMMM، EEEE'],
  ['h:mm a', 'h:mm:ss a', 'h:mm:ss a z', 'h:mm:ss a zzzz'],
  [
    '{1}، {0}',
    ,
    '{1} {0}',
  ],
=======
  u, [['BCE', 'مىلادىيە'], u, ['مىلادىيەدىن بۇرۇن', 'مىلادىيە']], 0,
  [6, 0], ['y-MM-dd', 'd-MMM، y', 'd-MMMM، y', 'y d-MMMM، EEEE'],
  ['h:mm a', 'h:mm:ss a', 'h:mm:ss a z', 'h:mm:ss a zzzz'], ['{1}، {0}', u, '{1} {0}', u],
>>>>>>> 77ff72f9
  ['.', ',', ';', '%', '+', '-', 'E', '×', '‰', '∞', 'NaN', ':'],
  ['#,##0.###', '#,##0%', '¤#,##0.00', '#E0'], '￥', 'جۇڭگو يۈەنى',
  {'CNY': ['￥', '¥'], 'JPY': ['JP¥', '¥']}, plural
];<|MERGE_RESOLUTION|>--- conflicted
+++ resolved
@@ -9,11 +9,8 @@
 // THIS CODE IS GENERATED - DO NOT MODIFY
 // See angular/tools/gulp-tasks/cldr/extract.js
 
-<<<<<<< HEAD
-=======
 const u = undefined;
 
->>>>>>> 77ff72f9
 function plural(n: number): number {
   if (n === 1) return 1;
   return 5;
@@ -23,13 +20,6 @@
   'ug', [['ب', 'ك'], ['چ.ب', 'چ.ك'], ['چۈشتىن بۇرۇن', 'چۈشتىن كېيىن']],
   [['چ.ب', 'چ.ك'], u, u],
   [
-<<<<<<< HEAD
-    ['چ.ب', 'چ.ك'],
-    ,
-  ],
-  [
-=======
->>>>>>> 77ff72f9
     ['ي', 'د', 'س', 'چ', 'پ', 'ج', 'ش'],
     ['يە', 'دۈ', 'سە', 'چا', 'پە', 'جۈ', 'شە'],
     [
@@ -48,20 +38,9 @@
     ],
     u
   ],
-<<<<<<< HEAD
-  , [['BCE', 'مىلادىيە'], , ['مىلادىيەدىن بۇرۇن', 'مىلادىيە']], 0,
-  [6, 0], ['y-MM-dd', 'd-MMM، y', 'd-MMMM، y', 'y d-MMMM، EEEE'],
-  ['h:mm a', 'h:mm:ss a', 'h:mm:ss a z', 'h:mm:ss a zzzz'],
-  [
-    '{1}، {0}',
-    ,
-    '{1} {0}',
-  ],
-=======
   u, [['BCE', 'مىلادىيە'], u, ['مىلادىيەدىن بۇرۇن', 'مىلادىيە']], 0,
   [6, 0], ['y-MM-dd', 'd-MMM، y', 'd-MMMM، y', 'y d-MMMM، EEEE'],
   ['h:mm a', 'h:mm:ss a', 'h:mm:ss a z', 'h:mm:ss a zzzz'], ['{1}، {0}', u, '{1} {0}', u],
->>>>>>> 77ff72f9
   ['.', ',', ';', '%', '+', '-', 'E', '×', '‰', '∞', 'NaN', ':'],
   ['#,##0.###', '#,##0%', '¤#,##0.00', '#E0'], '￥', 'جۇڭگو يۈەنى',
   {'CNY': ['￥', '¥'], 'JPY': ['JP¥', '¥']}, plural
