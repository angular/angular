/**
 * @license
 * Copyright Google Inc. All Rights Reserved.
 *
 * Use of this source code is governed by an MIT-style license that can be
 * found in the LICENSE file at https://angular.io/license
 */

// THIS CODE IS GENERATED - DO NOT MODIFY
// See angular/tools/gulp-tasks/cldr/extract.js

<<<<<<< HEAD
=======
const u = undefined;

>>>>>>> 77ff72f9
function plural(n: number): number {
  let i = Math.floor(Math.abs(n)),
      t = parseInt(n.toString().replace(/^[^.]*\.?|0+$/g, ''), 10) || 0;
  if (n === 1 || !(t === 0) && (i === 0 || i === 1)) return 1;
  return 5;
}

export default [
  'da', [['a', 'p'], ['AM', 'PM'], u], [['AM', 'PM'], u, u],
  [
    ['S', 'M', 'T', 'O', 'T', 'F', 'L'], ['søn.', 'man.', 'tir.', 'ons.', 'tor.', 'fre.', 'lør.'],
    ['søndag', 'mandag', 'tirsdag', 'onsdag', 'torsdag', 'fredag', 'lørdag'],
    ['sø', 'ma', 'ti', 'on', 'to', 'fr', 'lø']
  ],
  [
    ['S', 'M', 'T', 'O', 'T', 'F', 'L'], ['søn', 'man', 'tir', 'ons', 'tor', 'fre', 'lør'],
    ['søndag', 'mandag', 'tirsdag', 'onsdag', 'torsdag', 'fredag', 'lørdag'],
    ['sø', 'ma', 'ti', 'on', 'to', 'fr', 'lø']
  ],
  [
    ['J', 'F', 'M', 'A', 'M', 'J', 'J', 'A', 'S', 'O', 'N', 'D'],
    ['jan.', 'feb.', 'mar.', 'apr.', 'maj', 'jun.', 'jul.', 'aug.', 'sep.', 'okt.', 'nov.', 'dec.'],
    [
      'januar', 'februar', 'marts', 'april', 'maj', 'juni', 'juli', 'august', 'september',
      'oktober', 'november', 'december'
    ]
  ],
  u, [['fKr', 'eKr'], ['f.Kr.', 'e.Kr.'], u], 1, [6, 0],
  ['dd/MM/y', 'd. MMM y', 'd. MMMM y', 'EEEE \'den\' d. MMMM y'],
  ['HH.mm', 'HH.mm.ss', 'HH.mm.ss z', 'HH.mm.ss zzzz'], ['{1} {0}', u, '{1} \'kl\'. {0}', u],
  [',', '.', ';', '%', '+', '-', 'E', '×', '‰', '∞', 'NaN', '.'],
  ['#,##0.###', '#,##0 %', '#,##0.00 ¤', '#E0'], 'kr.', 'dansk krone', {
    'AUD': ['AU$', '$'],
    'DKK': ['kr.'],
<<<<<<< HEAD
    'ISK': [, 'kr.'],
    'JPY': ['JP¥', '¥'],
    'NOK': [, 'kr.'],
    'RON': [, 'L'],
    'SEK': [, 'kr.'],
=======
    'ISK': [u, 'kr.'],
    'JPY': ['JP¥', '¥'],
    'NOK': [u, 'kr.'],
    'RON': [u, 'L'],
    'SEK': [u, 'kr.'],
>>>>>>> 77ff72f9
    'THB': ['฿'],
    'TWD': ['NT$']
  },
  plural
];<|MERGE_RESOLUTION|>--- conflicted
+++ resolved
@@ -9,11 +9,8 @@
 // THIS CODE IS GENERATED - DO NOT MODIFY
 // See angular/tools/gulp-tasks/cldr/extract.js
 
-<<<<<<< HEAD
-=======
 const u = undefined;
 
->>>>>>> 77ff72f9
 function plural(n: number): number {
   let i = Math.floor(Math.abs(n)),
       t = parseInt(n.toString().replace(/^[^.]*\.?|0+$/g, ''), 10) || 0;
@@ -48,19 +45,11 @@
   ['#,##0.###', '#,##0 %', '#,##0.00 ¤', '#E0'], 'kr.', 'dansk krone', {
     'AUD': ['AU$', '$'],
     'DKK': ['kr.'],
-<<<<<<< HEAD
-    'ISK': [, 'kr.'],
-    'JPY': ['JP¥', '¥'],
-    'NOK': [, 'kr.'],
-    'RON': [, 'L'],
-    'SEK': [, 'kr.'],
-=======
     'ISK': [u, 'kr.'],
     'JPY': ['JP¥', '¥'],
     'NOK': [u, 'kr.'],
     'RON': [u, 'L'],
     'SEK': [u, 'kr.'],
->>>>>>> 77ff72f9
     'THB': ['฿'],
     'TWD': ['NT$']
   },
