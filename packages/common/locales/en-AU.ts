--- conflicted
+++ resolved
@@ -9,11 +9,8 @@
 // THIS CODE IS GENERATED - DO NOT MODIFY
 // See angular/tools/gulp-tasks/cldr/extract.js
 
-<<<<<<< HEAD
-=======
 const u = undefined;
 
->>>>>>> 77ff72f9
 function plural(n: number): number {
   let i = Math.floor(Math.abs(n)), v = n.toString().replace(/^[^.]*\.?/, '').length;
   if (i === 1 && v === 0) return 1;
@@ -43,34 +40,6 @@
   ['.', ',', ';', '%', '+', '-', 'e', '×', '‰', '∞', 'NaN', '.'],
   ['#,##0.###', '#,##0%', '¤#,##0.00', '#E0'], '$', 'Australian Dollar', {
     'AUD': ['$'],
-<<<<<<< HEAD
-    'BDT': [, 'Tk'],
-    'BOB': [, '$b'],
-    'BRL': [, 'R$'],
-    'CAD': [, '$'],
-    'CNY': [, '¥'],
-    'CUP': [, '₱'],
-    'EGP': [, '£'],
-    'EUR': [, '€'],
-    'GBP': [, '£'],
-    'HKD': [, '$'],
-    'ILS': [, '₪'],
-    'INR': [, '₹'],
-    'ISK': [, 'Kr'],
-    'JPY': [, '¥'],
-    'KRW': [, '₩'],
-    'MXN': [, '$'],
-    'NZD': [, '$'],
-    'PYG': [, 'Gs'],
-    'SCR': ['Rs'],
-    'SEK': [, 'Kr'],
-    'TWD': [, '$'],
-    'USD': [, '$'],
-    'UYU': [, '$U'],
-    'VND': [, '₫'],
-    'XAF': [],
-    'XCD': [, '$'],
-=======
     'BDT': [u, 'Tk'],
     'BOB': [u, '$b'],
     'BRL': [u, 'R$'],
@@ -97,7 +66,6 @@
     'VND': [u, '₫'],
     'XAF': [],
     'XCD': [u, '$'],
->>>>>>> 77ff72f9
     'XOF': [],
     'XPF': ['CFP']
   },
