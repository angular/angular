/**
 * @license
 * Copyright Google Inc. All Rights Reserved.
 *
 * Use of this source code is governed by an MIT-style license that can be
 * found in the LICENSE file at https://angular.io/license
 */

// THIS CODE IS GENERATED - DO NOT MODIFY
// See angular/tools/gulp-tasks/cldr/extract.js

<<<<<<< HEAD
=======
const u = undefined;

>>>>>>> 77ff72f9
function plural(n: number): number {
  let i = Math.floor(Math.abs(n)), f = parseInt(n.toString().replace(/^[^.]*\.?/, ''), 10) || 0;
  if (n === 0 || n === 1 || i === 0 && f === 1) return 1;
  return 5;
}

export default [
  'si', [['පෙ', 'ප'], ['පෙ.ව.', 'ප.ව.'], u], [['පෙ.ව.', 'ප.ව.'], u, u],
  [
    ['ඉ', 'ස', 'අ', 'බ', 'බ්\u200dර', 'සි', 'සෙ'],
    [
      'ඉරිදා', 'සඳුදා', 'අඟහ', 'බදාදා',
      'බ්\u200dරහස්', 'සිකු', 'සෙන'
    ],
    [
      'ඉරිදා', 'සඳුදා', 'අඟහරුවාදා', 'බදාදා',
      'බ්\u200dරහස්පතින්දා', 'සිකුරාදා',
      'සෙනසුරාදා'
    ],
    [
      'ඉරි', 'සඳු', 'අඟ', 'බදා', 'බ්\u200dරහ', 'සිකු',
      'සෙන'
    ]
  ],
  u,
  [
    [
      'ජ', 'පෙ', 'මා', 'අ', 'මැ', 'ජූ', 'ජූ', 'අ', 'සැ', 'ඔ',
      'නෙ', 'දෙ'
<<<<<<< HEAD
    ],
    [
      'ජන', 'පෙබ', 'මාර්තු', 'අප්\u200dරේල්', 'මැයි',
      'ජූනි', 'ජූලි', 'අගෝ', 'සැප්', 'ඔක්', 'නොවැ',
      'දෙසැ'
    ],
    [
=======
    ],
    [
      'ජන', 'පෙබ', 'මාර්තු', 'අප්\u200dරේල්', 'මැයි',
      'ජූනි', 'ජූලි', 'අගෝ', 'සැප්', 'ඔක්', 'නොවැ',
      'දෙසැ'
    ],
    [
>>>>>>> 77ff72f9
      'ජනවාරි', 'පෙබරවාරි', 'මාර්තු',
      'අප්\u200dරේල්', 'මැයි', 'ජූනි', 'ජූලි',
      'අගෝස්තු', 'සැප්තැම්බර්', 'ඔක්තෝබර්',
      'නොවැම්බර්', 'දෙසැම්බර්'
    ]
  ],
  [
    [
      'ජ', 'පෙ', 'මා', 'අ', 'මැ', 'ජූ', 'ජූ', 'අ', 'සැ', 'ඔ',
      'නෙ', 'දෙ'
    ],
    [
      'ජන', 'පෙබ', 'මාර්', 'අප්\u200dරේල්', 'මැයි',
      'ජූනි', 'ජූලි', 'අගෝ', 'සැප්', 'ඔක්', 'නොවැ',
      'දෙසැ'
    ],
    [
      'ජනවාරි', 'පෙබරවාරි', 'මාර්තු',
      'අප්\u200dරේල්', 'මැයි', 'ජූනි', 'ජූලි',
      'අගෝස්තු', 'සැප්තැම්බර්', 'ඔක්තෝබර්',
      'නොවැම්බර්', 'දෙසැම්බර්'
    ]
  ],
  [
<<<<<<< HEAD
    ['ක්\u200dරි.පූ.', 'ක්\u200dරි.ව.'], ,
=======
    ['ක්\u200dරි.පූ.', 'ක්\u200dරි.ව.'], u,
>>>>>>> 77ff72f9
    [
      'ක්\u200dරිස්තු පූර්ව',
      'ක්\u200dරිස්තු වර්ෂ'
    ]
  ],
  1, [6, 0], ['y-MM-dd', 'y MMM d', 'y MMMM d', 'y MMMM d, EEEE'],
  ['HH.mm', 'HH.mm.ss', 'HH.mm.ss z', 'HH.mm.ss zzzz'], ['{1} {0}', u, u, u],
  ['.', ',', ';', '%', '+', '-', 'E', '×', '‰', '∞', 'NaN', '.'],
  ['#,##0.###', '#,##0%', '¤#,##0.00', '#'], 'රු.',
  'ශ්\u200dරී ලංකා රුපියල', {
    'JPY': ['JP¥', '¥'],
    'LKR': ['රු.'],
    'THB': ['฿'],
    'TWD': ['NT$'],
    'USD': ['US$', '$'],
    'XOF': ['සිෆ්එ']
  },
  plural
];<|MERGE_RESOLUTION|>--- conflicted
+++ resolved
@@ -9,11 +9,8 @@
 // THIS CODE IS GENERATED - DO NOT MODIFY
 // See angular/tools/gulp-tasks/cldr/extract.js
 
-<<<<<<< HEAD
-=======
 const u = undefined;
 
->>>>>>> 77ff72f9
 function plural(n: number): number {
   let i = Math.floor(Math.abs(n)), f = parseInt(n.toString().replace(/^[^.]*\.?/, ''), 10) || 0;
   if (n === 0 || n === 1 || i === 0 && f === 1) return 1;
@@ -43,7 +40,6 @@
     [
       'ජ', 'පෙ', 'මා', 'අ', 'මැ', 'ජූ', 'ජූ', 'අ', 'සැ', 'ඔ',
       'නෙ', 'දෙ'
-<<<<<<< HEAD
     ],
     [
       'ජන', 'පෙබ', 'මාර්තු', 'අප්\u200dරේල්', 'මැයි',
@@ -51,15 +47,6 @@
       'දෙසැ'
     ],
     [
-=======
-    ],
-    [
-      'ජන', 'පෙබ', 'මාර්තු', 'අප්\u200dරේල්', 'මැයි',
-      'ජූනි', 'ජූලි', 'අගෝ', 'සැප්', 'ඔක්', 'නොවැ',
-      'දෙසැ'
-    ],
-    [
->>>>>>> 77ff72f9
       'ජනවාරි', 'පෙබරවාරි', 'මාර්තු',
       'අප්\u200dරේල්', 'මැයි', 'ජූනි', 'ජූලි',
       'අගෝස්තු', 'සැප්තැම්බර්', 'ඔක්තෝබර්',
@@ -84,11 +71,7 @@
     ]
   ],
   [
-<<<<<<< HEAD
-    ['ක්\u200dරි.පූ.', 'ක්\u200dරි.ව.'], ,
-=======
     ['ක්\u200dරි.පූ.', 'ක්\u200dරි.ව.'], u,
->>>>>>> 77ff72f9
     [
       'ක්\u200dරිස්තු පූර්ව',
       'ක්\u200dරිස්තු වර්ෂ'
