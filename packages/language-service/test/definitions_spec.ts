--- conflicted
+++ resolved
@@ -17,20 +17,12 @@
 const PARSING_CASES = '/app/parsing-cases.ts';
 
 describe('definitions', () => {
-<<<<<<< HEAD
-  let documentRegistry = ts.createDocumentRegistry();
-  let mockHost = new MockTypescriptHost(['/app/main.ts', '/app/parsing-cases.ts'], toh);
-  let service = ts.createLanguageService(mockHost, documentRegistry);
-  let ngHost = new TypeScriptServiceHost(mockHost, service);
-  let ngService = createLanguageService(ngHost);
-=======
   const mockHost = new MockTypescriptHost(['/app/main.ts']);
   const service = ts.createLanguageService(mockHost);
   const ngHost = new TypeScriptServiceHost(mockHost, service);
   const ngService = createLanguageService(ngHost);
 
   beforeEach(() => { mockHost.reset(); });
->>>>>>> ae0253f3
 
   it('should be able to find field in an interpolation', () => {
     const fileName = mockHost.addCode(`
