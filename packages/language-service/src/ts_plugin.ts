/**
 * @license
 * Copyright Google Inc. All Rights Reserved.
 *
 * Use of this source code is governed by an MIT-style license that can be
 * found in the LICENSE file at https://angular.io/license
 */

import * as tss from 'typescript/lib/tsserverlibrary';

import {createLanguageService} from './language_service';
import {TypeScriptServiceHost} from './typescript_host';

export function create(info: tss.server.PluginCreateInfo): tss.LanguageService {
  const {languageService: tsLS, languageServiceHost: tsLSHost, config} = info;
  // This plugin could operate under two different modes:
  // 1. TS + Angular
  //    Plugin augments TS language service to provide additional Angular
  //    information. This only works with inline templates and is meant to be
  //    used as a local plugin (configured via tsconfig.json)
  // 2. Angular only
  //    Plugin only provides information on Angular templates, no TS info at all.
  //    This effectively disables native TS features and is meant for internal
  //    use only.
  const angularOnly = config ? config.angularOnly === true : false;
  const ngLSHost = new TypeScriptServiceHost(tsLSHost, tsLS);
  const ngLS = createLanguageService(ngLSHost);

  function getCompletionsAtPosition(
      fileName: string, position: number,
      options: tss.GetCompletionsAtPositionOptions | undefined) {
    if (!angularOnly) {
      const results = tsLS.getCompletionsAtPosition(fileName, position, options);
      if (results && results.entries.length) {
        // If TS could answer the query, then return results immediately.
        return results;
      }
    }
    return ngLS.getCompletionsAtPosition(fileName, position, options);
  }

  function getQuickInfoAtPosition(fileName: string, position: number): tss.QuickInfo|undefined {
    if (!angularOnly) {
      const result = tsLS.getQuickInfoAtPosition(fileName, position);
      if (result) {
        // If TS could answer the query, then return results immediately.
        return result;
      }
    }
    return ngLS.getQuickInfoAtPosition(fileName, position);
  }

  function getSemanticDiagnostics(fileName: string): tss.Diagnostic[] {
    const results: tss.Diagnostic[] = [];
    if (!angularOnly) {
      results.push(...tsLS.getSemanticDiagnostics(fileName));
    }
    // For semantic diagnostics we need to combine both TS + Angular results
    results.push(...ngLS.getSemanticDiagnostics(fileName));
    return results;
  }

<<<<<<< HEAD
  const serviceHost = new TypeScriptServiceHost(info.languageServiceHost, oldLS);
  const ls = createLanguageService(serviceHost);
  projectHostMap.set(info.project, serviceHost);

  proxy.getCompletionsAtPosition = function(
      fileName: string, position: number, options: ts.GetCompletionsAtPositionOptions|undefined) {
    let base = oldLS.getCompletionsAtPosition(fileName, position, options) || {
      isGlobalCompletion: false,
      isMemberCompletion: false,
      isNewIdentifierLocation: false,
      entries: []
    };
    tryOperation('get completions', () => {
      const results = ls.getCompletionsAt(fileName, position);
      if (results && results.length) {
        if (base === undefined) {
          base = {
            isGlobalCompletion: false,
            isMemberCompletion: false,
            isNewIdentifierLocation: false,
            entries: []
          };
        }
        for (const entry of results) {
          base.entries.push(completionToEntry(entry));
        }
      }
    });
    return base;
  };

  proxy.getQuickInfoAtPosition = function(fileName: string, position: number): ts.QuickInfo |
      undefined {
        const base = oldLS.getQuickInfoAtPosition(fileName, position);
        const ours = ls.getHoverAt(fileName, position);
        if (!ours) {
          return base;
        }
        const result: ts.QuickInfo = {
          kind: ts.ScriptElementKind.unknown,
          kindModifiers: ts.ScriptElementKindModifier.none,
          textSpan: {
            start: ours.span.start,
            length: ours.span.end - ours.span.start,
          },
          displayParts: ours.text.map(part => {
            return {
              text: part.text,
              kind: part.language || 'angular',
            };
          }),
          documentation: [],
        };
        if (base && base.tags) {
          result.tags = base.tags;
        }
        return result;
      };
=======
  function getDefinitionAtPosition(
      fileName: string, position: number): ReadonlyArray<tss.DefinitionInfo>|undefined {
    if (!angularOnly) {
      const results = tsLS.getDefinitionAtPosition(fileName, position);
      if (results) {
        // If TS could answer the query, then return results immediately.
        return results;
      }
    }
    const result = ngLS.getDefinitionAndBoundSpan(fileName, position);
    if (!result || !result.definitions || !result.definitions.length) {
      return;
    }
    return result.definitions;
  }
>>>>>>> ae0253f3

  function getDefinitionAndBoundSpan(
      fileName: string, position: number): tss.DefinitionInfoAndBoundSpan|undefined {
    if (!angularOnly) {
      const result = tsLS.getDefinitionAndBoundSpan(fileName, position);
      if (result) {
        // If TS could answer the query, then return results immediately.
        return result;
      }
    }
    return ngLS.getDefinitionAndBoundSpan(fileName, position);
  }

  const proxy: tss.LanguageService = Object.assign(
      // First clone the original TS language service
      {}, tsLS,
      // Then override the methods supported by Angular language service
      {
          getCompletionsAtPosition, getQuickInfoAtPosition, getSemanticDiagnostics,
          getDefinitionAtPosition, getDefinitionAndBoundSpan,
      });
  return proxy;
}<|MERGE_RESOLUTION|>--- conflicted
+++ resolved
@@ -60,66 +60,6 @@
     return results;
   }
 
-<<<<<<< HEAD
-  const serviceHost = new TypeScriptServiceHost(info.languageServiceHost, oldLS);
-  const ls = createLanguageService(serviceHost);
-  projectHostMap.set(info.project, serviceHost);
-
-  proxy.getCompletionsAtPosition = function(
-      fileName: string, position: number, options: ts.GetCompletionsAtPositionOptions|undefined) {
-    let base = oldLS.getCompletionsAtPosition(fileName, position, options) || {
-      isGlobalCompletion: false,
-      isMemberCompletion: false,
-      isNewIdentifierLocation: false,
-      entries: []
-    };
-    tryOperation('get completions', () => {
-      const results = ls.getCompletionsAt(fileName, position);
-      if (results && results.length) {
-        if (base === undefined) {
-          base = {
-            isGlobalCompletion: false,
-            isMemberCompletion: false,
-            isNewIdentifierLocation: false,
-            entries: []
-          };
-        }
-        for (const entry of results) {
-          base.entries.push(completionToEntry(entry));
-        }
-      }
-    });
-    return base;
-  };
-
-  proxy.getQuickInfoAtPosition = function(fileName: string, position: number): ts.QuickInfo |
-      undefined {
-        const base = oldLS.getQuickInfoAtPosition(fileName, position);
-        const ours = ls.getHoverAt(fileName, position);
-        if (!ours) {
-          return base;
-        }
-        const result: ts.QuickInfo = {
-          kind: ts.ScriptElementKind.unknown,
-          kindModifiers: ts.ScriptElementKindModifier.none,
-          textSpan: {
-            start: ours.span.start,
-            length: ours.span.end - ours.span.start,
-          },
-          displayParts: ours.text.map(part => {
-            return {
-              text: part.text,
-              kind: part.language || 'angular',
-            };
-          }),
-          documentation: [],
-        };
-        if (base && base.tags) {
-          result.tags = base.tags;
-        }
-        return result;
-      };
-=======
   function getDefinitionAtPosition(
       fileName: string, position: number): ReadonlyArray<tss.DefinitionInfo>|undefined {
     if (!angularOnly) {
@@ -135,7 +75,6 @@
     }
     return result.definitions;
   }
->>>>>>> ae0253f3
 
   function getDefinitionAndBoundSpan(
       fileName: string, position: number): tss.DefinitionInfoAndBoundSpan|undefined {
