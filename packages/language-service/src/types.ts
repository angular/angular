/**
 * @license
 * Copyright Google Inc. All Rights Reserved.
 *
 * Use of this source code is governed by an MIT-style license that can be
 * found in the LICENSE file at https://angular.io/license
 */

<<<<<<< HEAD
import {CompileDirectiveMetadata, CompileMetadataResolver, CompilePipeSummary, NgAnalyzedModules, StaticSymbol} from '@angular/compiler';
import {BuiltinType, DeclarationKind, Definition, PipeInfo, Pipes, Signature, Span, Symbol, SymbolDeclaration, SymbolQuery, SymbolTable} from '@angular/compiler-cli/src/language_services';
import {AstResult, TemplateInfo} from './common';
=======
import {CompileDirectiveMetadata, NgAnalyzedModules, StaticSymbol} from '@angular/compiler';
import * as ts from 'typescript';
import {AstResult} from './common';
import {BuiltinType, DeclarationKind, Definition, PipeInfo, Pipes, Signature, Span, Symbol, SymbolDeclaration, SymbolQuery, SymbolTable} from './symbols';
>>>>>>> ae0253f3

export {
  BuiltinType,
  DeclarationKind,
  Definition,
  PipeInfo,
  Pipes,
  Signature,
  Span,
  StaticSymbol,
  Symbol,
  SymbolDeclaration,
  SymbolQuery,
  SymbolTable
};


/**
 * The information `LanguageService` needs from the `LanguageServiceHost` to describe the content of
 * a template and the language context the template is in.
 *
 * A host interface; see `LanguageServiceHost`.
 *
 * @publicApi
 */
export interface TemplateSource {
  /**
   * The source of the template.
   */
  readonly source: string;

  /**
   * The span of the template within the source file.
   */
  readonly span: Span;

  /**
   * A static symbol for the template's component.
   */
  readonly type: StaticSymbol;

  /**
   * The `SymbolTable` for the members of the component.
   */
  readonly members: SymbolTable;

  /**
   * A `SymbolQuery` for the context of the template.
   */
  readonly query: SymbolQuery;

  /**
   * Name of the file that contains the template. Could be `.html` or `.ts`.
   */
  readonly fileName: string;
}

/**
 * A sequence of template sources.
 *
 * A host type; see `LanguageServiceHost`.
 *
 * @publicApi
 */
export type TemplateSources = TemplateSource[] | undefined;

/**
 * Error information found getting declaration information
 *
 * A host type; see `LanguageServiceHost`.
 *
 * @publicApi
 */
export interface DeclarationError {
  /**
   * The span of the error in the declaration's module.
   */
  readonly span: Span;

  /**
   * The message to display describing the error or a chain
   * of messages.
   */
  readonly message: string|DiagnosticMessageChain;
}

/**
 * Information about the component declarations.
 *
 * A file might contain a declaration without a template because the file contains only
 * templateUrl references. However, the component declaration might contain errors that
 * need to be reported such as the template string is missing or the component is not
 * declared in a module. These error should be reported on the declaration, not the
 * template.
 *
 * A host type; see `LanguageServiceHost`.
 *
 * @publicApi
 */
export interface Declaration {
  /**
   * The static symbol of the compponent being declared.
   */
  readonly type: StaticSymbol;

  /**
   * The span of the declaration annotation reference (e.g. the 'Component' or 'Directive'
   * reference).
   */
  readonly declarationSpan: Span;

  /**
   * Reference to the compiler directive metadata for the declaration.
   */
  readonly metadata: CompileDirectiveMetadata;

  /**
   * Error reported trying to get the metadata.
   */
  readonly errors: DeclarationError[];
}

/**
 * A sequence of declarations.
 *
 * A host type; see `LanguageServiceHost`.
 *
 * @publicApi
 */
export type Declarations = Declaration[];

/**
 * The host for a `LanguageService`. This provides all the `LanguageService` requires to respond
 * to the `LanguageService` requests.
 *
 * This interface describes the requirements of the `LanguageService` on its host.
 *
 * The host interface is host language agnostic.
 *
 * Adding optional member to this interface or any interface that is described as a
 * `LanguageServiceHost` interface is not considered a breaking change as defined by SemVer.
 * Removing a method or changing a member from required to optional will also not be considered a
 * breaking change.
 *
 * If a member is deprecated it will be changed to optional in a minor release before it is
 * removed in a major release.
 *
 * Adding a required member or changing a method's parameters, is considered a breaking change and
 * will only be done when breaking changes are allowed. When possible, a new optional member will
 * be added and the old member will be deprecated. The new member will then be made required in
 * and the old member will be removed only when breaking changes are allowed.
 *
 * While an interface is marked as experimental breaking-changes will be allowed between minor
 * releases. After an interface is marked as stable breaking-changes will only be allowed between
 * major releases. No breaking changes are allowed between patch releases.
 *
 * @publicApi
 */
export interface LanguageServiceHost {
  /**
   * Return the template source information for all templates in `fileName` or for `fileName` if
   * it is a template file.
   */
  getTemplates(fileName: string): TemplateSource[];

  /**
   * Returns the Angular declarations in the given file.
   */
  getDeclarations(fileName: string): Declarations;

  /**
   * Return a summary of all Angular modules in the project.
   */
  getAnalyzedModules(): NgAnalyzedModules;

  /**
   * Return the AST for both HTML and template for the contextFile.
   */
  getTemplateAst(template: TemplateSource): AstResult|undefined;

  /**
   * Return the template AST for the node that corresponds to the position.
   */
<<<<<<< HEAD
  getTemplateReferences(): string[];

  /**
   * Return the AST for both HTML and template for the contextFile.
   */
  getTemplateAst(template: TemplateSource, contextFile: string): AstResult;

  /**
   * Return the template AST for the node that corresponds to the position.
   */
  getTemplateAstAtPosition(fileName: string, position: number): TemplateInfo|undefined;
=======
  getTemplateAstAtPosition(fileName: string, position: number): AstResult|undefined;
>>>>>>> ae0253f3
}

/**
 * An item of the completion result to be displayed by an editor.
 *
 * A `LanguageService` interface.
 *
 * @publicApi
 */
export interface Completion {
  /**
   * The kind of completion.
   */
  kind: DeclarationKind;

  /**
   * The name of the completion to be displayed
   */
  name: string;

  /**
   * The key to use to sort the completions for display.
   */
  sort: string;
}

/**
 * A sequence of completions.
 *
 * @deprecated
 */
export type Completions = Completion[];

/**
 * A file and span.
 */
export interface Location {
  fileName: string;
  span: Span;
}

/**
 * The type of Angular directive. Used for QuickInfo in template.
 */
export enum DirectiveKind {
  COMPONENT = 'component',
  DIRECTIVE = 'directive',
  EVENT = 'event',
}

/**
 * ScriptElementKind for completion.
 */
export enum CompletionKind {
  ANGULAR_ELEMENT = 'angular element',
  ATTRIBUTE = 'attribute',
  COMPONENT = 'component',
  ELEMENT = 'element',
  ENTITY = 'entity',
  HTML_ATTRIBUTE = 'html attribute',
  HTML_ELEMENT = 'html element',
  KEY = 'key',
  METHOD = 'method',
  PIPE = 'pipe',
  PROPERTY = 'property',
  REFERENCE = 'reference',
  TYPE = 'type',
  VARIABLE = 'variable',
}

export type CompletionEntry = Omit<ts.CompletionEntry, 'kind'>& {
  kind: CompletionKind,
};

/**
 * A template diagnostics message chain. This is similar to the TypeScript
 * DiagnosticMessageChain. The messages are intended to be formatted as separate
 * sentence fragments and indented.
 *
 * For compatibility previous implementation, the values are expected to override
 * toString() to return a formatted message.
 *
 * @publicApi
 */
export interface DiagnosticMessageChain {
  /**
   * The text of the diagnostic message to display.
   */
  message: string;

  /**
   * The next message in the chain.
   */
  next?: DiagnosticMessageChain[];
}

/**
 * An template diagnostic message to display.
 *
 * @publicApi
 */
export interface Diagnostic {
  /**
   * The kind of diagnostic message
   */
  kind: ts.DiagnosticCategory;

  /**
   * The source span that should be highlighted.
   */
  span: Span;

  /**
   * The text of the diagnostic message to display or a chain of messages.
   */
  message: string|DiagnosticMessageChain;
}

/**
 * A sequence of diagnostic message.
 *
 * @deprecated
 */
export type Diagnostics = Diagnostic[];

/**
 * A section of hover text. If the text is code then language should be provided.
 * Otherwise the text is assumed to be Markdown text that will be sanitized.
 */
export interface HoverTextSection {
  /**
   * Source code or markdown text describing the symbol a the hover location.
   */
  readonly text: string;

  /**
   * The language of the source if `text` is a source code fragment.
   */
  readonly language?: string;
}

/**
 * Hover information for a symbol at the hover location.
 */
export interface Hover {
  /**
   * The hover text to display for the symbol at the hover location. If the text includes
   * source code, the section will specify which language it should be interpreted as.
   */
  readonly text: HoverTextSection[];

  /**
   * The span of source the hover covers.
   */
  readonly span: Span;
}

/**
 * An instance of an Angular language service created by `createLanguageService()`.
 *
 * The Angular language service implements a subset of methods defined in
 * The Angular language service implements a subset of methods defined by
 * the TypeScript language service.
 *
 * @publicApi
 */
export type LanguageService = Pick<
    ts.LanguageService, 'getCompletionsAtPosition'|'getDefinitionAndBoundSpan'|
    'getQuickInfoAtPosition'|'getSemanticDiagnostics'>;<|MERGE_RESOLUTION|>--- conflicted
+++ resolved
@@ -6,16 +6,10 @@
  * found in the LICENSE file at https://angular.io/license
  */
 
-<<<<<<< HEAD
-import {CompileDirectiveMetadata, CompileMetadataResolver, CompilePipeSummary, NgAnalyzedModules, StaticSymbol} from '@angular/compiler';
-import {BuiltinType, DeclarationKind, Definition, PipeInfo, Pipes, Signature, Span, Symbol, SymbolDeclaration, SymbolQuery, SymbolTable} from '@angular/compiler-cli/src/language_services';
-import {AstResult, TemplateInfo} from './common';
-=======
 import {CompileDirectiveMetadata, NgAnalyzedModules, StaticSymbol} from '@angular/compiler';
 import * as ts from 'typescript';
 import {AstResult} from './common';
 import {BuiltinType, DeclarationKind, Definition, PipeInfo, Pipes, Signature, Span, Symbol, SymbolDeclaration, SymbolQuery, SymbolTable} from './symbols';
->>>>>>> ae0253f3
 
 export {
   BuiltinType,
@@ -199,21 +193,7 @@
   /**
    * Return the template AST for the node that corresponds to the position.
    */
-<<<<<<< HEAD
-  getTemplateReferences(): string[];
-
-  /**
-   * Return the AST for both HTML and template for the contextFile.
-   */
-  getTemplateAst(template: TemplateSource, contextFile: string): AstResult;
-
-  /**
-   * Return the template AST for the node that corresponds to the position.
-   */
-  getTemplateAstAtPosition(fileName: string, position: number): TemplateInfo|undefined;
-=======
   getTemplateAstAtPosition(fileName: string, position: number): AstResult|undefined;
->>>>>>> ae0253f3
 }
 
 /**
