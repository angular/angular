--- conflicted
+++ resolved
@@ -15,13 +15,8 @@
 
 load("@bazel_tools//tools/build_defs/repo:http.bzl", "http_archive")
 
-<<<<<<< HEAD
-RULES_NODEJS_VERSION = "0.31.1"
-RULES_NODEJS_SHA256 = "e04a82a72146bfbca2d0575947daa60fda1878c8d3a3afe868a8ec39a6b968bb"
-=======
 RULES_NODEJS_VERSION = "1.2.2"
 RULES_NODEJS_SHA256 = "6bcef105e75cac3c5f8212e0d0431b6ec1aaa1963e093b0091474ab98ecf29d2"
->>>>>>> ae0253f3
 http_archive(
     name = "build_bazel_rules_nodejs",
     sha256 = RULES_NODEJS_SHA256,
@@ -29,18 +24,6 @@
 )
 
 # Rules for compiling sass
-<<<<<<< HEAD
-RULES_SASS_VERSION = "3a4f31c74513ccfacce3f955b5c006352f7e9587"
-RULES_SASS_SHA256 = "4c87befcb17282b039ba8341df9a6cc45f461bf05776dcf35c7e40c7e79ce374"
-http_archive(
-    name = "io_bazel_rules_sass",
-#    sha256 = RULES_SASS_SHA256,
-#    url = "https://github.com/bazelbuild/rules_sass/archive/%s.zip" % RULES_SASS_VERSION,
-#    strip_prefix = "rules_sass-%s" % RULES_SASS_VERSION,
-    # TODO: change back to upstream release after https://github.com/bazelbuild/rules_sass/pull/87 merged and released
-    strip_prefix = "rules_sass-9862dfc96a4a1f66fe171ef5e043b29853e8445b",
-    url = "https://github.com/manekinekko/rules_sass/archive/9862dfc96a4a1f66fe171ef5e043b29853e8445b.zip",
-=======
 RULES_SASS_VERSION = "1.24.0"
 RULES_SASS_SHA256 = "77e241148f26d5dbb98f96fe0029d8f221c6cb75edbb83e781e08ac7f5322c5f"
 http_archive(
@@ -51,17 +34,12 @@
         "https://github.com/bazelbuild/rules_sass/archive/%s.zip" % RULES_SASS_VERSION,
         "https://mirror.bazel.build/github.com/bazelbuild/rules_sass/archive/%s.zip" % RULES_SASS_VERSION,
     ],
->>>>>>> ae0253f3
 )
 
 ####################################
 # Load and install our dependencies downloaded above.
 
-<<<<<<< HEAD
-load("@build_bazel_rules_nodejs//:defs.bzl", "check_bazel_version", "node_repositories",
-=======
 load("@build_bazel_rules_nodejs//:index.bzl", "check_bazel_version", "node_repositories",
->>>>>>> ae0253f3
     "yarn_install")
 check_bazel_version(
     message = """
@@ -71,25 +49,11 @@
     (If you did run that, check that you've got a fresh `yarn install`)
 
 """,
-<<<<<<< HEAD
-    minimum_bazel_version = "0.26.0",
-=======
     minimum_bazel_version = "0.27.0",
->>>>>>> ae0253f3
 )
 
 # Setup the Node repositories. We need a NodeJS version that is more recent than v10.15.0
 # because "selenium-webdriver" which is required for "ng e2e" cannot be installed.
-<<<<<<< HEAD
-# TODO: remove the custom repositories once "rules_nodejs" supports v10.16.0 by default.
-node_repositories(
-    node_repositories = {
-        "10.16.0-darwin_amd64": ("node-v10.16.0-darwin-x64.tar.gz", "node-v10.16.0-darwin-x64", "6c009df1b724026d84ae9a838c5b382662e30f6c5563a0995532f2bece39fa9c"),
-        "10.16.0-linux_amd64": ("node-v10.16.0-linux-x64.tar.xz", "node-v10.16.0-linux-x64", "1827f5b99084740234de0c506f4dd2202a696ed60f76059696747c34339b9d48"),
-        "10.16.0-windows_amd64": ("node-v10.16.0-win-x64.zip", "node-v10.16.0-win-x64", "aa22cb357f0fb54ccbc06b19b60e37eefea5d7dd9940912675d3ed988bf9a059"),
-    },
-    node_version = "10.16.0",
-=======
 # TODO: remove the custom repositories once "rules_nodejs" supports v12.14.1 by default.
 node_repositories(
     node_repositories = {
@@ -98,16 +62,11 @@
         "12.14.1-windows_amd64": ("node-v12.14.1-win-x64.zip", "node-v12.14.1-win-x64", "1f96ccce3ba045ecea3f458e189500adb90b8bc1a34de5d82fc10a5bf66ce7e3"),
     },
     node_version = "12.14.1",
->>>>>>> ae0253f3
 )
 
 yarn_install(
     name = "npm",
     package_json = "//:package.json",
-    # Temporarily disable node_modules symlinking until the fix for
-    # https://github.com/bazelbuild/bazel/issues/8487 makes it into a
-    # future Bazel release
-    symlink_node_modules = False,
     yarn_lock = "//:yarn.lock",
 )
 
