--- conflicted
+++ resolved
@@ -24,10 +24,6 @@
         "@npm//shelljs",
     ],
     entry_point = ":packager.ts",
-<<<<<<< HEAD
-    install_source_map_support = False,
-=======
->>>>>>> ae0253f3
 )
 
 nodejs_binary(
