package(default_visibility = ["//visibility:public"])

load("//tools:defaults.bzl", "ng_module", "ng_package")

ng_module(
    name = "router",
    srcs = glob(
        [
            "*.ts",
            "src/**/*.ts",
        ],
    ),
    module_name = "@angular/router",
    deps = [
        "//packages/common",
        "//packages/core",
        "//packages/platform-browser",
        "//packages/upgrade/static",
        "@rxjs",
    ],
)

ng_package(
    name = "npm_package",
    srcs = [
        "package.json",
        "//packages/router/testing:package.json",
        "//packages/router/upgrade:package.json",
    ],
    entry_point = "packages/router/index.js",
<<<<<<< HEAD
=======
    tags = ["release-with-framework"],
>>>>>>> 77ff72f9
    deps = [
        ":router",
        "//packages/router/testing",
        "//packages/router/upgrade",
    ],
)<|MERGE_RESOLUTION|>--- conflicted
+++ resolved
@@ -28,10 +28,7 @@
         "//packages/router/upgrade:package.json",
     ],
     entry_point = "packages/router/index.js",
-<<<<<<< HEAD
-=======
     tags = ["release-with-framework"],
->>>>>>> 77ff72f9
     deps = [
         ":router",
         "//packages/router/testing",
