--- conflicted
+++ resolved
@@ -6,11 +6,7 @@
  * found in the LICENSE file at https://angular.io/license
  */
 
-<<<<<<< HEAD
-import {ChangeDetectorRef, Compiler, Component, ComponentFactoryResolver, Directive, ElementRef, EventEmitter, Injector, Input, NgModule, NgModuleRef, OnChanges, OnDestroy, Output, SimpleChanges, destroyPlatform} from '@angular/core';
-=======
 import {ChangeDetectionStrategy, ChangeDetectorRef, Compiler, Component, ComponentFactoryResolver, Directive, ElementRef, EventEmitter, Injector, Input, NgModule, NgModuleRef, OnChanges, OnDestroy, Output, SimpleChanges, destroyPlatform} from '@angular/core';
->>>>>>> 77ff72f9
 import {async, fakeAsync, tick} from '@angular/core/testing';
 import {BrowserModule} from '@angular/platform-browser';
 import {platformBrowserDynamic} from '@angular/platform-browser-dynamic';
@@ -152,8 +148,6 @@
          });
        }));
 
-<<<<<<< HEAD
-=======
     it('should bind properties to onpush components', async(() => {
          const ng1Module =
              angular.module('ng1', []).value('$exceptionHandler', (err: any) => {
@@ -199,7 +193,6 @@
          });
        }));
 
->>>>>>> 77ff72f9
     it('should support two-way binding and event listener', async(() => {
          const listenerSpy = jasmine.createSpy('$rootScope.listener');
          const ng1Module = angular.module('ng1', []).run(($rootScope: angular.IScope) => {
