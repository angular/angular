--- conflicted
+++ resolved
@@ -35,12 +35,8 @@
         "//packages/language-service/test:__pkg__",
     ],
     deps = [
-<<<<<<< HEAD
-        ":forms",
-        "//packages/forms/experimental",
-=======
         ":forms_rjs",
->>>>>>> 5b25d93f
+        "//packages/forms/experimental:experimental_rjs",
     ],
 )
 
